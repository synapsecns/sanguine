module github.com/synapsecns/sanguine/tools

go 1.19

require (
	github.com/Flaque/filet v0.0.0-20201012163910-45f684403088
	github.com/brianvoe/gofakeit/v6 v6.20.1
	github.com/ethereum/go-ethereum v1.10.26
	github.com/gen2brain/beeep v0.0.0-20220909211152-5a9ec94374f6
	github.com/gofrs/flock v0.8.1
	github.com/ipfs/go-log v1.0.5
	github.com/markbates/pkger v0.17.1
	github.com/nanmu42/etherscan-api v1.4.0
	github.com/pkg/errors v0.9.1
	github.com/stretchr/testify v1.8.3
	github.com/synapsecns/sanguine/core v0.0.0-00010101000000-000000000000
	github.com/thoas/go-funk v0.9.0
	github.com/urfave/cli/v2 v2.16.3
	golang.org/x/exp v0.0.0-20230127193734-31bee513bff7
	golang.org/x/mod v0.9.0
	golang.org/x/tools v0.7.0
)

require (
	github.com/Microsoft/go-winio v0.6.0 // indirect
	github.com/ProtonMail/go-crypto v0.0.0-20221026131551-cf6655e29de4 // indirect
	github.com/acomagu/bufpipe v1.0.3 // indirect
	github.com/btcsuite/btcd/btcec/v2 v2.3.0 // indirect
	github.com/c-bata/go-prompt v0.2.6 // indirect
	github.com/cespare/cp v1.1.1 // indirect
	github.com/cloudflare/circl v1.1.0 // indirect
	github.com/cpuguy83/go-md2man/v2 v2.0.2 // indirect
	github.com/davecgh/go-spew v1.1.1 // indirect
	github.com/deckarep/golang-set v1.8.0 // indirect
	github.com/decred/dcrd/dcrec/secp256k1/v4 v4.1.0 // indirect
	github.com/emirpasic/gods v1.18.1 // indirect
	github.com/go-git/gcfg v1.5.0 // indirect
	github.com/go-git/go-billy/v5 v5.4.0 // indirect
	github.com/go-git/go-git/v5 v5.5.2 // indirect
	github.com/go-logr/logr v1.2.4 // indirect
	github.com/go-ole/go-ole v1.2.6 // indirect
	github.com/go-stack/stack v1.8.1 // indirect
	github.com/go-toast/toast v0.0.0-20190211030409-01e6764cf0a4 // indirect
	github.com/gobuffalo/here v0.6.0 // indirect
	github.com/godbus/dbus/v5 v5.1.0 // indirect
	github.com/gogo/protobuf v1.3.3 // indirect
	github.com/google/go-cmp v0.5.9 // indirect
	github.com/google/uuid v1.3.0 // indirect
	github.com/gorilla/websocket v1.5.0 // indirect
	github.com/holiman/uint256 v1.2.1 // indirect
	github.com/imdario/mergo v0.3.13 // indirect
	github.com/integralist/go-findroot v0.0.0-20160518114804-ac90681525dc // indirect
	github.com/ipfs/go-log/v2 v2.1.3 // indirect
	github.com/jbenet/go-context v0.0.0-20150711004518-d14ea06fba99 // indirect
	github.com/kevinburke/ssh_config v1.2.0 // indirect
	github.com/kr/pretty v0.3.0 // indirect
	github.com/mattn/go-colorable v0.1.13 // indirect
	github.com/mattn/go-isatty v0.0.19 // indirect
	github.com/mattn/go-runewidth v0.0.13 // indirect
	github.com/mattn/go-tty v0.0.3 // indirect
	github.com/mitchellh/go-homedir v1.1.0 // indirect
	github.com/nu7hatch/gouuid v0.0.0-20131221200532-179d4d0c4d8d // indirect
	github.com/opentracing/opentracing-go v1.2.0 // indirect
	github.com/pjbgf/sha1cd v0.2.3 // indirect
	github.com/pkg/term v1.2.0-beta.2 // indirect
	github.com/pmezard/go-difflib v1.0.0 // indirect
	github.com/prometheus/tsdb v0.10.0 // indirect
	github.com/rivo/uniseg v0.2.0 // indirect
	github.com/rjeczalik/notify v0.9.2 // indirect
	github.com/russross/blackfriday/v2 v2.1.0 // indirect
	github.com/sergi/go-diff v1.2.0 // indirect
	github.com/shibukawa/configdir v0.0.0-20170330084843-e180dbdc8da0 // indirect
	github.com/shirou/gopsutil v3.21.11+incompatible // indirect
	github.com/skeema/knownhosts v1.1.0 // indirect
	github.com/spf13/afero v1.9.5 // indirect
	github.com/tadvi/systray v0.0.0-20190226123456-11a2b8fa57af // indirect
	github.com/tklauser/go-sysconf v0.3.10 // indirect
	github.com/tklauser/numcpus v0.4.0 // indirect
	github.com/xanzy/ssh-agent v0.3.3 // indirect
	github.com/xrash/smetrics v0.0.0-20201216005158-039620a65673 // indirect
	github.com/yusufpapurcu/wmi v1.2.2 // indirect
	go.uber.org/atomic v1.10.0 // indirect
	go.uber.org/goleak v1.2.1 // indirect
	go.uber.org/multierr v1.8.0 // indirect
	go.uber.org/zap v1.23.0 // indirect
<<<<<<< HEAD
	golang.org/x/crypto v0.7.0 // indirect
=======
	golang.org/x/crypto v0.9.0 // indirect
>>>>>>> 30d8d94b
	golang.org/x/net v0.10.0 // indirect
	golang.org/x/sys v0.8.0 // indirect
	golang.org/x/text v0.9.0 // indirect
	gopkg.in/natefinch/npipe.v2 v2.0.0-20160621034901-c1b8fa8bdcce // indirect
	gopkg.in/warnings.v0 v0.1.2 // indirect
	gopkg.in/yaml.v3 v3.0.1 // indirect
	k8s.io/apimachinery v0.25.5 // indirect
	k8s.io/klog/v2 v2.80.1 // indirect
	k8s.io/utils v0.0.0-20221128185143-99ec85e7a448 // indirect
)

replace (
	github.com/gogo/protobuf => github.com/regen-network/protobuf v1.3.3-alpha.regen.1
	github.com/synapsecns/sanguine/core => ../core
)<|MERGE_RESOLUTION|>--- conflicted
+++ resolved
@@ -83,11 +83,7 @@
 	go.uber.org/goleak v1.2.1 // indirect
 	go.uber.org/multierr v1.8.0 // indirect
 	go.uber.org/zap v1.23.0 // indirect
-<<<<<<< HEAD
-	golang.org/x/crypto v0.7.0 // indirect
-=======
 	golang.org/x/crypto v0.9.0 // indirect
->>>>>>> 30d8d94b
 	golang.org/x/net v0.10.0 // indirect
 	golang.org/x/sys v0.8.0 // indirect
 	golang.org/x/text v0.9.0 // indirect
