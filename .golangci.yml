run:
  tests: true
  timeout: 15m

linters-settings:
  gofmt:
    simplify: true
<<<<<<< HEAD
  govet: {}
=======
  govet:
    # Using proper analyzer name for shadow checking
    enable:
      - shadow
>>>>>>> 3ec8cbf3
  misspell:
    locale: US
  gocritic:
    disabled-checks:
      - appendAssign

linters:
  enable-all: true
  disable:
    # Global variables are used in many places throughout the code base.
    - gochecknoglobals

    # Some lines are over 80 characters on purpose and we don't want to make them
    # even longer by marking them as 'nolint'.
    - lll

    # We have long functions, especially in tests. Moving or renaming those would
    # trigger funlen problems that we may not want to solve at that time.
    - funlen

    # Disable for now as we haven't yet tuned the sensitivity to our codebase
    # yet.  Enabling by default for example, would also force new contributors to
    # potentially extensively refactor code, when they want to smaller change to
    # land.
    - gocyclo

    # Instances of table driven tests that don't pre-allocate shouldn't trigger
    # the linter.
    - prealloc

    # Init functions are used by loggers throughout the codebase.
    - gochecknoinits
    # this messes with formatting
    - goimports
    # TODO implement paralell tests
    - paralleltest
    # remove
    - wsl
    # skip for post set
    - exhaustruct
    # we want to use todo
    - godox
    # skip new line return until autofix works for it
    - nlreturn
<<<<<<< HEAD
    # renamed from goerr113
    - err113
=======
    # go 1.13 error
    - err113 # renamed from goerr113
>>>>>>> 3ec8cbf3
    # disable gci
    - gci
    # disable gofumpt
    - gofumpt
    # allow magic numbers
    - mnd
    # allow println
    - forbidigo
<<<<<<< HEAD
    # allow nolint
=======
    # Allow nolint
>>>>>>> 3ec8cbf3
    - nolintlint
    # we use external json tags
    - tagliatelle
    # var name len
    - varnamelen
    # allow replacements
    - gomoddirectives
    # no need to disallow returning interfaces
    - ireturn
    - nonamedreturns
    - contextcheck
    - depguard
    # we use core/testsuite.Err() etc that don't get caught by this linter and result in false positives.
    - testifylint
    # we use metrics.EndSpan and metrics.EndSpanWithErr so this gets triggered falsely
    - spancheck
    # simply annoying
    - perfsprint
    # malfunctions on embedded structs
    - typecheck
    # constants
    - goconst
<<<<<<< HEAD
    # replacing deprecated tenv
    - usetesting
  fast: false

issues:
  exclude-dirs-use-default: false
=======
    # removed deprecated linters (added execinquery and exportloopref)
    - execinquery
    - exportloopref
  fast: false

issues:
  # Moved from run section as per deprecation warnings
>>>>>>> 3ec8cbf3
  exclude-dirs:
    - grpc/client/rest/*
    - bundle/*
    - generated/*
    - otelginmetrics/*
<<<<<<< HEAD
=======
  exclude-dirs-use-default: false
>>>>>>> 3ec8cbf3
  exclude-files:
    - '.*\\.abigen\\.go$'
    - '.*\\.metadata\\.go$'
    - '.*\\.pb\\.go$'
    - '.*_gen.go$'
  # We use dot imports extensively in tests. Usually for testify assertions
  exclude-rules:
    - path: _test\.go
      linters:
        - revive
        - stylecheck
        - dupl
    # wrapping errors when exporting for testing is tedious
    - path: export_test\.go
      linters:
        - wrapcheck
      text: 'should not use dot imports'
    - path: contracts/
      linters:
        - revive
      text: 'and that stutters; consider calling this'
    - path: ethergo/example/*
      linters:
        - wrapcheck
    - path: testutil/*
      linters:
        - wrapcheck
    - path: ethergo/*
      linters:
        - staticcheck
      text: 'SA1019'
    - path: \.resolvers\.go
      linters:
        - cyclop
    - path: signoz/*
      linters:
        - stylecheck
    - path: example/*
      linters:
        - revive
        - cyclop
        - forcetypeassert
        - staticcheck
        - wrapcheck
  exclude-use-default: false
<<<<<<< HEAD
  new-from-rev: aff078e7f6c66880eaada67245e35581f80cb6af
=======
  new-from-rev: 531916ba79df25bf4d2d0bb654124f8693a74f85
>>>>>>> 3ec8cbf3
<|MERGE_RESOLUTION|>--- conflicted
+++ resolved
@@ -5,14 +5,10 @@
 linters-settings:
   gofmt:
     simplify: true
-<<<<<<< HEAD
-  govet: {}
-=======
   govet:
     # Using proper analyzer name for shadow checking
     enable:
       - shadow
->>>>>>> 3ec8cbf3
   misspell:
     locale: US
   gocritic:
@@ -57,13 +53,8 @@
     - godox
     # skip new line return until autofix works for it
     - nlreturn
-<<<<<<< HEAD
-    # renamed from goerr113
-    - err113
-=======
     # go 1.13 error
     - err113 # renamed from goerr113
->>>>>>> 3ec8cbf3
     # disable gci
     - gci
     # disable gofumpt
@@ -72,11 +63,7 @@
     - mnd
     # allow println
     - forbidigo
-<<<<<<< HEAD
-    # allow nolint
-=======
     # Allow nolint
->>>>>>> 3ec8cbf3
     - nolintlint
     # we use external json tags
     - tagliatelle
@@ -99,14 +86,8 @@
     - typecheck
     # constants
     - goconst
-<<<<<<< HEAD
     # replacing deprecated tenv
     - usetesting
-  fast: false
-
-issues:
-  exclude-dirs-use-default: false
-=======
     # removed deprecated linters (added execinquery and exportloopref)
     - execinquery
     - exportloopref
@@ -114,16 +95,12 @@
 
 issues:
   # Moved from run section as per deprecation warnings
->>>>>>> 3ec8cbf3
   exclude-dirs:
     - grpc/client/rest/*
     - bundle/*
     - generated/*
     - otelginmetrics/*
-<<<<<<< HEAD
-=======
   exclude-dirs-use-default: false
->>>>>>> 3ec8cbf3
   exclude-files:
     - '.*\\.abigen\\.go$'
     - '.*\\.metadata\\.go$'
@@ -169,8 +146,4 @@
         - staticcheck
         - wrapcheck
   exclude-use-default: false
-<<<<<<< HEAD
-  new-from-rev: aff078e7f6c66880eaada67245e35581f80cb6af
-=======
-  new-from-rev: 531916ba79df25bf4d2d0bb654124f8693a74f85
->>>>>>> 3ec8cbf3
+  new-from-rev: 531916ba79df25bf4d2d0bb654124f8693a74f85