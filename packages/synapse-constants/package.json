--- conflicted
+++ resolved
@@ -1,10 +1,6 @@
 {
   "name": "synapse-constants",
-<<<<<<< HEAD
   "version": "1.3.17",
-=======
-  "version": "1.4.0",
->>>>>>> 79927134
   "description": "This is an npm package that maintains all synapse constants",
   "main": "dist/index.js",
   "module": "dist/index.js",
