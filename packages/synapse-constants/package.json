--- conflicted
+++ resolved
@@ -46,13 +46,6 @@
     "rollup": "^4.22.4",
     "rollup-plugin-typescript2": "^0.36.0",
     "typescript": "^5.3.3",
-<<<<<<< HEAD
-    "viem": "^2.21.6",
-    "@codecov/rollup-plugin": "^1.2.0"
-  },
-  "devDependencies": {}
-=======
     "viem": "^2.21.6"
   }
->>>>>>> f3186d03
 }