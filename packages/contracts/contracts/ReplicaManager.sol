--- conflicted
+++ resolved
@@ -102,17 +102,17 @@
     }
 
     function activeReplicaConfirmedAt(uint32 _remoteDomain, bytes32 _root)
-    external
-    view
-    returns (uint256)
+        external
+        view
+        returns (uint256)
     {
         return allReplicas[activeReplicas[_remoteDomain]].confirmAt[_root];
     }
 
     function activeReplicaMessageStatus(uint32 _remoteDomain, bytes32 _messageId)
-    external
-    view
-    returns (bytes32)
+        external
+        view
+        returns (bytes32)
     {
         return allReplicas[activeReplicas[_remoteDomain]].messageStatus[_messageId];
     }
@@ -180,16 +180,10 @@
      * or if recipient reverted upon receiving the message.
      * @param _message Formatted message
      */
-<<<<<<< HEAD
-    function process(bytes memory _message) public returns (bool _success) {
+    function process(bytes memory _message) public {
         bytes29 _m = _message.messageView();
         bytes29 _header = _m.header();
         uint32 _remoteDomain = _header.origin();
-=======
-    function process(bytes memory _message) public {
-        bytes29 _m = _message.ref(0);
-        uint32 _remoteDomain = _m.origin();
->>>>>>> 385914e5
         ReplicaLib.Replica storage replica = allReplicas[activeReplicas[_remoteDomain]];
         // ensure message was meant for this domain
         require(_header.destination() == localDomain, "!destination");
@@ -207,7 +201,7 @@
         _storeTips(_m.tips());
         // update message status as processed
         replica.setMessageStatus(_messageHash, ReplicaLib.MESSAGE_STATUS_PROCESSED);
-        address recipient = _m.recipientAddress();
+        address recipient = _header.recipientAddress();
         IMessageRecipient(recipient).handle(
             _remoteDomain,
             _header.nonce(),
@@ -215,46 +209,7 @@
             replica.confirmAt[_root],
             _m.body().clone()
         );
-<<<<<<< HEAD
-        // get the message recipient
-        address _recipient = _header.recipientAddress();
-        // set up for assembly call
-        uint256 _toCopy;
-        uint256 _maxCopy = 256;
-        uint256 _gas = PROCESS_GAS;
-        // allocate memory for returndata
-        bytes memory _returnData = new bytes(_maxCopy);
-
-        // dispatch message to recipient
-        // by assembly calling "handle" function
-        // we call via assembly to avoid memcopying a very large returndata
-        // returned by a malicious contract
-        assembly {
-            _success := call(
-            _gas, // gas
-            _recipient, // recipient
-            0, // ether value
-            add(_calldata, 0x20), // inloc
-            mload(_calldata), // inlen
-            0, // outloc
-            0 // outlen
-            )
-        // limit our copy to 256 bytes
-            _toCopy := returndatasize()
-            if gt(_toCopy, _maxCopy) {
-                _toCopy := _maxCopy
-            }
-        // Store the length of the copied bytes
-            mstore(_returnData, _toCopy)
-        // copy the bytes from returndata[0:_toCopy]
-            returndatacopy(add(_returnData, 0x20), 0, _toCopy)
-        }
-        if (!_success) revert(_getRevertMsg(_returnData));
-        // emit process results
-        emit Process(_remoteDomain, _messageHash, _success, _returnData);
-=======
         emit Process(_remoteDomain, _messageHash);
->>>>>>> 385914e5
         // reset re-entrancy guard
         entered = 1;
     }
@@ -358,9 +313,9 @@
     function _createReplica(uint32 _remoteDomain) internal returns (uint256 replicaIndex) {
         replicaIndex = replicaCount;
         allReplicas[replicaIndex].setupReplica(_remoteDomain);
-    unchecked {
-        replicaCount = replicaIndex + 1;
-    }
+        unchecked {
+            replicaCount = replicaIndex + 1;
+        }
     }
 
     /// @notice Hook for potential future use
@@ -372,7 +327,7 @@
         if (_returnData.length < 68) return "Transaction reverted silently";
 
         assembly {
-        // Slice the sighash.
+            // Slice the sighash.
             _returnData := add(_returnData, 0x04)
         }
         return abi.decode(_returnData, (string)); // All that remains is the revert string
