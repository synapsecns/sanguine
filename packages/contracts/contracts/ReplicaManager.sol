// SPDX-License-Identifier: MIT
pragma solidity 0.8.13;

// ============ Internal Imports ============
import { UpdaterStorage } from "./UpdaterStorage.sol";
import { Version0 } from "./Version0.sol";
import { ReplicaLib } from "./libs/Replica.sol";
import { MerkleLib } from "./libs/Merkle.sol";
import { Message } from "./libs/Message.sol";
<<<<<<< HEAD
import { TypeCasts } from "./libs/TypeCasts.sol";
import { SystemMessage } from "./system/SystemMessage.sol";
=======
import { Header } from "./libs/Header.sol";
import { Tips } from "./libs/Tips.sol";
>>>>>>> cf223552
import { IMessageRecipient } from "./interfaces/IMessageRecipient.sol";
// ============ External Imports ============
import { TypedMemView } from "./libs/TypedMemView.sol";

/**
 * @title ReplicaManager
 * @notice Track root updates on Home,
 * prove and dispatch messages to end recipients.
 */
contract ReplicaManager is Version0, UpdaterStorage {
    // ============ Libraries ============

    using ReplicaLib for ReplicaLib.Replica;
    using MerkleLib for MerkleLib.Tree;
    using Message for bytes;
    using TypedMemView for bytes29;
    using Message for bytes29;
    using Header for bytes29;

    // ============ Public Storage ============

    // re-entrancy guard
    uint8 private entered;

    uint256 internal replicaCount;

    // all Replicas: both active and archived
    mapping(uint256 => ReplicaLib.Replica) internal allReplicas;

    // (domain => replica index): index of the active replica in allReplicas
    mapping(uint32 => uint256) internal activeReplicas;

    //TODO: Handle fail-over replicas and modify activeReplicas
    // (domain => [replica indexes]): array of indexes of archived replicas in allReplicas
    mapping(uint32 => uint256[]) internal archivedReplicas;

    // ============ Upgrade Gap ============

    // gap for upgrade safety
    uint256[45] private __GAP;

    // ============ Events ============

    /**
     * @notice Emitted when message is processed
     * @param messageHash The keccak256 hash of the message that was processed
     */
    event Process(uint32 indexed remoteDomain, bytes32 indexed messageHash);

    /**
     * @notice Emitted when a root's confirmation is modified by governance
     * @param root The root for which confirmAt has been set
     * @param previousConfirmAt The previous value of confirmAt
     * @param newConfirmAt The new value of confirmAt
     */
    event SetConfirmation(
        uint32 indexed remoteDomain,
        bytes32 indexed root,
        uint256 previousConfirmAt,
        uint256 newConfirmAt
    );

    // ============ Constructor ============

    constructor(uint32 _localDomain) UpdaterStorage(_localDomain) {}

    // ============ Initializer ============

    /**
     * @notice Initialize the replica
     * @dev Performs the following action:
     *      - initializes inherited contracts
     *      - initializes re-entrancy guard
     *      - sets remote domain
     *      - sets a trusted root, and pre-approves messages under it
     *      - sets the optimistic timer
     * @param _remoteDomain The domain of the Home contract this follows
     * @param _updater The EVM id of the updater
     */
    function initialize(uint32 _remoteDomain, address _updater) public initializer {
        __SynapseBase_initialize(_updater);
        // set storage variables
        entered = 1;
        activeReplicas[_remoteDomain] = _createReplica(_remoteDomain);
    }

    // ============ Active Replica Views ============

    function activeReplicaCommittedRoot(uint32 _remoteDomain) external view returns (bytes32) {
        return allReplicas[activeReplicas[_remoteDomain]].committedRoot;
    }

    function activeReplicaConfirmedAt(uint32 _remoteDomain, bytes32 _root)
        external
        view
        returns (uint256)
    {
        return allReplicas[activeReplicas[_remoteDomain]].confirmAt[_root];
    }

    function activeReplicaMessageStatus(uint32 _remoteDomain, bytes32 _messageId)
        external
        view
        returns (bytes32)
    {
        return allReplicas[activeReplicas[_remoteDomain]].messageStatus[_messageId];
    }

    // ============ Archived Replica Views ============

    // TODO: getters for archived replicas

    // ============ External Functions ============

    /**
     * @notice Called by external agent. Submits the signed update's new root,
     * marks root's allowable confirmation time, and emits an `Update` event.
     * @dev Reverts if update doesn't build off latest committedRoot
     * or if signature is invalid.
     * @param _oldRoot Old merkle root
     * @param _newRoot New merkle root
     * @param _signature Updater's signature on `_oldRoot` and `_newRoot` = `keccak256(message, optimisticSeconds)`
     */
    function update(
        uint32 _remoteDomain,
        bytes32 _oldRoot,
        bytes32 _newRoot,
        bytes memory _signature
    ) external {
        ReplicaLib.Replica storage replica = allReplicas[activeReplicas[_remoteDomain]];
        // ensure that replica is active
        require(replica.status == ReplicaLib.ReplicaStatus.Active, "Replica not active");
        // ensure that update is building off the last submitted root
        require(_oldRoot == replica.committedRoot, "not current update");
        // validate updater signature
        require(_isUpdaterSignature(_remoteDomain, _oldRoot, _newRoot, _signature), "!updater sig");
        // Hook for future use
        _beforeUpdate();
        // set the new root's confirmation timer
        replica.setConfirmAt(_newRoot, block.timestamp);
        // update committedRoot
        replica.setCommittedRoot(_newRoot);
        emit Update(_remoteDomain, _oldRoot, _newRoot, _signature);
    }

    /**
     * @notice First attempts to prove the validity of provided formatted
     * `message`. If the message is successfully proven, then tries to process
     * message.
     * @dev Reverts if `prove` call returns false
     * @param _message Formatted message (refer to UpdaterStorage.sol Message library)
     * @param _proof Merkle proof of inclusion for message's leaf
     * @param _index Index of leaf in home's merkle tree
     */
    function proveAndProcess(
        uint32 _remoteDomain,
        bytes memory _message,
        bytes32[32] calldata _proof,
        uint256 _index
    ) external {
        require(prove(_remoteDomain, _message, _proof, _index), "!prove");
        process(_message);
    }

    /**
     * @notice Given formatted message, attempts to dispatch
     * message payload to end recipient.
     * @dev Recipient must implement a `handle` method (refer to IMessageRecipient.sol)
     * Reverts if formatted message's destination domain is not the Replica's domain,
     * if message has not been proven,
     * or if recipient reverted upon receiving the message.
     * @param _message Formatted message
     */
    function process(bytes memory _message) public {
        bytes29 _m = _message.messageView();
        bytes29 _header = _m.header();
        uint32 _remoteDomain = _header.origin();
        ReplicaLib.Replica storage replica = allReplicas[activeReplicas[_remoteDomain]];
        // ensure message was meant for this domain
        require(_header.destination() == localDomain, "!destination");
        // ensure message has been proven
        bytes32 _messageHash = _m.keccak();
        bytes32 _root = replica.messageStatus[_messageHash];
        require(ReplicaLib.isPotentialRoot(_root), "!exists || processed");
        require(
            acceptableRoot(_remoteDomain, _header.optimisticSeconds(), _root),
            "!optimisticSeconds"
        );
        // check re-entrancy guard
        require(entered == 1, "!reentrant");
        entered = 0;
        _storeTips(_m.tips());
        // update message status as processed
        replica.setMessageStatus(_messageHash, ReplicaLib.MESSAGE_STATUS_PROCESSED);
<<<<<<< HEAD
        address recipient = _checkForSystemMessage(_m.recipient());
=======
        address recipient = _header.recipientAddress();
>>>>>>> cf223552
        IMessageRecipient(recipient).handle(
            _remoteDomain,
            _header.nonce(),
            _header.sender(),
            replica.confirmAt[_root],
            _m.body().clone()
        );
        emit Process(_remoteDomain, _messageHash);
        // reset re-entrancy guard
        entered = 1;
    }

    /**
     * @notice Hash of Home domain concatenated with "SYN"
     * @param _homeDomain the Home domain to hash
     */
    function homeDomainHash(uint32 _homeDomain) external pure returns (bytes32) {
        return _domainHash(_homeDomain);
    }

    // ============ External Owner Functions ============

    /**
     * @notice Set Updater role
     * @dev MUST ensure that all roots signed by previous Updater have
     * been relayed before calling. Only callable by owner (Governance)
     * @param _updater New Updater
     */
    function setUpdater(address _updater) external onlyOwner {
        _setUpdater(_updater);
    }

    /**
     * @notice Set confirmAt for a given root
     * @dev To be used if in the case that fraud is proven
     * and roots need to be deleted / added. Only callable by owner (Governance)
     * @param _root The root for which to modify confirm time
     * @param _confirmAt The new confirmation time. Set to 0 to "delete" a root.
     */
    function setConfirmation(
        uint32 _remoteDomain,
        bytes32 _root,
        uint256 _confirmAt
    ) external onlyOwner {
        ReplicaLib.Replica storage replica = allReplicas[activeReplicas[_remoteDomain]];
        uint256 _previousConfirmAt = replica.confirmAt[_root];
        replica.setConfirmAt(_root, _confirmAt);
        emit SetConfirmation(_remoteDomain, _root, _previousConfirmAt, _confirmAt);
    }

    // ============ Public Functions ============

    /**
     * @notice Check that the root has been submitted
     * and that the optimistic timeout period has expired,
     * meaning the root can be processed
     * @param _root the Merkle root, submitted in an update, to check
     * @return TRUE iff root has been submitted & timeout has expired
     */
    function acceptableRoot(
        uint32 _remoteDomain,
        uint32 _optimisticSeconds,
        bytes32 _root
    ) public view returns (bool) {
        uint256 _time = allReplicas[activeReplicas[_remoteDomain]].confirmAt[_root];
        if (_time == 0) {
            return false;
        }
        return block.timestamp >= _time + _optimisticSeconds;
    }

    /**
     * @notice Attempts to prove the validity of message given its leaf, the
     * merkle proof of inclusion for the leaf, and the index of the leaf.
     * @dev Reverts if message's MessageStatus != None (i.e. if message was
     * already proven or processed)
     * @dev For convenience, we allow proving against any previous root.
     * This means that witnesses never need to be updated for the new root
     * @param _message Formatted message
     * @param _proof Merkle proof of inclusion for leaf
     * @param _index Index of leaf in home's merkle tree
     * @return Returns true if proof was valid and `prove` call succeeded
     **/
    function prove(
        uint32 _remoteDomain,
        bytes memory _message,
        bytes32[32] calldata _proof,
        uint256 _index
    ) public returns (bool) {
        bytes32 _leaf = keccak256(_message);
        ReplicaLib.Replica storage replica = allReplicas[activeReplicas[_remoteDomain]];
        // ensure that replica is active
        require(replica.status == ReplicaLib.ReplicaStatus.Active, "Replica not active");
        // ensure that message has not been proven or processed
        require(
            replica.messageStatus[_leaf] == ReplicaLib.MESSAGE_STATUS_NONE,
            "!MessageStatus.None"
        );
        // calculate the expected root based on the proof
        bytes32 _calculatedRoot = MerkleLib.branchRoot(_leaf, _proof, _index);
        // if the root is valid, save it for later optimistic period checking
        if (replica.confirmAt[_calculatedRoot] != 0) {
            replica.setMessageStatus(_leaf, _calculatedRoot);
            return true;
        }
        return false;
    }

    // ============ Internal Functions ============

    function _createReplica(uint32 _remoteDomain) internal returns (uint256 replicaIndex) {
        // Start indexing from 1, so default replica (allReplicas[0]) will be forever inactive
        unchecked {
            replicaIndex = replicaCount + 1;
        }
        allReplicas[replicaIndex].setupReplica(_remoteDomain);
<<<<<<< HEAD
        replicaCount = replicaIndex;
=======
        unchecked {
            replicaCount = replicaIndex + 1;
        }
>>>>>>> cf223552
    }

    /// @notice Hook for potential future use
    // solhint-disable-next-line no-empty-blocks
    function _beforeUpdate() internal {}

    function _getRevertMsg(bytes memory _returnData) internal pure returns (string memory) {
        // If the _res length is less than 68, then the transaction failed silently (without a revert message)
        if (_returnData.length < 68) return "Transaction reverted silently";

        assembly {
            // Slice the sighash.
            _returnData := add(_returnData, 0x04)
        }
        return abi.decode(_returnData, (string)); // All that remains is the revert string
    }

<<<<<<< HEAD
    function _checkForSystemMessage(bytes32 _recipient) internal view returns (address recipient) {
        // Check if SYSTEM_SENDER was specified as message recipient
        if (_recipient == SystemMessage.SYSTEM_SENDER) {
            /**
             * @dev Route message to SystemMessenger.
             *      Note: Only SystemMessenger contract on origin chain
             *      can send such a message (enforced in Home.sol).
             */
            recipient = address(systemMessenger);
        } else {
            // Cast bytes32 to address otherwise
            recipient = TypeCasts.bytes32ToAddress(_recipient);
        }
=======
    function _storeTips(bytes29 _tips) internal virtual {
        // TODO: implement storing & claiming logic
>>>>>>> cf223552
    }
}<|MERGE_RESOLUTION|>--- conflicted
+++ resolved
@@ -7,13 +7,10 @@
 import { ReplicaLib } from "./libs/Replica.sol";
 import { MerkleLib } from "./libs/Merkle.sol";
 import { Message } from "./libs/Message.sol";
-<<<<<<< HEAD
+import { Header } from "./libs/Header.sol";
+import { Tips } from "./libs/Tips.sol";
 import { TypeCasts } from "./libs/TypeCasts.sol";
 import { SystemMessage } from "./system/SystemMessage.sol";
-=======
-import { Header } from "./libs/Header.sol";
-import { Tips } from "./libs/Tips.sol";
->>>>>>> cf223552
 import { IMessageRecipient } from "./interfaces/IMessageRecipient.sol";
 // ============ External Imports ============
 import { TypedMemView } from "./libs/TypedMemView.sol";
@@ -208,11 +205,7 @@
         _storeTips(_m.tips());
         // update message status as processed
         replica.setMessageStatus(_messageHash, ReplicaLib.MESSAGE_STATUS_PROCESSED);
-<<<<<<< HEAD
-        address recipient = _checkForSystemMessage(_m.recipient());
-=======
-        address recipient = _header.recipientAddress();
->>>>>>> cf223552
+        address recipient = _checkForSystemMessage(_header.recipient());
         IMessageRecipient(recipient).handle(
             _remoteDomain,
             _header.nonce(),
@@ -329,13 +322,7 @@
             replicaIndex = replicaCount + 1;
         }
         allReplicas[replicaIndex].setupReplica(_remoteDomain);
-<<<<<<< HEAD
         replicaCount = replicaIndex;
-=======
-        unchecked {
-            replicaCount = replicaIndex + 1;
-        }
->>>>>>> cf223552
     }
 
     /// @notice Hook for potential future use
@@ -353,7 +340,6 @@
         return abi.decode(_returnData, (string)); // All that remains is the revert string
     }
 
-<<<<<<< HEAD
     function _checkForSystemMessage(bytes32 _recipient) internal view returns (address recipient) {
         // Check if SYSTEM_SENDER was specified as message recipient
         if (_recipient == SystemMessage.SYSTEM_SENDER) {
@@ -367,9 +353,9 @@
             // Cast bytes32 to address otherwise
             recipient = TypeCasts.bytes32ToAddress(_recipient);
         }
-=======
+    }
+
     function _storeTips(bytes29 _tips) internal virtual {
         // TODO: implement storing & claiming logic
->>>>>>> cf223552
     }
 }