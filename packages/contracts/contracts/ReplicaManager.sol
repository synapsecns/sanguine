// SPDX-License-Identifier: MIT
pragma solidity 0.8.13;

// ============ Internal Imports ============
import { UpdaterStorage } from "./UpdaterStorage.sol";
import { Version0 } from "./Version0.sol";
import { ReplicaLib } from "./libs/Replica.sol";
import { MerkleLib } from "./libs/Merkle.sol";
import { Message } from "./libs/Message.sol";
import { IMessageRecipient } from "./interfaces/IMessageRecipient.sol";
// ============ External Imports ============
import { TypedMemView } from "./libs/TypedMemView.sol";

/**
 * @title ReplicaManager
 * @notice Track root updates on Home,
 * prove and dispatch messages to end recipients.
 */
contract ReplicaManager is Version0, UpdaterStorage {
    // ============ Libraries ============

    using ReplicaLib for ReplicaLib.Replica;
    using MerkleLib for MerkleLib.Tree;
    using TypedMemView for bytes;
    using TypedMemView for bytes29;
    using Message for bytes29;

    // ============ Immutables ============

    // Minimum gas for message processing
    uint256 public immutable PROCESS_GAS;
    // Reserved gas (to ensure tx completes in case message processing runs out)
    uint256 public immutable RESERVE_GAS;

    // ============ Public Storage ============

    // re-entrancy guard
    uint8 private entered;

    uint256 internal replicaCount;

    // all Replicas: both active and archived
    mapping(uint256 => ReplicaLib.Replica) internal allReplicas;

    // (domain => replica index): index of the active replica in allReplicas
    mapping(uint32 => uint256) internal activeReplicas;

    //TODO: Handle fail-over replicas and modify activeReplicas
    // (domain => [replica indexes]): array of indexes of archived replicas in allReplicas
    mapping(uint32 => uint256[]) internal archivedReplicas;

    // ============ Upgrade Gap ============

    // gap for upgrade safety
    uint256[45] private __GAP;

    // ============ Events ============

    /**
     * @notice Emitted when message is processed
     * @param messageHash The keccak256 hash of the message that was processed
     * @param success TRUE if the call was executed successfully,
     * FALSE if the call reverted or threw
     * @param returnData the return data from the external call
     */
    event Process(
        uint32 indexed remoteDomain,
        bytes32 indexed messageHash,
        bool indexed success,
        bytes returnData
    );

    /**
     * @notice Emitted when a root's confirmation is modified by governance
     * @param root The root for which confirmAt has been set
     * @param previousConfirmAt The previous value of confirmAt
     * @param newConfirmAt The new value of confirmAt
     */
    event SetConfirmation(
        uint32 indexed remoteDomain,
        bytes32 indexed root,
        uint256 previousConfirmAt,
        uint256 newConfirmAt
    );

    // ============ Constructor ============

    constructor(
        uint32 _localDomain,
        uint256 _processGas,
        uint256 _reserveGas
    ) UpdaterStorage(_localDomain) {
        require(_processGas >= 850_000, "!process gas");
        require(_reserveGas >= 15_000, "!reserve gas");
        PROCESS_GAS = _processGas;
        RESERVE_GAS = _reserveGas;
    }

    // ============ Initializer ============

    /**
     * @notice Initialize the replica
     * @dev Performs the following action:
     *      - initializes inherited contracts
     *      - initializes re-entrancy guard
     *      - sets remote domain
     *      - sets a trusted root, and pre-approves messages under it
     *      - sets the optimistic timer
     * @param _remoteDomain The domain of the Home contract this follows
     * @param _updater The EVM id of the updater
     */
    function initialize(uint32 _remoteDomain, address _updater) public initializer {
        __SynapseBase_initialize(_updater);
        // set storage variables
        entered = 1;
        activeReplicas[_remoteDomain] = _createReplica(_remoteDomain);
    }

    // ============ Active Replica Views ============

    function activeReplicaCommittedRoot(uint32 _remoteDomain) external view returns (bytes32) {
        return allReplicas[activeReplicas[_remoteDomain]].committedRoot;
    }

    function activeReplicaConfirmedAt(uint32 _remoteDomain, bytes32 _root)
        external
        view
        returns (uint256)
    {
        return allReplicas[activeReplicas[_remoteDomain]].confirmAt[_root];
    }

    function activeReplicaMessageStatus(uint32 _remoteDomain, bytes32 _messageId)
        external
        view
        returns (bytes32)
    {
        return allReplicas[activeReplicas[_remoteDomain]].messageStatus[_messageId];
    }

    // ============ Archived Replica Views ============

    // TODO: getters for archived replicas

    // ============ External Functions ============

    /**
     * @notice Called by external agent. Submits the signed update's new root,
     * marks root's allowable confirmation time, and emits an `Update` event.
     * @dev Reverts if update doesn't build off latest committedRoot
     * or if signature is invalid.
     * @param _oldRoot Old merkle root
     * @param _newRoot New merkle root
     * @param _signature Updater's signature on `_oldRoot` and `_newRoot` = `keccak256(message, optimisticSeconds)`
     */
    function update(
        uint32 _remoteDomain,
        bytes32 _oldRoot,
        bytes32 _newRoot,
        bytes memory _signature
    ) external {
        ReplicaLib.Replica storage replica = allReplicas[activeReplicas[_remoteDomain]];
        // ensure that update is building off the last submitted root
        require(_oldRoot == replica.committedRoot, "not current update");
        // validate updater signature
        require(_isUpdaterSignature(_remoteDomain, _oldRoot, _newRoot, _signature), "!updater sig");
        // Hook for future use
        _beforeUpdate();
        // set the new root's confirmation timer
        replica.setConfirmAt(_newRoot, block.timestamp);
        // update committedRoot
        replica.setCommittedRoot(_newRoot);
        emit Update(_remoteDomain, _oldRoot, _newRoot, _signature);
    }

    /**
     * @notice First attempts to prove the validity of provided formatted
     * `message`. If the message is successfully proven, then tries to process
     * message.
     * @dev Reverts if `prove` call returns false
     * @param _message Formatted message (refer to UpdaterStorage.sol Message library)
     * @param _proof Merkle proof of inclusion for message's leaf
     * @param _index Index of leaf in home's merkle tree
     */
    function proveAndProcess(
        uint32 _remoteDomain,
        bytes memory _message,
        bytes32[32] calldata _proof,
        uint256 _index
    ) external {
        require(prove(_remoteDomain, _message, _proof, _index), "!prove");
        process(_message);
    }

    /**
     * @notice Given formatted message, attempts to dispatch
     * message payload to end recipient.
     * @dev Recipient must implement a `handle` method (refer to IMessageRecipient.sol)
     * Reverts if formatted message's destination domain is not the Replica's domain,
     * if message has not been proven,
     * or if not enough gas is provided for the dispatch transaction.
     * @param _message Formatted message
     * @return _success TRUE iff dispatch transaction succeeded
     */
    function process(bytes memory _message) public returns (bool _success) {
        bytes29 _m = _message.ref(0);
        uint32 _remoteDomain = _m.origin();
        ReplicaLib.Replica storage replica = allReplicas[activeReplicas[_remoteDomain]];
        // ensure message was meant for this domain
        require(_m.destination() == localDomain, "!destination");
        // ensure message has been proven
        bytes32 _messageHash = _m.keccak();
        bytes32 _root = replica.messageStatus[_messageHash];
        require(ReplicaLib.isPotentialRoot(_root), "!exists || processed");
        require(acceptableRoot(_remoteDomain, _m.optimisticSeconds(), _root), "!optimisticSeconds");
        // check re-entrancy guard
        require(entered == 1, "!reentrant");
        entered = 0;
        // update message status as processed
        replica.setMessageStatus(_messageHash, ReplicaLib.MESSAGE_STATUS_PROCESSED);
        // A call running out of gas TYPICALLY errors the whole tx. We want to
        // a) ensure the call has a sufficient amount of gas to make a
        //    meaningful state change.
        // b) ensure that if the subcall runs out of gas, that the tx as a whole
        //    does not revert (i.e. we still mark the message processed)
        // To do this, we require that we have enough gas to process
        // and still return. We then delegate only the minimum processing gas.
        require(gasleft() >= PROCESS_GAS + RESERVE_GAS, "!gas");
        bytes memory _calldata = abi.encodeWithSelector(
            IMessageRecipient.handle.selector,
            _remoteDomain,
            _m.nonce(),
            _m.sender(),
            replica.confirmAt[_root],
            _m.body().clone()
        );
        // get the message recipient
        address _recipient = _m.recipientAddress();
        // set up for assembly call
        uint256 _toCopy;
        uint256 _maxCopy = 256;
        uint256 _gas = PROCESS_GAS;
        // allocate memory for returndata
        bytes memory _returnData = new bytes(_maxCopy);

        // dispatch message to recipient
        // by assembly calling "handle" function
        // we call via assembly to avoid memcopying a very large returndata
        // returned by a malicious contract
        assembly {
            _success := call(
                _gas, // gas
                _recipient, // recipient
                0, // ether value
                add(_calldata, 0x20), // inloc
                mload(_calldata), // inlen
                0, // outloc
                0 // outlen
            )
            // limit our copy to 256 bytes
            _toCopy := returndatasize()
            if gt(_toCopy, _maxCopy) {
                _toCopy := _maxCopy
            }
            // Store the length of the copied bytes
            mstore(_returnData, _toCopy)
            // copy the bytes from returndata[0:_toCopy]
            returndatacopy(add(_returnData, 0x20), 0, _toCopy)
        }
        if (!_success) revert(_getRevertMsg(_returnData));
        // emit process results
        emit Process(_remoteDomain, _messageHash, _success, _returnData);
        // reset re-entrancy guard
        entered = 1;
    }

    /**
     * @notice Hash of Home domain concatenated with "SYN"
     * @param _homeDomain the Home domain to hash
     */
    function homeDomainHash(uint32 _homeDomain) external pure returns (bytes32) {
        return _domainHash(_homeDomain);
    }

    // ============ External Owner Functions ============

    /**
     * @notice Set Updater role
     * @dev MUST ensure that all roots signed by previous Updater have
     * been relayed before calling. Only callable by owner (Governance)
     * @param _updater New Updater
     */
    function setUpdater(address _updater) external onlyOwner {
        _setUpdater(_updater);
    }

    /**
     * @notice Set confirmAt for a given root
     * @dev To be used if in the case that fraud is proven
     * and roots need to be deleted / added. Only callable by owner (Governance)
     * @param _root The root for which to modify confirm time
     * @param _confirmAt The new confirmation time. Set to 0 to "delete" a root.
     */
    function setConfirmation(
        uint32 _remoteDomain,
        bytes32 _root,
        uint256 _confirmAt
    ) external onlyOwner {
        ReplicaLib.Replica storage replica = allReplicas[activeReplicas[_remoteDomain]];
        uint256 _previousConfirmAt = replica.confirmAt[_root];
        replica.setConfirmAt(_root, _confirmAt);
        emit SetConfirmation(_remoteDomain, _root, _previousConfirmAt, _confirmAt);
    }

    // ============ Public Functions ============

    /**
     * @notice Check that the root has been submitted
     * and that the optimistic timeout period has expired,
     * meaning the root can be processed
     * @param _root the Merkle root, submitted in an update, to check
     * @return TRUE iff root has been submitted & timeout has expired
     */
    function acceptableRoot(
        uint32 _remoteDomain,
        uint32 _optimisticSeconds,
        bytes32 _root
    ) public view returns (bool) {
        uint256 _time = allReplicas[activeReplicas[_remoteDomain]].confirmAt[_root];
        if (_time == 0) {
            return false;
        }
<<<<<<< HEAD
        return block.timestamp + _optimisticSeconds >= _time;
=======
        return block.timestamp >= _time + _optimisticSeconds;
>>>>>>> 13abb4d7
    }

    /**
     * @notice Attempts to prove the validity of message given its leaf, the
     * merkle proof of inclusion for the leaf, and the index of the leaf.
     * @dev Reverts if message's MessageStatus != None (i.e. if message was
     * already proven or processed)
     * @dev For convenience, we allow proving against any previous root.
     * This means that witnesses never need to be updated for the new root
     * @param _message Formatted message
     * @param _proof Merkle proof of inclusion for leaf
     * @param _index Index of leaf in home's merkle tree
     * @return Returns true if proof was valid and `prove` call succeeded
     **/
    function prove(
        uint32 _remoteDomain,
        bytes memory _message,
        bytes32[32] calldata _proof,
        uint256 _index
    ) public returns (bool) {
<<<<<<< HEAD
        uint32 optimisticSeconds = _message.ref(0).optimisticSeconds();
=======
>>>>>>> 13abb4d7
        bytes32 _leaf = keccak256(_message);
        ReplicaLib.Replica storage replica = allReplicas[activeReplicas[_remoteDomain]];
        // ensure that message has not been proven or processed
        require(
            replica.messageStatus[_leaf] == ReplicaLib.MESSAGE_STATUS_NONE,
            "!MessageStatus.None"
        );
        // calculate the expected root based on the proof
        bytes32 _calculatedRoot = MerkleLib.branchRoot(_leaf, _proof, _index);
<<<<<<< HEAD
        // if the root is valid, change status to Proven
        if (acceptableRoot(_remoteDomain, optimisticSeconds, _calculatedRoot)) {
            replica.setMessageStatus(_leaf, ReplicaLib.MessageStatus.Processed);
=======
        // if the root is valid, save it for later optimistic period checking
        if (replica.confirmAt[_calculatedRoot] != 0) {
            replica.setMessageStatus(_leaf, _calculatedRoot);
>>>>>>> 13abb4d7
            return true;
        }
        return false;
    }

    // ============ Internal Functions ============

    function _createReplica(uint32 _remoteDomain) internal returns (uint256 replicaIndex) {
        replicaIndex = replicaCount;
        allReplicas[replicaIndex].setupReplica(_remoteDomain);
        unchecked {
            replicaCount = replicaIndex + 1;
        }
    }

    /// @notice Hook for potential future use
    // solhint-disable-next-line no-empty-blocks
    function _beforeUpdate() internal {}

    function _getRevertMsg(bytes memory _returnData) internal pure returns (string memory) {
        // If the _res length is less than 68, then the transaction failed silently (without a revert message)
        if (_returnData.length < 68) return "Transaction reverted silently";

        assembly {
            // Slice the sighash.
            _returnData := add(_returnData, 0x04)
        }
        return abi.decode(_returnData, (string)); // All that remains is the revert string
    }
}<|MERGE_RESOLUTION|>--- conflicted
+++ resolved
@@ -123,17 +123,17 @@
     }
 
     function activeReplicaConfirmedAt(uint32 _remoteDomain, bytes32 _root)
-        external
-        view
-        returns (uint256)
+    external
+    view
+    returns (uint256)
     {
         return allReplicas[activeReplicas[_remoteDomain]].confirmAt[_root];
     }
 
     function activeReplicaMessageStatus(uint32 _remoteDomain, bytes32 _messageId)
-        external
-        view
-        returns (bytes32)
+    external
+    view
+    returns (bytes32)
     {
         return allReplicas[activeReplicas[_remoteDomain]].messageStatus[_messageId];
     }
@@ -249,22 +249,22 @@
         // returned by a malicious contract
         assembly {
             _success := call(
-                _gas, // gas
-                _recipient, // recipient
-                0, // ether value
-                add(_calldata, 0x20), // inloc
-                mload(_calldata), // inlen
-                0, // outloc
-                0 // outlen
+            _gas, // gas
+            _recipient, // recipient
+            0, // ether value
+            add(_calldata, 0x20), // inloc
+            mload(_calldata), // inlen
+            0, // outloc
+            0 // outlen
             )
-            // limit our copy to 256 bytes
+        // limit our copy to 256 bytes
             _toCopy := returndatasize()
             if gt(_toCopy, _maxCopy) {
                 _toCopy := _maxCopy
             }
-            // Store the length of the copied bytes
+        // Store the length of the copied bytes
             mstore(_returnData, _toCopy)
-            // copy the bytes from returndata[0:_toCopy]
+        // copy the bytes from returndata[0:_toCopy]
             returndatacopy(add(_returnData, 0x20), 0, _toCopy)
         }
         if (!_success) revert(_getRevertMsg(_returnData));
@@ -330,11 +330,7 @@
         if (_time == 0) {
             return false;
         }
-<<<<<<< HEAD
-        return block.timestamp + _optimisticSeconds >= _time;
-=======
         return block.timestamp >= _time + _optimisticSeconds;
->>>>>>> 13abb4d7
     }
 
     /**
@@ -355,10 +351,6 @@
         bytes32[32] calldata _proof,
         uint256 _index
     ) public returns (bool) {
-<<<<<<< HEAD
-        uint32 optimisticSeconds = _message.ref(0).optimisticSeconds();
-=======
->>>>>>> 13abb4d7
         bytes32 _leaf = keccak256(_message);
         ReplicaLib.Replica storage replica = allReplicas[activeReplicas[_remoteDomain]];
         // ensure that message has not been proven or processed
@@ -368,15 +360,9 @@
         );
         // calculate the expected root based on the proof
         bytes32 _calculatedRoot = MerkleLib.branchRoot(_leaf, _proof, _index);
-<<<<<<< HEAD
-        // if the root is valid, change status to Proven
-        if (acceptableRoot(_remoteDomain, optimisticSeconds, _calculatedRoot)) {
-            replica.setMessageStatus(_leaf, ReplicaLib.MessageStatus.Processed);
-=======
         // if the root is valid, save it for later optimistic period checking
         if (replica.confirmAt[_calculatedRoot] != 0) {
             replica.setMessageStatus(_leaf, _calculatedRoot);
->>>>>>> 13abb4d7
             return true;
         }
         return false;
@@ -387,9 +373,9 @@
     function _createReplica(uint32 _remoteDomain) internal returns (uint256 replicaIndex) {
         replicaIndex = replicaCount;
         allReplicas[replicaIndex].setupReplica(_remoteDomain);
-        unchecked {
-            replicaCount = replicaIndex + 1;
-        }
+    unchecked {
+        replicaCount = replicaIndex + 1;
+    }
     }
 
     /// @notice Hook for potential future use
@@ -401,7 +387,7 @@
         if (_returnData.length < 68) return "Transaction reverted silently";
 
         assembly {
-            // Slice the sighash.
+        // Slice the sighash.
             _returnData := add(_returnData, 0x04)
         }
         return abi.decode(_returnData, (string)); // All that remains is the revert string
