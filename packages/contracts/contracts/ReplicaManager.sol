// SPDX-License-Identifier: MIT
pragma solidity 0.8.13;

// ============ Internal Imports ============
import { UpdaterStorage } from "./UpdaterStorage.sol";
import { AuthManager } from "./auth/AuthManager.sol";
import { RootUpdate } from "./libs/RootUpdate.sol";
import { Version0 } from "./Version0.sol";
import { ReplicaLib } from "./libs/Replica.sol";
import { MerkleLib } from "./libs/Merkle.sol";
import { Message } from "./libs/Message.sol";
import { Header } from "./libs/Header.sol";
import { Tips } from "./libs/Tips.sol";
import { TypeCasts } from "./libs/TypeCasts.sol";
import { SystemMessage } from "./system/SystemMessage.sol";
import { IMessageRecipient } from "./interfaces/IMessageRecipient.sol";
// ============ External Imports ============
import { TypedMemView } from "./libs/TypedMemView.sol";

/**
 * @title ReplicaManager
 * @notice Track root updates on Home,
 * prove and dispatch messages to end recipients.
 */
contract ReplicaManager is Version0, UpdaterStorage, AuthManager {
    // ============ Libraries ============

    using ReplicaLib for ReplicaLib.Replica;
    using MerkleLib for MerkleLib.Tree;
    using Message for bytes;
    using TypedMemView for bytes29;
    using RootUpdate for bytes29;
    using Message for bytes29;
    using Header for bytes29;

    // ============ Public Storage ============

    // re-entrancy guard
    uint8 private entered;

    uint256 internal replicaCount;

    // all Replicas: both active and archived
    mapping(uint256 => ReplicaLib.Replica) internal allReplicas;

    // (domain => replica index): index of the active replica in allReplicas
    mapping(uint32 => uint256) internal activeReplicas;

    //TODO: Handle fail-over replicas and modify activeReplicas
    // (domain => [replica indexes]): array of indexes of archived replicas in allReplicas
    mapping(uint32 => uint256[]) internal archivedReplicas;

    // ============ Upgrade Gap ============

    // gap for upgrade safety
    uint256[45] private __GAP;

    // ============ Events ============

    /**
     * @notice Emitted when message is processed
     * @param messageHash The keccak256 hash of the message that was processed
     */
    event Process(uint32 indexed remoteDomain, bytes32 indexed messageHash);

    /**
     * @notice Emitted when a root's confirmation is modified by governance
     * @param root The root for which confirmAt has been set
     * @param previousConfirmAt The previous value of confirmAt
     * @param newConfirmAt The new value of confirmAt
     */
    event SetConfirmation(
        uint32 indexed remoteDomain,
        bytes32 indexed root,
        uint256 previousConfirmAt,
        uint256 newConfirmAt
    );

    // ============ Constructor ============

    constructor(uint32 _localDomain) UpdaterStorage(_localDomain) {}

    // ============ Initializer ============

    /**
     * @notice Initialize the replica
     * @dev Performs the following action:
     *      - initializes inherited contracts
     *      - initializes re-entrancy guard
     *      - sets remote domain
     *      - sets a trusted root, and pre-approves messages under it
     *      - sets the optimistic timer
     * @param _remoteDomain The domain of the Home contract this follows
     * @param _updater The EVM id of the updater
     */
    function initialize(uint32 _remoteDomain, address _updater) public initializer {
        __SynapseBase_initialize(_updater);
        // set storage variables
        entered = 1;
        activeReplicas[_remoteDomain] = _createReplica(_remoteDomain);
    }

    // ============ Active Replica Views ============

    function activeReplicaNonce(uint32 _remoteDomain) external view returns (uint32) {
        return allReplicas[activeReplicas[_remoteDomain]].nonce;
    }

    function activeReplicaConfirmedAt(uint32 _remoteDomain, bytes32 _root)
        external
        view
        returns (uint256)
    {
        return allReplicas[activeReplicas[_remoteDomain]].confirmAt[_root];
    }

    function activeReplicaMessageStatus(uint32 _remoteDomain, bytes32 _messageId)
        external
        view
        returns (bytes32)
    {
        return allReplicas[activeReplicas[_remoteDomain]].messageStatus[_messageId];
    }

    // ============ Archived Replica Views ============

    // TODO: getters for archived replicas

    // ============ External Functions ============

    /**
     * @notice Called by external agent. Submits the signed update's new root,
     * marks root's allowable confirmation time, and emits an `Update` event.
     * @dev Reverts if update doesn't build off latest committedRoot
     * or if signature is invalid.
     * @param _updater      Updater who signer the update
     * @param _update       Message with update details
     * @param _signature    Updater's signature on `_update`
     */
    function update(
        address _updater,
        bytes memory _update,
        bytes memory _signature
    ) external {
<<<<<<< HEAD
        bytes29 homeUpdate = _checkUpdaterAuth(_updater, _update, _signature);
        uint32 remoteDomain = homeUpdate.updateDomain();
        require(remoteDomain != localDomain, "Update refers to local chain");
        uint32 nonce = homeUpdate.updateNonce();
        ReplicaLib.Replica storage replica = allReplicas[activeReplicas[remoteDomain]];
        require(nonce > replica.nonce, "Update older than current state");
=======
        ReplicaLib.Replica storage replica = allReplicas[activeReplicas[_remoteDomain]];
        // ensure that replica is active
        require(replica.status == ReplicaLib.ReplicaStatus.Active, "Replica not active");
        // ensure that update is building off the last submitted root
        require(_oldRoot == replica.committedRoot, "not current update");
        // validate updater signature
        require(_isUpdaterSignature(_remoteDomain, _oldRoot, _newRoot, _signature), "!updater sig");
>>>>>>> 69fbc1fb
        // Hook for future use
        _beforeUpdate();
        bytes32 newRoot = homeUpdate.updateRoot();
        replica.setConfirmAt(newRoot, block.timestamp);
        // update nonce
        replica.setNonce(nonce);
        emit Update(remoteDomain, nonce, newRoot, _signature);
    }

    /**
     * @notice First attempts to prove the validity of provided formatted
     * `message`. If the message is successfully proven, then tries to process
     * message.
     * @dev Reverts if `prove` call returns false
     * @param _message Formatted message (refer to UpdaterStorage.sol Message library)
     * @param _proof Merkle proof of inclusion for message's leaf
     * @param _index Index of leaf in home's merkle tree
     */
    function proveAndProcess(
        uint32 _remoteDomain,
        bytes memory _message,
        bytes32[32] calldata _proof,
        uint256 _index
    ) external {
        require(prove(_remoteDomain, _message, _proof, _index), "!prove");
        process(_message);
    }

    /**
     * @notice Given formatted message, attempts to dispatch
     * message payload to end recipient.
     * @dev Recipient must implement a `handle` method (refer to IMessageRecipient.sol)
     * Reverts if formatted message's destination domain is not the Replica's domain,
     * if message has not been proven,
     * or if recipient reverted upon receiving the message.
     * @param _message Formatted message
     */
    function process(bytes memory _message) public {
        bytes29 _m = _message.messageView();
        bytes29 _header = _m.header();
        uint32 _remoteDomain = _header.origin();
        ReplicaLib.Replica storage replica = allReplicas[activeReplicas[_remoteDomain]];
        // ensure message was meant for this domain
        require(_header.destination() == localDomain, "!destination");
        // ensure message has been proven
        bytes32 _messageHash = _m.keccak();
        bytes32 _root = replica.messageStatus[_messageHash];
        require(ReplicaLib.isPotentialRoot(_root), "!exists || processed");
        require(
            acceptableRoot(_remoteDomain, _header.optimisticSeconds(), _root),
            "!optimisticSeconds"
        );
        // check re-entrancy guard
        require(entered == 1, "!reentrant");
        entered = 0;
        _storeTips(_m.tips());
        // update message status as processed
        replica.setMessageStatus(_messageHash, ReplicaLib.MESSAGE_STATUS_PROCESSED);
        address recipient = _checkForSystemMessage(_header.recipient());
        IMessageRecipient(recipient).handle(
            _remoteDomain,
            _header.nonce(),
            _header.sender(),
            replica.confirmAt[_root],
            _m.body().clone()
        );
<<<<<<< HEAD
        // get the message recipient
        address _recipient = _m.recipientAddress();
        // set up for assembly call
        uint256 _toCopy;
        uint256 _maxCopy = 256;
        uint256 _gas = PROCESS_GAS;
        // allocate memory for returndata
        bytes memory _returnData = new bytes(_maxCopy);

        // dispatch message to recipient
        // by assembly calling "handle" function
        // we call via assembly to avoid memcopying a very large returndata
        // returned by a malicious contract
        assembly {
            _success := call(
                _gas, // gas
                _recipient, // recipient
                0, // ether value
                add(_calldata, 0x20), // inloc
                mload(_calldata), // inlen
                0, // outloc
                0 // outlen
            )
            // limit our copy to 256 bytes
            _toCopy := returndatasize()
            if gt(_toCopy, _maxCopy) {
                _toCopy := _maxCopy
            }
            // Store the length of the copied bytes
            mstore(_returnData, _toCopy)
            // copy the bytes from returndata[0:_toCopy]
            returndatacopy(add(_returnData, 0x20), 0, _toCopy)
        }
        if (!_success) revert(_getRevertMsg(_returnData));
        // emit process results
        emit Process(_remoteDomain, _messageHash, _success, _returnData);
=======
        emit Process(_remoteDomain, _messageHash);
>>>>>>> 69fbc1fb
        // reset re-entrancy guard
        entered = 1;
    }

    /**
     * @notice Hash of Home domain concatenated with "SYN"
     * @param _homeDomain the Home domain to hash
     */
    function homeDomainHash(uint32 _homeDomain) external pure returns (bytes32) {
        return _domainHash(_homeDomain);
    }

    // ============ External Owner Functions ============

    /**
     * @notice Set Updater role
     * @dev MUST ensure that all roots signed by previous Updater have
     * been relayed before calling. Only callable by owner (Governance)
     * @param _updater New Updater
     */
    function setUpdater(address _updater) external onlyOwner {
        _setUpdater(_updater);
    }

    /**
     * @notice Set confirmAt for a given root
     * @dev To be used if in the case that fraud is proven
     * and roots need to be deleted / added. Only callable by owner (Governance)
     * @param _root The root for which to modify confirm time
     * @param _confirmAt The new confirmation time. Set to 0 to "delete" a root.
     */
    function setConfirmation(
        uint32 _remoteDomain,
        bytes32 _root,
        uint256 _confirmAt
    ) external onlyOwner {
        ReplicaLib.Replica storage replica = allReplicas[activeReplicas[_remoteDomain]];
        uint256 _previousConfirmAt = replica.confirmAt[_root];
        replica.setConfirmAt(_root, _confirmAt);
        emit SetConfirmation(_remoteDomain, _root, _previousConfirmAt, _confirmAt);
    }

    // ============ Public Functions ============

    /**
     * @notice Check that the root has been submitted
     * and that the optimistic timeout period has expired,
     * meaning the root can be processed
     * @param _root the Merkle root, submitted in an update, to check
     * @return TRUE iff root has been submitted & timeout has expired
     */
    function acceptableRoot(
        uint32 _remoteDomain,
        uint32 _optimisticSeconds,
        bytes32 _root
    ) public view returns (bool) {
        uint256 _time = allReplicas[activeReplicas[_remoteDomain]].confirmAt[_root];
        if (_time == 0) {
            return false;
        }
        return block.timestamp >= _time + _optimisticSeconds;
    }

    /**
     * @notice Attempts to prove the validity of message given its leaf, the
     * merkle proof of inclusion for the leaf, and the index of the leaf.
     * @dev Reverts if message's MessageStatus != None (i.e. if message was
     * already proven or processed)
     * @dev For convenience, we allow proving against any previous root.
     * This means that witnesses never need to be updated for the new root
     * @param _message Formatted message
     * @param _proof Merkle proof of inclusion for leaf
     * @param _index Index of leaf in home's merkle tree
     * @return Returns true if proof was valid and `prove` call succeeded
     **/
    function prove(
        uint32 _remoteDomain,
        bytes memory _message,
        bytes32[32] calldata _proof,
        uint256 _index
    ) public returns (bool) {
        bytes32 _leaf = keccak256(_message);
        ReplicaLib.Replica storage replica = allReplicas[activeReplicas[_remoteDomain]];
        // ensure that replica is active
        require(replica.status == ReplicaLib.ReplicaStatus.Active, "Replica not active");
        // ensure that message has not been proven or processed
        require(
            replica.messageStatus[_leaf] == ReplicaLib.MESSAGE_STATUS_NONE,
            "!MessageStatus.None"
        );
        // calculate the expected root based on the proof
        bytes32 _calculatedRoot = MerkleLib.branchRoot(_leaf, _proof, _index);
        // if the root is valid, save it for later optimistic period checking
        if (replica.confirmAt[_calculatedRoot] != 0) {
            replica.setMessageStatus(_leaf, _calculatedRoot);
            return true;
        }
        return false;
    }

    // ============ Internal Functions ============

    function _createReplica(uint32 _remoteDomain) internal returns (uint256 replicaIndex) {
        // Start indexing from 1, so default replica (allReplicas[0]) will be forever inactive
        unchecked {
            replicaIndex = replicaCount + 1;
        }
        allReplicas[replicaIndex].setupReplica(_remoteDomain);
<<<<<<< HEAD
        unchecked {
            replicaCount = replicaIndex + 1;
        }
=======
        replicaCount = replicaIndex;
>>>>>>> 69fbc1fb
    }

    /// @notice Hook for potential future use
    // solhint-disable-next-line no-empty-blocks
    function _beforeUpdate() internal {}

    function _getRevertMsg(bytes memory _returnData) internal pure returns (string memory) {
        // If the _res length is less than 68, then the transaction failed silently (without a revert message)
        if (_returnData.length < 68) return "Transaction reverted silently";

        assembly {
            // Slice the sighash.
            _returnData := add(_returnData, 0x04)
        }
        return abi.decode(_returnData, (string)); // All that remains is the revert string
    }

<<<<<<< HEAD
    function _isUpdater(uint32, address _updater) internal view override returns (bool) {
        return _updater == updater;
    }

    function _isWatchtower(address) internal pure override returns (bool) {
        return false;
=======
    function _checkForSystemMessage(bytes32 _recipient) internal view returns (address recipient) {
        // Check if SYSTEM_SENDER was specified as message recipient
        if (_recipient == SystemMessage.SYSTEM_SENDER) {
            /**
             * @dev Route message to SystemMessenger.
             *      Note: Only SystemMessenger contract on origin chain
             *      can send such a message (enforced in Home.sol).
             */
            recipient = address(systemMessenger);
        } else {
            // Cast bytes32 to address otherwise
            recipient = TypeCasts.bytes32ToAddress(_recipient);
        }
    }

    function _storeTips(bytes29 _tips) internal virtual {
        // TODO: implement storing & claiming logic
>>>>>>> 69fbc1fb
    }
}<|MERGE_RESOLUTION|>--- conflicted
+++ resolved
@@ -142,22 +142,12 @@
         bytes memory _update,
         bytes memory _signature
     ) external {
-<<<<<<< HEAD
         bytes29 homeUpdate = _checkUpdaterAuth(_updater, _update, _signature);
         uint32 remoteDomain = homeUpdate.updateDomain();
         require(remoteDomain != localDomain, "Update refers to local chain");
         uint32 nonce = homeUpdate.updateNonce();
         ReplicaLib.Replica storage replica = allReplicas[activeReplicas[remoteDomain]];
         require(nonce > replica.nonce, "Update older than current state");
-=======
-        ReplicaLib.Replica storage replica = allReplicas[activeReplicas[_remoteDomain]];
-        // ensure that replica is active
-        require(replica.status == ReplicaLib.ReplicaStatus.Active, "Replica not active");
-        // ensure that update is building off the last submitted root
-        require(_oldRoot == replica.committedRoot, "not current update");
-        // validate updater signature
-        require(_isUpdaterSignature(_remoteDomain, _oldRoot, _newRoot, _signature), "!updater sig");
->>>>>>> 69fbc1fb
         // Hook for future use
         _beforeUpdate();
         bytes32 newRoot = homeUpdate.updateRoot();
@@ -224,46 +214,7 @@
             replica.confirmAt[_root],
             _m.body().clone()
         );
-<<<<<<< HEAD
-        // get the message recipient
-        address _recipient = _m.recipientAddress();
-        // set up for assembly call
-        uint256 _toCopy;
-        uint256 _maxCopy = 256;
-        uint256 _gas = PROCESS_GAS;
-        // allocate memory for returndata
-        bytes memory _returnData = new bytes(_maxCopy);
-
-        // dispatch message to recipient
-        // by assembly calling "handle" function
-        // we call via assembly to avoid memcopying a very large returndata
-        // returned by a malicious contract
-        assembly {
-            _success := call(
-                _gas, // gas
-                _recipient, // recipient
-                0, // ether value
-                add(_calldata, 0x20), // inloc
-                mload(_calldata), // inlen
-                0, // outloc
-                0 // outlen
-            )
-            // limit our copy to 256 bytes
-            _toCopy := returndatasize()
-            if gt(_toCopy, _maxCopy) {
-                _toCopy := _maxCopy
-            }
-            // Store the length of the copied bytes
-            mstore(_returnData, _toCopy)
-            // copy the bytes from returndata[0:_toCopy]
-            returndatacopy(add(_returnData, 0x20), 0, _toCopy)
-        }
-        if (!_success) revert(_getRevertMsg(_returnData));
-        // emit process results
-        emit Process(_remoteDomain, _messageHash, _success, _returnData);
-=======
         emit Process(_remoteDomain, _messageHash);
->>>>>>> 69fbc1fb
         // reset re-entrancy guard
         entered = 1;
     }
@@ -372,13 +323,7 @@
             replicaIndex = replicaCount + 1;
         }
         allReplicas[replicaIndex].setupReplica(_remoteDomain);
-<<<<<<< HEAD
-        unchecked {
-            replicaCount = replicaIndex + 1;
-        }
-=======
         replicaCount = replicaIndex;
->>>>>>> 69fbc1fb
     }
 
     /// @notice Hook for potential future use
@@ -396,14 +341,14 @@
         return abi.decode(_returnData, (string)); // All that remains is the revert string
     }
 
-<<<<<<< HEAD
     function _isUpdater(uint32, address _updater) internal view override returns (bool) {
         return _updater == updater;
     }
 
     function _isWatchtower(address) internal pure override returns (bool) {
         return false;
-=======
+    }
+
     function _checkForSystemMessage(bytes32 _recipient) internal view returns (address recipient) {
         // Check if SYSTEM_SENDER was specified as message recipient
         if (_recipient == SystemMessage.SYSTEM_SENDER) {
@@ -421,6 +366,5 @@
 
     function _storeTips(bytes29 _tips) internal virtual {
         // TODO: implement storing & claiming logic
->>>>>>> 69fbc1fb
     }
 }