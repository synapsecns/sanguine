// SPDX-License-Identifier: MIT
pragma solidity 0.8.13;

import { AuthManager } from "./auth/AuthManager.sol";
import { Attestation } from "./libs/Attestation.sol";
import { TypedMemView } from "./libs/TypedMemView.sol";
import { NotaryRegistry } from "./NotaryRegistry.sol";

import {
    OwnableUpgradeable
} from "@openzeppelin/contracts-upgradeable/access/OwnableUpgradeable.sol";

contract AttestationCollector is AuthManager, NotaryRegistry, OwnableUpgradeable {
    using Attestation for bytes29;
    using TypedMemView for bytes;
    using TypedMemView for bytes29;

    /*╔══════════════════════════════════════════════════════════════════════╗*\
    ▏*║                                EVENTS                                ║*▕
    \*╚══════════════════════════════════════════════════════════════════════╝*/

    event AttestationSubmitted(address indexed updater, bytes attestation);

    /*╔══════════════════════════════════════════════════════════════════════╗*\
    ▏*║                               STORAGE                                ║*▕
    \*╚══════════════════════════════════════════════════════════════════════╝*/

    /**
     * @dev All submitted Notary Attestations are stored.
     * As different Notaries might sign attestations with the same nonce,
     * but different root (meaning one of the attestations is fraudulent),
     * we need a system so store all such attestations.
     *
     * `attestationRoots` stores a list of attested roots for every (domain, nonce) pair
     * `signatures` stores a signature for every submitted (domain, nonce, root) attestation.
     * We only store the first submitted signature for such attestation.
     */
    // [homeDomain => [nonce => [roots]]]
    mapping(uint32 => mapping(uint32 => bytes32[])) internal attestationRoots;
    // [homeDomain => [nonce => [root => signature]]]
    mapping(uint32 => mapping(uint32 => mapping(bytes32 => bytes))) internal signatures;

    /// @dev We are also storing last submitted (nonce, root) attestation for every Notary.
    // [homeDomain => [notary => latestNonce]]
    mapping(uint32 => mapping(address => uint32)) public latestNonce;
    // [homeDomain => [notary => latestRoot]]
    mapping(uint32 => mapping(address => bytes32)) public latestRoot;

    // stores the latest nonce
    mapping(uint32 => uint32) private domainNonces;

    /*╔══════════════════════════════════════════════════════════════════════╗*\
    ▏*║                             UPGRADE GAP                              ║*▕
    \*╚══════════════════════════════════════════════════════════════════════╝*/

    uint256[46] private __GAP;

    /*╔══════════════════════════════════════════════════════════════════════╗*\
    ▏*║                             INITIALIZER                              ║*▕
    \*╚══════════════════════════════════════════════════════════════════════╝*/

    function initialize() external initializer {
        __Ownable_init_unchained();
    }

    /*╔══════════════════════════════════════════════════════════════════════╗*\
    ▏*║                                VIEWS                                 ║*▕
    \*╚══════════════════════════════════════════════════════════════════════╝*/

    /**
     * @notice Get i-th attestation for given (domain, nonce), if exists.
     * Assuming no fraud is committed, index = 0 should be used.
     * If fraud was committed, there might be more than one attestation for given (domain, nonce).
     */
    function getAttestation(
        uint32 _domain,
        uint32 _nonce,
        uint256 _index
    ) external view returns (bytes memory) {
        bytes32 root = getRoot(_domain, _nonce, _index);
        // signature always exists for a stored root
        return _formatAttestation(_domain, _nonce, root);
    }

    /**
     * @notice Get attestation for (domain, nonce, root), if exists.
     */
    function getAttestation(
        uint32 _domain,
        uint32 _nonce,
        bytes32 _root
    ) external view returns (bytes memory) {
        require(_signatureExists(_domain, _nonce, _root), "!signature");
        return _formatAttestation(_domain, _nonce, _root);
    }

    /**
     * @notice Get latest attestation for the domain.
     */
    function getLatestAttestation(uint32 _domain) external view returns (bytes memory) {
        uint256 notariesAmount = domainNotaries[_domain].length;
        require(notariesAmount != 0, "!notaries");
        uint32 _latestNonce = 0;
        bytes32 _latestRoot;
        for (uint256 i = 0; i < notariesAmount; ) {
            address notary = domainNotaries[_domain][i];
            uint32 nonce = latestNonce[_domain][notary];
            // Check latest Notary's nonce against current latest nonce
            if (nonce > _latestNonce) {
                _latestRoot = latestRoot[_domain][notary];
                _latestNonce = nonce;
            }
            unchecked {
                ++i;
            }
        }
        // Check if we found anything
        require(_latestNonce != 0, "No attestations found");
        return _formatAttestation(_domain, _latestNonce, _latestRoot);
    }

    /**
     * @notice Get latest attestation for the domain signed by given Notary.
     */
    function getLatestAttestation(uint32 _domain, address _notary)
        external
        view
        returns (bytes memory)
    {
        uint32 nonce = latestNonce[_domain][_notary];
        require(nonce != 0, "No attestations found");
        bytes32 root = latestRoot[_domain][_notary];
        return _formatAttestation(_domain, nonce, root);
    }

    /**
     * @notice Get i-th root for given (domain, nonce), if exists.
     * Assuming no fraud is committed, index = 0 should be used.
     * If fraud was committed, there might be more than one root for given (domain, nonce).
     */
    function getRoot(
        uint32 _domain,
        uint32 _nonce,
        uint256 _index
    ) public view returns (bytes32) {
        require(_index < attestationRoots[_domain][_nonce].length, "!index");
        return attestationRoots[_domain][_nonce][_index];
    }

    /**
     * @notice Get amount of attested roots for given (domain, nonce).
     * Assuming no fraud is committed, amount <= 1.
     * If amount > 1, fraud was committed.
     */
    function rootsAmount(uint32 _domain, uint32 _nonce) external view returns (uint256) {
        return attestationRoots[_domain][_nonce].length;
    }

    /*╔══════════════════════════════════════════════════════════════════════╗*\
    ▏*║                              OWNER ONLY                              ║*▕
    \*╚══════════════════════════════════════════════════════════════════════╝*/

    // TODO: add/remove notaries upon bonding/unbonding

    function addNotary(uint32 _domain, address _notary) external onlyOwner {
        _addNotary(_domain, _notary);
    }

    function removeNotary(uint32 _domain, address _notary) external onlyOwner {
        _removeNotary(_domain, _notary);
    }

    /*╔══════════════════════════════════════════════════════════════════════╗*\
    ▏*║                          EXTERNAL FUNCTIONS                          ║*▕
    \*╚══════════════════════════════════════════════════════════════════════╝*/

    function submitAttestation(address _notary, bytes memory _attestation)
        external
        returns (bool attestationStored)
    {
        bytes29 _view = _checkUpdaterAuth(_notary, _attestation);
        attestationStored = _storeAttestation(_notary, _view);
        if (attestationStored) {
            // Emit Event only if the Attestation was stored
            emit AttestationSubmitted(_notary, _attestation);
        }
    }

    function latestNonce(uint32 domain) external view returns (uint32) {
        return domainNonces[domain];
    }

    /*╔══════════════════════════════════════════════════════════════════════╗*\
    ▏*║                          INTERNAL FUNCTIONS                          ║*▕
    \*╚══════════════════════════════════════════════════════════════════════╝*/

    function _isUpdater(uint32 _homeDomain, address _notary) internal view override returns (bool) {
        return _isNotary(_homeDomain, _notary);
    }

    function _isWatchtower(address _watchtower) internal view override returns (bool) {}

    function _formatAttestation(
        uint32 _domain,
        uint32 _nonce,
        bytes32 _root
    ) internal view returns (bytes memory) {
        return
            Attestation.formatAttestation(
                Attestation.formatAttestationData(_domain, _nonce, _root),
                signatures[_domain][_nonce][_root]
            );
    }

    function _signatureExists(
        uint32 _domain,
        uint32 _nonce,
        bytes32 _root
    ) internal view returns (bool) {
        return signatures[_domain][_nonce][_root].length > 0;
    }

<<<<<<< HEAD
    function _storeAttestation(address _notary, bytes29 _view) internal returns (bool) {
        uint32 domain = _view.attestationDomain();
        uint32 nonce = _view.attestationNonce();
        bytes32 root = _view.attestationRoot();
        require(nonce > latestNonce[domain][_notary], "Outdated attestation");
        // Don't store Attestation, if another Notary
        // have submitted the same (domain, nonce, root) before.
        if (_signatureExists(domain, nonce, root)) return false;
        latestNonce[domain][_notary] = nonce;
        latestRoot[domain][_notary] = root;
        signatures[domain][nonce][root] = _view.attestationSignature().clone();
        attestationRoots[domain][nonce].push(root);
        return true;
=======
    function _storeAttestation(bytes29 _view) internal {
        // TODO: implement storing logic for easy retrieval
        uint32 domain = Attestation.attestationDomain(_view);

        uint32 newNonce = Attestation.attestationNonce(_view);

        if (newNonce > domainNonces[domain]) {
            domainNonces[domain] = newNonce;
        }
>>>>>>> a1297d53
    }
}<|MERGE_RESOLUTION|>--- conflicted
+++ resolved
@@ -1,249 +1,331 @@
 // SPDX-License-Identifier: MIT
+
 pragma solidity 0.8.13;
 
-import { AuthManager } from "./auth/AuthManager.sol";
-import { Attestation } from "./libs/Attestation.sol";
-import { TypedMemView } from "./libs/TypedMemView.sol";
-import { NotaryRegistry } from "./NotaryRegistry.sol";
-
-import {
-    OwnableUpgradeable
-} from "@openzeppelin/contracts-upgradeable/access/OwnableUpgradeable.sol";
-
-contract AttestationCollector is AuthManager, NotaryRegistry, OwnableUpgradeable {
-    using Attestation for bytes29;
-    using TypedMemView for bytes;
-    using TypedMemView for bytes29;
-
-    /*╔══════════════════════════════════════════════════════════════════════╗*\
-    ▏*║                                EVENTS                                ║*▕
-    \*╚══════════════════════════════════════════════════════════════════════╝*/
+import { SynapseTest } from "./utils/SynapseTest.sol";
+
+import { AttestationCollectorHarness } from "./harnesses/AttestationCollectorHarness.sol";
+
+contract AttestationCollectorTest is SynapseTest {
+    AttestationCollectorHarness internal collector;
 
     event AttestationSubmitted(address indexed updater, bytes attestation);
 
-    /*╔══════════════════════════════════════════════════════════════════════╗*\
-    ▏*║                               STORAGE                                ║*▕
-    \*╚══════════════════════════════════════════════════════════════════════╝*/
-
-    /**
-     * @dev All submitted Notary Attestations are stored.
-     * As different Notaries might sign attestations with the same nonce,
-     * but different root (meaning one of the attestations is fraudulent),
-     * we need a system so store all such attestations.
-     *
-     * `attestationRoots` stores a list of attested roots for every (domain, nonce) pair
-     * `signatures` stores a signature for every submitted (domain, nonce, root) attestation.
-     * We only store the first submitted signature for such attestation.
-     */
-    // [homeDomain => [nonce => [roots]]]
-    mapping(uint32 => mapping(uint32 => bytes32[])) internal attestationRoots;
-    // [homeDomain => [nonce => [root => signature]]]
-    mapping(uint32 => mapping(uint32 => mapping(bytes32 => bytes))) internal signatures;
-
-    /// @dev We are also storing last submitted (nonce, root) attestation for every Notary.
-    // [homeDomain => [notary => latestNonce]]
-    mapping(uint32 => mapping(address => uint32)) public latestNonce;
-    // [homeDomain => [notary => latestRoot]]
-    mapping(uint32 => mapping(address => bytes32)) public latestRoot;
-
-    // stores the latest nonce
-    mapping(uint32 => uint32) private domainNonces;
-
-    /*╔══════════════════════════════════════════════════════════════════════╗*\
-    ▏*║                             UPGRADE GAP                              ║*▕
-    \*╚══════════════════════════════════════════════════════════════════════╝*/
-
-    uint256[46] private __GAP;
-
-    /*╔══════════════════════════════════════════════════════════════════════╗*\
-    ▏*║                             INITIALIZER                              ║*▕
-    \*╚══════════════════════════════════════════════════════════════════════╝*/
-
-    function initialize() external initializer {
-        __Ownable_init_unchained();
-    }
-
-    /*╔══════════════════════════════════════════════════════════════════════╗*\
-    ▏*║                                VIEWS                                 ║*▕
-    \*╚══════════════════════════════════════════════════════════════════════╝*/
-
-    /**
-     * @notice Get i-th attestation for given (domain, nonce), if exists.
-     * Assuming no fraud is committed, index = 0 should be used.
-     * If fraud was committed, there might be more than one attestation for given (domain, nonce).
-     */
-    function getAttestation(
-        uint32 _domain,
-        uint32 _nonce,
-        uint256 _index
-    ) external view returns (bytes memory) {
-        bytes32 root = getRoot(_domain, _nonce, _index);
-        // signature always exists for a stored root
-        return _formatAttestation(_domain, _nonce, root);
-    }
-
-    /**
-     * @notice Get attestation for (domain, nonce, root), if exists.
-     */
-    function getAttestation(
-        uint32 _domain,
-        uint32 _nonce,
-        bytes32 _root
-    ) external view returns (bytes memory) {
-        require(_signatureExists(_domain, _nonce, _root), "!signature");
-        return _formatAttestation(_domain, _nonce, _root);
-    }
-
-    /**
-     * @notice Get latest attestation for the domain.
-     */
-    function getLatestAttestation(uint32 _domain) external view returns (bytes memory) {
-        uint256 notariesAmount = domainNotaries[_domain].length;
-        require(notariesAmount != 0, "!notaries");
-        uint32 _latestNonce = 0;
-        bytes32 _latestRoot;
-        for (uint256 i = 0; i < notariesAmount; ) {
-            address notary = domainNotaries[_domain][i];
-            uint32 nonce = latestNonce[_domain][notary];
-            // Check latest Notary's nonce against current latest nonce
-            if (nonce > _latestNonce) {
-                _latestRoot = latestRoot[_domain][notary];
-                _latestNonce = nonce;
+    event NotaryAdded(uint32 indexed domain, address notary);
+
+    event NotaryRemoved(uint32 indexed domain, address notary);
+
+    uint32 internal nonce = 420;
+    bytes32 internal root = "root";
+
+    uint256[] internal notariesPK;
+    address[] internal notaries;
+
+    uint32[][] internal attestedNonces;
+    bytes32[][] internal attestedRoots;
+    mapping(uint32 => uint256) internal rootsAmount;
+
+    uint256 internal constant NOTARIES_AMOUNT = 4;
+
+    function setUp() public override {
+        super.setUp();
+        collector = new AttestationCollectorHarness();
+        collector.initialize();
+
+        notariesPK = new uint256[](NOTARIES_AMOUNT);
+        notaries = new address[](NOTARIES_AMOUNT);
+        for (uint256 i = 0; i < NOTARIES_AMOUNT; ++i) {
+            notariesPK[i] = 42 + i * 69;
+            notaries[i] = vm.addr(notariesPK[i]);
+        }
+
+        attestedNonces = new uint32[][](NOTARIES_AMOUNT);
+        attestedRoots = new bytes32[][](NOTARIES_AMOUNT);
+    }
+
+    function test_cannotInitializeTwice() public {
+        vm.expectRevert("Initializable: contract is already initialized");
+        collector.initialize();
+    }
+
+    function test_addNotary() public {
+        vm.expectEmit(true, true, true, true);
+        emit NotaryAdded(localDomain, updater);
+        collector.addNotary(localDomain, updater);
+    }
+
+    function test_addNotaries() public {
+        for (uint256 i = 0; i < NOTARIES_AMOUNT; ++i) {
+            vm.expectEmit(true, true, true, true);
+            emit NotaryAdded(localDomain, notaries[i]);
+            collector.addNotary(localDomain, notaries[i]);
+            assertTrue(collector.isNotary(localDomain, notaries[i]));
+        }
+    }
+
+    function test_addNotary_notOwner() public {
+        vm.expectRevert("Ownable: caller is not the owner");
+        vm.prank(address(1337));
+        collector.addNotary(localDomain, fakeUpdater);
+    }
+
+    function test_removeNotary() public {
+        test_addNotary();
+        emit NotaryRemoved(localDomain, updater);
+        collector.removeNotary(localDomain, updater);
+    }
+
+    function test_removeNotary_notOwner() public {
+        test_addNotary();
+        vm.expectRevert("Ownable: caller is not the owner");
+        vm.prank(address(1337));
+        collector.removeNotary(localDomain, fakeUpdater);
+    }
+
+    function test_submitAttestation() public {
+        test_addNotary();
+        (bytes memory attestation, ) = signHomeAttestation(updaterPK, nonce, root);
+        vm.expectEmit(true, true, true, true);
+        emit AttestationSubmitted(updater, attestation);
+        assertTrue(collector.submitAttestation(updater, attestation));
+    }
+
+    function test_submitAttestation_invalidSignature() public {
+        test_addNotary();
+        (bytes memory attestation, ) = signHomeAttestation(fakeUpdaterPK, nonce, root);
+        vm.expectRevert("Invalid signature");
+        collector.submitAttestation(updater, attestation);
+    }
+
+    function test_submitAttestation_notUpdater() public {
+        test_addNotary();
+        (bytes memory attestation, ) = signHomeAttestation(fakeUpdaterPK, nonce, root);
+        vm.expectRevert("Signer is not an updater");
+        collector.submitAttestation(fakeUpdater, attestation);
+    }
+
+    function test_submitAttestation_wrongDomain() public {
+        test_addNotary();
+        (bytes memory attestation, ) = signRemoteAttestation(updaterPK, nonce, root);
+        // Signer is not set as updater for the `remoteDomain`
+        vm.expectRevert("Signer is not an updater");
+        collector.submitAttestation(updater, attestation);
+    }
+
+    function test_submitAttestation_zeroNonce() public {
+        test_addNotary();
+        (bytes memory attestation, ) = signHomeAttestation(updaterPK, 0, root);
+        vm.expectRevert("Outdated attestation");
+        collector.submitAttestation(updater, attestation);
+    }
+
+    function test_submitAttestation_outdated() public {
+        test_submitAttestation();
+        (bytes memory attestation, ) = signHomeAttestation(updaterPK, nonce, root);
+        vm.expectRevert("Outdated attestation");
+        collector.submitAttestation(updater, attestation);
+    }
+
+    function test_submitAttestation_duplicate() public {
+        test_submitAttestation();
+        test_addNotaries();
+        (bytes memory attestation, ) = signHomeAttestation(notariesPK[0], nonce, root);
+        // duplicate attestation should not be stored
+        assertFalse(collector.submitAttestation(notaries[0], attestation));
+    }
+
+    function test_submitAttestations() public {
+        test_addNotaries();
+        // First Notary submits attestations with nonces: [1, 2, 5]
+        _submitTestAttestation(1, 0, true);
+        _submitTestAttestation(2, 0, true);
+        _submitTestAttestation(5, 0, true);
+        // Second Notary submits attestations with nonces: [1, 3, 6]
+        // duplicate attestation is not stored
+        _submitTestAttestation(1, 1, 0, false);
+        _submitTestAttestation(3, 1, true);
+        _submitTestAttestation(6, 1, true);
+        // Third Notary submits nonces [1, 6, 7]
+        // first two are conflicting attestations, they are stored
+        _submitTestAttestation(1, 2, true);
+        _submitTestAttestation(6, 2, true);
+        _submitTestAttestation(7, 2, true);
+        // Fourth Notary submits all duplicate attestations for nonces [1, 6]
+        // duplicates are not stored
+        _submitTestAttestation(1, 3, 0, false);
+        _submitTestAttestation(1, 3, 2, false);
+        _submitTestAttestation(6, 3, 1, false);
+        _submitTestAttestation(6, 3, 2, false);
+
+        // Submit a few fresh attestations
+        _submitTestAttestation(9, 2, true);
+        _submitTestAttestation(10, 0, true);
+        _submitTestAttestation(12, 3, true);
+        _submitTestAttestation(8, 1, true);
+    }
+
+    function test_getAttestation() public {
+        test_submitAttestations();
+        _checkGetAttestation(1, 0, 0);
+        _checkGetAttestation(2, 0, 0);
+        _checkGetAttestation(5, 0, 0);
+
+        _checkGetAttestation(3, 1, 0);
+        _checkGetAttestation(6, 1, 0);
+
+        // conflicting attestations are stored with index > 0
+        _checkGetAttestation(1, 2, 1);
+        _checkGetAttestation(6, 2, 1);
+        _checkGetAttestation(7, 2, 0);
+
+        _checkGetAttestation(9, 2, 0);
+        _checkGetAttestation(10, 0, 0);
+        _checkGetAttestation(12, 3, 0);
+        _checkGetAttestation(8, 1, 0);
+    }
+
+    function test_getAttestation_noSignature() public {
+        test_submitAttestations();
+        vm.expectRevert("!signature");
+        // Nonce 6 was submitted only by Notaries 1 and 2
+        collector.getAttestation(localDomain, 6, _generateTestRoot(6, 3));
+    }
+
+    function test_getRoot_noAttestations() public {
+        test_submitAttestations();
+        vm.expectRevert("!index");
+        collector.getRoot(localDomain, 4, 0);
+    }
+
+    function test_getLatestAttestation_noNotaryAttestations() public {
+        test_submitAttestation();
+        test_addNotaries();
+        vm.expectRevert("No attestations found");
+        collector.getLatestAttestation(localDomain, notaries[0]);
+    }
+
+    function test_getLatestAttestation_noAttestations() public {
+        test_addNotaries();
+        vm.expectRevert("No attestations found");
+        collector.getLatestAttestation(localDomain);
+    }
+
+    function test_getLatestAttestation_noNotaries() public {
+        vm.expectRevert("!notaries");
+        collector.getLatestAttestation(localDomain);
+    }
+
+    function test_rootsAmount() public {
+        test_submitAttestations();
+        for (uint32 _nonce = 0; _nonce < 16; ++_nonce) {
+            assertEq(collector.rootsAmount(localDomain, _nonce), rootsAmount[_nonce]);
+        }
+    }
+
+    function _submitTestAttestation(
+        uint32 _nonce,
+        uint256 _notaryIndex,
+        bool _stored
+    ) internal {
+        // Make Notary sign "their own" attestation
+        _submitTestAttestation(_nonce, _notaryIndex, _notaryIndex, _stored);
+    }
+
+    function _submitTestAttestation(
+        uint32 _nonce,
+        uint256 _notaryIndex,
+        uint256 _notaryGenerationIndex,
+        bool _stored
+    ) internal {
+        // Create attestation based by index specified for attestation generation
+        bytes32 _root = _generateTestRoot(_nonce, _notaryGenerationIndex);
+        bytes memory attestation = _generateTestAttestation(
+            _nonce,
+            _notaryIndex,
+            _notaryGenerationIndex
+        );
+        if (_stored) {
+            vm.expectEmit(true, true, true, true);
+            emit AttestationSubmitted(notaries[_notaryIndex], attestation);
+            // Store testing info for later checking
+            attestedNonces[_notaryIndex].push(_nonce);
+            attestedRoots[_notaryIndex].push(_root);
+            ++rootsAmount[_nonce];
+        }
+        // Use potentially another notary index for signing
+        assertEq(collector.submitAttestation(notaries[_notaryIndex], attestation), _stored);
+        // Check both getLatestAttestation() functions
+        _checkLatestAttestations();
+    }
+
+    // This will generate unique root for every Notary, even with the same nonce
+    function _generateTestRoot(uint32 _nonce, uint256 _notaryIndex)
+    internal
+    pure
+    returns (bytes32)
+    {
+        return keccak256(abi.encode("root", _nonce, _notaryIndex));
+    }
+
+    function _generateTestAttestation(
+        uint32 _nonce,
+        uint256 _notaryIndex,
+        uint256 _notaryGenerationIndex
+    ) internal returns (bytes memory attestation) {
+        (attestation, ) = signHomeAttestation(
+            notariesPK[_notaryIndex],
+            _nonce,
+            _generateTestRoot(_nonce, _notaryGenerationIndex)
+        );
+    }
+
+    function _checkGetAttestation(
+        uint32 _nonce,
+        uint256 _notaryIndex,
+        uint256 _attestationIndex
+    ) internal {
+        _checkGetAttestation(_nonce, _notaryIndex, _notaryIndex, _attestationIndex);
+    }
+
+    function _checkGetAttestation(
+        uint32 _nonce,
+        uint256 _notaryIndex,
+        uint256 _notaryGenerationIndex,
+        uint256 _attestationIndex
+    ) internal {
+        bytes32 _root = _generateTestRoot(_nonce, _notaryGenerationIndex);
+        bytes memory attestation = _generateTestAttestation(
+            _nonce,
+            _notaryIndex,
+            _notaryGenerationIndex
+        );
+        assertEq(collector.getRoot(localDomain, _nonce, _attestationIndex), _root);
+        assertEq(collector.getAttestation(localDomain, _nonce, _attestationIndex), attestation);
+        assertEq(collector.getAttestation(localDomain, _nonce, _root), attestation);
+    }
+
+    function _checkLatestAttestations() internal {
+        uint32 latestNonce = 0;
+        bytes memory latestAttestation;
+        for (uint256 i = 0; i < NOTARIES_AMOUNT; ++i) {
+            if (attestedNonces[i].length == 0) continue;
+            uint256 indexLast = attestedNonces[i].length - 1;
+            if (attestedNonces[i][indexLast] == 0) continue;
+            assert(attestedRoots[i][indexLast] != bytes32(0));
+            (bytes memory attestation, ) = signHomeAttestation(
+                notariesPK[i],
+                attestedNonces[i][indexLast],
+                attestedRoots[i][indexLast]
+            );
+            assertEq(collector.getLatestAttestation(localDomain, notaries[i]), attestation);
+
+            if (attestedNonces[i][indexLast] > latestNonce) {
+                latestNonce = attestedNonces[i][indexLast];
+                latestAttestation = attestation;
             }
-            unchecked {
-                ++i;
-            }
-        }
-        // Check if we found anything
-        require(_latestNonce != 0, "No attestations found");
-        return _formatAttestation(_domain, _latestNonce, _latestRoot);
-    }
-
-    /**
-     * @notice Get latest attestation for the domain signed by given Notary.
-     */
-    function getLatestAttestation(uint32 _domain, address _notary)
-        external
-        view
-        returns (bytes memory)
-    {
-        uint32 nonce = latestNonce[_domain][_notary];
-        require(nonce != 0, "No attestations found");
-        bytes32 root = latestRoot[_domain][_notary];
-        return _formatAttestation(_domain, nonce, root);
-    }
-
-    /**
-     * @notice Get i-th root for given (domain, nonce), if exists.
-     * Assuming no fraud is committed, index = 0 should be used.
-     * If fraud was committed, there might be more than one root for given (domain, nonce).
-     */
-    function getRoot(
-        uint32 _domain,
-        uint32 _nonce,
-        uint256 _index
-    ) public view returns (bytes32) {
-        require(_index < attestationRoots[_domain][_nonce].length, "!index");
-        return attestationRoots[_domain][_nonce][_index];
-    }
-
-    /**
-     * @notice Get amount of attested roots for given (domain, nonce).
-     * Assuming no fraud is committed, amount <= 1.
-     * If amount > 1, fraud was committed.
-     */
-    function rootsAmount(uint32 _domain, uint32 _nonce) external view returns (uint256) {
-        return attestationRoots[_domain][_nonce].length;
-    }
-
-    /*╔══════════════════════════════════════════════════════════════════════╗*\
-    ▏*║                              OWNER ONLY                              ║*▕
-    \*╚══════════════════════════════════════════════════════════════════════╝*/
-
-    // TODO: add/remove notaries upon bonding/unbonding
-
-    function addNotary(uint32 _domain, address _notary) external onlyOwner {
-        _addNotary(_domain, _notary);
-    }
-
-    function removeNotary(uint32 _domain, address _notary) external onlyOwner {
-        _removeNotary(_domain, _notary);
-    }
-
-    /*╔══════════════════════════════════════════════════════════════════════╗*\
-    ▏*║                          EXTERNAL FUNCTIONS                          ║*▕
-    \*╚══════════════════════════════════════════════════════════════════════╝*/
-
-    function submitAttestation(address _notary, bytes memory _attestation)
-        external
-        returns (bool attestationStored)
-    {
-        bytes29 _view = _checkUpdaterAuth(_notary, _attestation);
-        attestationStored = _storeAttestation(_notary, _view);
-        if (attestationStored) {
-            // Emit Event only if the Attestation was stored
-            emit AttestationSubmitted(_notary, _attestation);
-        }
-    }
-
-    function latestNonce(uint32 domain) external view returns (uint32) {
-        return domainNonces[domain];
-    }
-
-    /*╔══════════════════════════════════════════════════════════════════════╗*\
-    ▏*║                          INTERNAL FUNCTIONS                          ║*▕
-    \*╚══════════════════════════════════════════════════════════════════════╝*/
-
-    function _isUpdater(uint32 _homeDomain, address _notary) internal view override returns (bool) {
-        return _isNotary(_homeDomain, _notary);
-    }
-
-    function _isWatchtower(address _watchtower) internal view override returns (bool) {}
-
-    function _formatAttestation(
-        uint32 _domain,
-        uint32 _nonce,
-        bytes32 _root
-    ) internal view returns (bytes memory) {
-        return
-            Attestation.formatAttestation(
-                Attestation.formatAttestationData(_domain, _nonce, _root),
-                signatures[_domain][_nonce][_root]
-            );
-    }
-
-    function _signatureExists(
-        uint32 _domain,
-        uint32 _nonce,
-        bytes32 _root
-    ) internal view returns (bool) {
-        return signatures[_domain][_nonce][_root].length > 0;
-    }
-
-<<<<<<< HEAD
-    function _storeAttestation(address _notary, bytes29 _view) internal returns (bool) {
-        uint32 domain = _view.attestationDomain();
-        uint32 nonce = _view.attestationNonce();
-        bytes32 root = _view.attestationRoot();
-        require(nonce > latestNonce[domain][_notary], "Outdated attestation");
-        // Don't store Attestation, if another Notary
-        // have submitted the same (domain, nonce, root) before.
-        if (_signatureExists(domain, nonce, root)) return false;
-        latestNonce[domain][_notary] = nonce;
-        latestRoot[domain][_notary] = root;
-        signatures[domain][nonce][root] = _view.attestationSignature().clone();
-        attestationRoots[domain][nonce].push(root);
-        return true;
-=======
-    function _storeAttestation(bytes29 _view) internal {
-        // TODO: implement storing logic for easy retrieval
-        uint32 domain = Attestation.attestationDomain(_view);
-
-        uint32 newNonce = Attestation.attestationNonce(_view);
-
-        if (newNonce > domainNonces[domain]) {
-            domainNonces[domain] = newNonce;
-        }
->>>>>>> a1297d53
+        }
+        if (latestNonce != 0) {
+            assertEq(collector.getLatestAttestation(localDomain), latestAttestation);
+        }
     }
 }