--- conflicted
+++ resolved
@@ -80,23 +80,14 @@
      * @param leafIndex Index of message's leaf in merkle tree
      * @param destinationAndNonce Destination and destination-specific
      *        nonce combined in single field ((destination << 32) & nonce)
-<<<<<<< HEAD
-=======
-     * @param committedRoot the latest notarized root submitted in the last
-     *        signed Update
      * @param tips Tips paid for the remote off-chain agents
->>>>>>> 69fbc1fb
      * @param message Raw bytes of message
      */
     event Dispatch(
         bytes32 indexed messageHash,
         uint256 indexed leafIndex,
         uint64 indexed destinationAndNonce,
-<<<<<<< HEAD
-=======
-        bytes32 committedRoot,
         bytes tips,
->>>>>>> 69fbc1fb
         bytes message
     );
 
@@ -223,11 +214,7 @@
             _messageHash,
             count() - 1,
             _destinationAndNonce(_destinationDomain, _nonce),
-<<<<<<< HEAD
-=======
-            committedRoot,
             _tips,
->>>>>>> 69fbc1fb
             _message
         );
     }
@@ -342,7 +329,6 @@
         return (uint64(_destination) << 32) | _nonce;
     }
 
-<<<<<<< HEAD
     function _isUpdater(uint32 _homeDomain, address _updater)
         internal
         view
@@ -355,7 +341,8 @@
 
     function _isWatchtower(address) internal pure override returns (bool) {
         return false;
-=======
+    }
+
     /**
      * @notice  Returns "adjusted" sender address.
      * @dev     By default, "sender address" is msg.sender.
@@ -381,6 +368,5 @@
             // Adjust "sender address" for correct processing on remote chain.
             sender = SystemMessage.SYSTEM_SENDER;
         }
->>>>>>> 69fbc1fb
     }
 }