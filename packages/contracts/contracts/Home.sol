// SPDX-License-Identifier: MIT
pragma solidity 0.8.13;

// ============ Internal Imports ============
import { Version0 } from "./Version0.sol";
import { UpdaterStorage } from "./UpdaterStorage.sol";
import { AuthManager } from "./auth/AuthManager.sol";
import { Attestation } from "./libs/Attestation.sol";
import { Report } from "./libs/Report.sol";
import { TypedMemView } from "./libs/TypedMemView.sol";
import { QueueLib } from "./libs/Queue.sol";
import { MerkleLib } from "./libs/Merkle.sol";
import { Header } from "./libs/Header.sol";
import { Message } from "./libs/Message.sol";
import { Tips } from "./libs/Tips.sol";
import { SystemMessage } from "./system/SystemMessage.sol";
import { MerkleTreeManager } from "./Merkle.sol";
import { IUpdaterManager } from "./interfaces/IUpdaterManager.sol";
import { TypeCasts } from "./libs/TypeCasts.sol";
// ============ External Imports ============
import { Address } from "@openzeppelin/contracts/utils/Address.sol";

/**
 * @title Home
 * @author Illusory Systems Inc.
 * @notice Accepts messages to be dispatched to remote chains,
 * constructs a Merkle tree of the messages,
 * and accepts signatures from a bonded Updater
 * which notarize the Merkle tree roots.
 * Accepts submissions of fraudulent signatures
 * by the Updater and slashes the Updater in this case.
 */
contract Home is Version0, MerkleTreeManager, UpdaterStorage, AuthManager {
    // ============ Libraries ============

    using Attestation for bytes29;
    using Report for bytes29;
    using TypedMemView for bytes29;
    using MerkleLib for MerkleLib.Tree;

    using Tips for bytes;
    using Tips for bytes29;

    // ============ Enums ============

    // States:
    //   0 - UnInitialized - before initialize function is called
    //   note: the contract is initialized at deploy time, so it should never be in this state
    //   1 - Active - as long as the contract has not become fraudulent
    //   2 - Failed - after a valid fraud proof has been submitted;
    //   contract will no longer accept updates or new messages
    enum States {
        UnInitialized,
        Active,
        Failed
    }

    // ============ Constants ============

    // Maximum bytes per message = 2 KiB
    // (somewhat arbitrarily set to begin)
    uint256 public constant MAX_MESSAGE_BODY_BYTES = 2 * 2**10;

    // ============ Public Storage Variables ============

    // domain => next available nonce for the domain
    uint32 public nonce;
    // contract responsible for Updater bonding, slashing and rotation
    IUpdaterManager public updaterManager;
    // Current state of contract
    States public state;

    // ============ Upgrade Gap ============

    // gap for upgrade safety
    uint256[47] private __GAP;

    // ============ Events ============

    /**
     * @notice Emitted when a new message is dispatched via Nomad
     * @param messageHash Hash of message; the leaf inserted to the Merkle tree
     *        for the message
     * @param leafIndex Index of message's leaf in merkle tree
     * @param destinationAndNonce Destination and destination-specific
     *        nonce combined in single field ((destination << 32) & nonce)
     * @param tips Tips paid for the remote off-chain agents
     * @param message Raw bytes of message
     */
    event Dispatch(
        bytes32 indexed messageHash,
        uint256 indexed leafIndex,
        uint64 indexed destinationAndNonce,
        bytes tips,
        bytes message
    );

    /**
     * @notice Emitted when proof of an invalid attestation is submitted,
     * which sets the contract to FAILED state
     * @param updater       Updater who signed invalid attestation
     * @param attestation   Attestation data and signature
     */
    event InvalidAttestation(address updater, bytes attestation);

    /**
     * @notice Emitted when proof of an invalid fraud report is submitted
     * @param watchtower    Watchtower who signed invalid fraud report
     * @param report        Report data and signature
     */
    event InvalidReport(address watchtower, bytes report);

    /**
     * @notice Emitted when the Updater is slashed
     * (should be paired with InvalidAttestation event)
     * @param updater       The address of the updater
     * @param reporter      The address of the entity that reported the updater misbehavior
     * @param watchtower    The address of watchtower that signed the fraud report
     */
    event UpdaterSlashed(
        address indexed updater,
        address indexed reporter,
        address indexed watchtower
    );

    /**
     * @notice Emitted when the UpdaterManager contract is changed
     * @param updaterManager The address of the new updaterManager
     */
    event NewUpdaterManager(address updaterManager);

    // ============ Constructor ============

    constructor(uint32 _localDomain) UpdaterStorage(_localDomain) {} // solhint-disable-line no-empty-blocks

    // ============ Initializer ============

    function initialize(IUpdaterManager _updaterManager, address _watchtower) public initializer {
        // initialize queue, set Updater Manager, and initialize
        _setUpdaterManager(_updaterManager);
        __SynapseBase_initialize(updaterManager.updater(), _watchtower);
        state = States.Active;
    }

    // ============ Modifiers ============

    /**
     * @notice Ensures that function is called by the UpdaterManager contract
     */
    modifier onlyUpdaterManager() {
        require(msg.sender == address(updaterManager), "!updaterManager");
        _;
    }

    /**
     * @notice Ensures that contract state != FAILED when the function is called
     */
    modifier notFailed() {
        require(state != States.Failed, "failed state");
        _;
    }

    // ============ External: Updater & UpdaterManager Configuration  ============

    /**
     * @notice Set a new Updater
     * @dev To be set when rotating Updater after Fraud
     * @param _updater the new Updater
     */
    function setUpdater(address _updater) external onlyUpdaterManager {
        _setUpdater(_updater);
        // set the Home state to Active
        // now that Updater has been rotated
        state = States.Active;
    }

    /**
     * @notice Set a new UpdaterManager contract
     * @dev Home(s) will initially be initialized using a trusted UpdaterManager contract;
     * we will progressively decentralize by swapping the trusted contract with a new implementation
     * that implements Updater bonding & slashing, and rules for Updater selection & rotation
     * @param _updaterManager the new UpdaterManager contract
     */
    function setUpdaterManager(address _updaterManager) external onlyOwner {
        _setUpdaterManager(IUpdaterManager(_updaterManager));
    }

    // ============ External Functions  ============

    /**
     * @notice Dispatch the message to the destination domain & recipient
     * @dev Format the message, insert its hash into Merkle tree,
     * enqueue the new Merkle root, and emit `Dispatch` event with message information.
     * @param _destinationDomain Domain of destination chain
     * @param _recipientAddress Address of recipient on destination chain as bytes32
     * @param _messageBody Raw bytes content of message
     */
    function dispatch(
        uint32 _destinationDomain,
        bytes32 _recipientAddress,
        uint32 _optimisticSeconds,
        bytes memory _tips,
        bytes memory _messageBody
    ) external payable notFailed {
        require(_messageBody.length <= MAX_MESSAGE_BODY_BYTES, "msg too long");
        require(_tips.tipsView().totalTips() == msg.value, "!tips");
        // get the next nonce for the destination domain, then increment it
        nonce = nonce + 1;
        bytes32 _sender = _checkForSystemMessage(_recipientAddress);
        // format the message into packed bytes
        bytes memory _header = Header.formatHeader(
            localDomain,
            _sender,
            nonce,
            _destinationDomain,
            _recipientAddress,
            _optimisticSeconds
        );
        // format the message into packed bytes
        bytes memory _message = Message.formatMessage(_header, _tips, _messageBody);
        // insert the hashed message into the Merkle tree
        bytes32 _messageHash = keccak256(_message);
        // new root is added to the historical roots
        _insertHash(_messageHash);
        // Emit Dispatch event with message information
        // note: leafIndex is count() - 1 since new leaf has already been inserted
        emit Dispatch(
            _messageHash,
            count() - 1,
            _destinationAndNonce(_destinationDomain, nonce),
            _tips,
            _message
        );
    }

    /**
     * @notice Suggest an update for the Updater to sign and submit.
     * @dev If no messages have been sent, null bytes returned for both
     * @return _nonce Current nonce
     * @return _root Current merkle root
     */
    function suggestUpdate() external view returns (uint32 _nonce, bytes32 _root) {
        uint256 length = historicalRoots.length;
        if (length != 0) {
            _nonce = uint32(length - 1);
            _root = historicalRoots[_nonce];
        }
    }

    /**
     * @notice Hash of Home domain concatenated with "SYN"
     */
    function homeDomainHash() external view returns (bytes32) {
        return _domainHash(localDomain);
    }

    /**
     * @notice Check if an Attestation is an Invalid Attestation;
     * if so, slash the Updater and set the contract to FAILED state.
     *
     * An Invalid Attestation is a (_nonce, _root) update that doesn't correspond with
     * the historical state of Home contract. Either of those needs to be true:
     * - _nonce is higher than current nonce (no root exists for this nonce)
     * - _root is not equal to the historical root of _nonce
     * This would mean that message(s) that were not truly
     * dispatched on Home were falsely included in the signed root.
     *
     * An Invalid Attestation will only be accepted as valid by the Replica
     * If an Invalid Attestation is attempted on Home,
     * the Updater will be slashed immediately.
     * If an Invalid Attestation is submitted to the Replica,
     * it should be relayed to the Home contract using this function
     * in order to slash the Updater with an Invalid Attestation.
     *
     * @dev Reverts (and doesn't slash updater) if signature is invalid or
     * update not current
<<<<<<< HEAD
     * @param _watchtower   Watchtower that signed the report
     * @param  _report      Report data and signature
     * @return TRUE if update was an Invalid Attestation (implying Updater was slashed)
     */
    function submitReport(address _watchtower, bytes memory _report)
        external
        notFailed
        returns (bool)
    {
        // this will revert if Watchtower signature is invalid
        bytes29 _reportView = _checkWatchtowerAuth(_watchtower, _report);
        // Get data from the report
        bytes29 _reportData = _reportView.reportData();
        address _updater = _reportData.reportUpdater();
        bytes29 _attestation = _reportData.reportAttestation();
        // this will revert if Updater signature is invalid
        _checkUpdaterAuth(_updater, _attestation);
        // Get merkle state from the attestation
        uint32 _nonce = _attestation.attestationNonce();
        bytes32 _root = _attestation.attestationRoot();
        // Check if nonce is valid, if not => attestation is fraud
=======
     * @param _attestation  Attestation data and signature
     * @return TRUE if update was an Improper Attestation (implying Updater was slashed)
     */
    function improperAttestation(bytes memory _attestation) public notFailed returns (bool) {
        // This will revert if signature is not valid
        (address _updater, bytes29 _view) = _checkUpdaterAuth(_attestation);
        uint32 _nonce = _view.attestationNonce();
        bytes32 _root = _view.attestationRoot();
        // Check if nonce is valid, if not => update is fraud
>>>>>>> fd424a41
        if (_nonce < historicalRoots.length) {
            if (_root == historicalRoots[_nonce]) {
                // Signed (nonce, root) attestation is valid
                // TODO: slash Watchtower for signing invalid fraud report
                emit InvalidReport(_watchtower, _report);
                return false;
            }
            // Signed root is not the same as the historical one => attestation is fraud
        }
        _fail(_watchtower);
        emit InvalidAttestation(_updater, _attestation.clone());
        return true;
    }

    // ============ Internal Functions  ============

    /**
     * @notice Set the UpdaterManager
     * @param _updaterManager Address of the UpdaterManager
     */
    function _setUpdaterManager(IUpdaterManager _updaterManager) internal {
        require(Address.isContract(address(_updaterManager)), "!contract updaterManager");
        updaterManager = IUpdaterManager(_updaterManager);
        emit NewUpdaterManager(address(_updaterManager));
    }

    /**
     * @notice Slash the Updater and set contract state to FAILED
     * @dev Called when fraud is proven (Invalid Update or Double Update)
     */
    function _fail(address _watchtower) internal {
        // set contract to FAILED
        state = States.Failed;
        // slash Updater
        updaterManager.slashUpdater(payable(msg.sender));
        emit UpdaterSlashed(updater, msg.sender, _watchtower);
    }

    /**
     * @notice Internal utility function that combines
     * `_destination` and `_nonce`.
     * @dev Both destination and nonce should be less than 2^32 - 1
     * @param _destination Domain of destination chain
     * @param _nonce Current nonce for given destination chain
     * @return Returns (`_destination` << 32) & `_nonce`
     */
    function _destinationAndNonce(uint32 _destination, uint32 _nonce)
        internal
        pure
        returns (uint64)
    {
        return (uint64(_destination) << 32) | _nonce;
    }

    function _isUpdater(uint32 _homeDomain, address _updater)
        internal
        view
        override
        returns (bool)
    {
        require(_homeDomain == localDomain, "Wrong domain");
        return _updater == updater;
    }

    function _isWatchtower(address _watchtower) internal view override returns (bool) {
        return _watchtower == watchtower;
    }

    /**
     * @notice  Returns "adjusted" sender address.
     * @dev     By default, "sender address" is msg.sender.
     *          However, if SystemMessenger sends a message, specifying SYSTEM_SENDER as the recipient,
     *          SYSTEM_SENDER is used as "sender address" on origin chain.
     *          Note that transaction will revert if anyone but SystemMessenger uses SYSTEM_SENDER as the recipient.
     */
    function _checkForSystemMessage(bytes32 _recipientAddress)
        internal
        view
        returns (bytes32 sender)
    {
        if (_recipientAddress != SystemMessage.SYSTEM_SENDER) {
            sender = TypeCasts.addressToBytes32(msg.sender);
            /**
             * @dev Note: SYSTEM_SENDER has highest 12 bytes set,
             *      whereas TypeCasts.addressToBytes32 sets only the lowest 20 bytes.
             *      Thus, in this branch: sender != SystemMessage.SYSTEM_SENDER
             */
        } else {
            // Check that SystemMessenger specified SYSTEM_SENDER as recipient, revert otherwise.
            _assertSystemMessenger();
            // Adjust "sender address" for correct processing on remote chain.
            sender = SystemMessage.SYSTEM_SENDER;
        }
    }
}<|MERGE_RESOLUTION|>--- conflicted
+++ resolved
@@ -274,39 +274,22 @@
      *
      * @dev Reverts (and doesn't slash updater) if signature is invalid or
      * update not current
-<<<<<<< HEAD
-     * @param _watchtower   Watchtower that signed the report
      * @param  _report      Report data and signature
      * @return TRUE if update was an Invalid Attestation (implying Updater was slashed)
      */
-    function submitReport(address _watchtower, bytes memory _report)
-        external
-        notFailed
-        returns (bool)
-    {
+    function submitReport(bytes memory _report) external notFailed returns (bool) {
         // this will revert if Watchtower signature is invalid
-        bytes29 _reportView = _checkWatchtowerAuth(_watchtower, _report);
+        (address _watchtower, bytes29 _reportView) = _checkWatchtowerAuth(_report);
         // Get data from the report
         bytes29 _reportData = _reportView.reportData();
         address _updater = _reportData.reportUpdater();
         bytes29 _attestation = _reportData.reportAttestation();
         // this will revert if Updater signature is invalid
-        _checkUpdaterAuth(_updater, _attestation);
+        _checkUpdaterAuth(_attestation);
         // Get merkle state from the attestation
         uint32 _nonce = _attestation.attestationNonce();
         bytes32 _root = _attestation.attestationRoot();
         // Check if nonce is valid, if not => attestation is fraud
-=======
-     * @param _attestation  Attestation data and signature
-     * @return TRUE if update was an Improper Attestation (implying Updater was slashed)
-     */
-    function improperAttestation(bytes memory _attestation) public notFailed returns (bool) {
-        // This will revert if signature is not valid
-        (address _updater, bytes29 _view) = _checkUpdaterAuth(_attestation);
-        uint32 _nonce = _view.attestationNonce();
-        bytes32 _root = _view.attestationRoot();
-        // Check if nonce is valid, if not => update is fraud
->>>>>>> fd424a41
         if (_nonce < historicalRoots.length) {
             if (_root == historicalRoots[_nonce]) {
                 // Signed (nonce, root) attestation is valid
