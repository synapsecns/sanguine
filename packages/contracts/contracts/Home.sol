// SPDX-License-Identifier: MIT
pragma solidity 0.8.13;

// ============ Internal Imports ============
import { Version0 } from "./Version0.sol";
import { UpdaterStorage } from "./UpdaterStorage.sol";
import { AuthManager } from "./auth/AuthManager.sol";
import { Attestation } from "./libs/Attestation.sol";
import { MerkleLib } from "./libs/Merkle.sol";
import { Header } from "./libs/Header.sol";
import { Message } from "./libs/Message.sol";
import { Tips } from "./libs/Tips.sol";
import { SystemMessage } from "./system/SystemMessage.sol";
import { MerkleTreeManager } from "./Merkle.sol";
import { IUpdaterManager } from "./interfaces/IUpdaterManager.sol";
import { TypeCasts } from "./libs/TypeCasts.sol";
// ============ External Imports ============
import { Address } from "@openzeppelin/contracts/utils/Address.sol";

/**
 * @title Home
 * @author Illusory Systems Inc.
 * @notice Accepts messages to be dispatched to remote chains,
 * constructs a Merkle tree of the messages,
 * and accepts signatures from a bonded Updater
 * which notarize the Merkle tree roots.
 * Accepts submissions of fraudulent signatures
 * by the Updater and slashes the Updater in this case.
 */
contract Home is Version0, MerkleTreeManager, UpdaterStorage, AuthManager {
    // ============ Libraries ============

    using Attestation for bytes29;
    using MerkleLib for MerkleLib.Tree;

    using Tips for bytes;
    using Tips for bytes29;

    // ============ Enums ============

    // States:
    //   0 - UnInitialized - before initialize function is called
    //   note: the contract is initialized at deploy time, so it should never be in this state
    //   1 - Active - as long as the contract has not become fraudulent
    //   2 - Failed - after a valid fraud proof has been submitted;
    //   contract will no longer accept updates or new messages
    enum States {
        UnInitialized,
        Active,
        Failed
    }

    // ============ Constants ============

    // Maximum bytes per message = 2 KiB
    // (somewhat arbitrarily set to begin)
    uint256 public constant MAX_MESSAGE_BODY_BYTES = 2 * 2**10;

    // ============ Public Storage Variables ============

    // domain => next available nonce for the domain
    uint32 public nonce;
    // contract responsible for Updater bonding, slashing and rotation
    IUpdaterManager public updaterManager;
    // Current state of contract
    States public state;

    // ============ Upgrade Gap ============

    // gap for upgrade safety
    uint256[47] private __GAP;

    // ============ Events ============

    /**
     * @notice Emitted when a new message is dispatched via Nomad
     * @param messageHash Hash of message; the leaf inserted to the Merkle tree
     *        for the message
     * @param leafIndex Index of message's leaf in merkle tree
     * @param destinationAndNonce Destination and destination-specific
     *        nonce combined in single field ((destination << 32) & nonce)
     * @param tips Tips paid for the remote off-chain agents
     * @param message Raw bytes of message
     */
    event Dispatch(
        bytes32 indexed messageHash,
        uint256 indexed leafIndex,
        uint64 indexed destinationAndNonce,
        bytes tips,
        bytes message
    );

    /**
     * @notice Emitted when proof of an improper attestation is submitted,
     * which sets the contract to FAILED state
     * @param updater       Updater who signed improper attestation
     * @param attestation   Attestation data and signature
     */
    event ImproperAttestation(address updater, bytes attestation);

    /**
     * @notice Emitted when the Updater is slashed
     * (should be paired with ImproperUpdater or DoubleUpdate event)
     * @param updater The address of the updater
     * @param reporter The address of the entity that reported the updater misbehavior
     */
    event UpdaterSlashed(address indexed updater, address indexed reporter);

    /**
     * @notice Emitted when the UpdaterManager contract is changed
     * @param updaterManager The address of the new updaterManager
     */
    event NewUpdaterManager(address updaterManager);

    // ============ Constructor ============

    constructor(uint32 _localDomain) UpdaterStorage(_localDomain) {} // solhint-disable-line no-empty-blocks

    // ============ Initializer ============

    function initialize(IUpdaterManager _updaterManager) public initializer {
        // initialize queue, set Updater Manager, and initialize
        _setUpdaterManager(_updaterManager);
        __SynapseBase_initialize(updaterManager.updater());
        state = States.Active;
<<<<<<< HEAD
        // insert a historical root so nonces start at 1 rather then 0. Here we insert the default root of a sparse merkle tree
        historicalRoots.push(hex"27ae5ba08d7291c96c8cbddcc148bf48a6d68c7974b94356f53754ef6171d757");
=======
        // insert a historical root so nonces start at 1 rather then 0
        historicalRoots.push(bytes32(""));
>>>>>>> 08594eb7
    }

    // ============ Modifiers ============

    /**
     * @notice Ensures that function is called by the UpdaterManager contract
     */
    modifier onlyUpdaterManager() {
        require(msg.sender == address(updaterManager), "!updaterManager");
        _;
    }

    /**
     * @notice Ensures that contract state != FAILED when the function is called
     */
    modifier notFailed() {
        require(state != States.Failed, "failed state");
        _;
    }

    // ============ External: Updater & UpdaterManager Configuration  ============

    /**
     * @notice Set a new Updater
     * @dev To be set when rotating Updater after Fraud
     * @param _updater the new Updater
     */
    function setUpdater(address _updater) external onlyUpdaterManager {
        _setUpdater(_updater);
        // set the Home state to Active
        // now that Updater has been rotated
        state = States.Active;
    }

    /**
     * @notice Set a new UpdaterManager contract
     * @dev Home(s) will initially be initialized using a trusted UpdaterManager contract;
     * we will progressively decentralize by swapping the trusted contract with a new implementation
     * that implements Updater bonding & slashing, and rules for Updater selection & rotation
     * @param _updaterManager the new UpdaterManager contract
     */
    function setUpdaterManager(address _updaterManager) external onlyOwner {
        _setUpdaterManager(IUpdaterManager(_updaterManager));
    }

    // ============ External Functions  ============

    /**
     * @notice Dispatch the message to the destination domain & recipient
     * @dev Format the message, insert its hash into Merkle tree,
     * enqueue the new Merkle root, and emit `Dispatch` event with message information.
     * @param _destinationDomain Domain of destination chain
     * @param _recipientAddress Address of recipient on destination chain as bytes32
     * @param _messageBody Raw bytes content of message
     */
    function dispatch(
        uint32 _destinationDomain,
        bytes32 _recipientAddress,
        uint32 _optimisticSeconds,
        bytes memory _tips,
        bytes memory _messageBody
    ) external payable notFailed {
        require(_messageBody.length <= MAX_MESSAGE_BODY_BYTES, "msg too long");
        require(_tips.tipsView().totalTips() == msg.value, "!tips");
        // get the next nonce for the destination domain, then increment it
        nonce = nonce + 1;
        bytes32 _sender = _checkForSystemMessage(_recipientAddress);
        // format the message into packed bytes
        bytes memory _header = Header.formatHeader(
            localDomain,
            _sender,
            nonce,
            _destinationDomain,
            _recipientAddress,
            _optimisticSeconds
        );
        // format the message into packed bytes
        bytes memory _message = Message.formatMessage(_header, _tips, _messageBody);
        // insert the hashed message into the Merkle tree
        bytes32 _messageHash = keccak256(_message);
        // new root is added to the historical roots
        _insertHash(_messageHash);
        // Emit Dispatch event with message information
        // note: leafIndex is count() - 1 since new leaf has already been inserted
        emit Dispatch(
            _messageHash,
            count() - 1,
            _destinationAndNonce(_destinationDomain, nonce),
            _tips,
            _message
        );
    }

    /**
     * @notice Suggest an update for the Updater to sign and submit.
     * @dev If no messages have been sent, null bytes returned for both
     * @return _nonce Current nonce
     * @return _root Current merkle root
     */
    function suggestUpdate() external view returns (uint32 _nonce, bytes32 _root) {
        uint256 length = historicalRoots.length;
        if (length != 0) {
            _nonce = uint32(length - 1);
            _root = historicalRoots[_nonce];
        }
    }

    // ============ Public Functions  ============

    /**
     * @notice Check if an Attestation is an Improper Attestation;
     * if so, slash the Updater and set the contract to FAILED state.
     *
     * An Improper Attestation is a (_nonce, _root) update that doesn't correspond with
     * the historical state of Home contract. Either of those needs to be true:
     * - _nonce is higher than current nonce (no root exists for this nonce)
     * - _root is not equal to the historical root of _nonce
     * This would mean that message(s) that were not truly
     * dispatched on Home were falsely included in the signed root.
     *
     * An Improper Attestation will only be accepted as valid by the Replica
     * If an Improper Attestation is attempted on Home,
     * the Updater will be slashed immediately.
     * If an Improper Attestation is submitted to the Replica,
     * it should be relayed to the Home contract using this function
     * in order to slash the Updater with an Improper Attestation.
     *
     * @dev Reverts (and doesn't slash updater) if signature is invalid or
     * update not current
     * @param _attestation  Attestation data and signature
     * @return TRUE if update was an Improper Attestation (implying Updater was slashed)
     */
    function improperAttestation(bytes memory _attestation) public notFailed returns (bool) {
        // This will revert if signature is not valid
        (address _updater, bytes29 _view) = _checkUpdaterAuth(_attestation);
        uint32 _nonce = _view.attestationNonce();
        bytes32 _root = _view.attestationRoot();
        // Check if nonce is valid, if not => update is fraud
        if (_nonce < historicalRoots.length) {
            if (_root == historicalRoots[_nonce]) {
                // Signed (nonce, root) update is valid
                return false;
            }
            // Signed root is not the same as the historical one => update is fraud
        }
        _fail();
        emit ImproperAttestation(_updater, _attestation);
        return true;
    }

    // ============ Internal Functions  ============

    /**
     * @notice Set the UpdaterManager
     * @param _updaterManager Address of the UpdaterManager
     */
    function _setUpdaterManager(IUpdaterManager _updaterManager) internal {
        require(Address.isContract(address(_updaterManager)), "!contract updaterManager");
        updaterManager = IUpdaterManager(_updaterManager);
        emit NewUpdaterManager(address(_updaterManager));
    }

    /**
     * @notice Slash the Updater and set contract state to FAILED
     * @dev Called when fraud is proven (Improper Update or Double Update)
     */
    function _fail() internal {
        // set contract to FAILED
        state = States.Failed;
        // slash Updater
        updaterManager.slashUpdater(payable(msg.sender));
        emit UpdaterSlashed(updater, msg.sender);
    }

    /**
     * @notice Internal utility function that combines
     * `_destination` and `_nonce`.
     * @dev Both destination and nonce should be less than 2^32 - 1
     * @param _destination Domain of destination chain
     * @param _nonce Current nonce for given destination chain
     * @return Returns (`_destination` << 32) & `_nonce`
     */
    function _destinationAndNonce(uint32 _destination, uint32 _nonce)
        internal
        pure
        returns (uint64)
    {
        return (uint64(_destination) << 32) | _nonce;
    }

    function _isUpdater(uint32 _homeDomain, address _updater)
        internal
        view
        override
        returns (bool)
    {
        require(_homeDomain == localDomain, "Wrong domain");
        return _updater == updater;
    }

    function _isWatchtower(address) internal pure override returns (bool) {
        return false;
    }

    /**
     * @notice  Returns "adjusted" sender address.
     * @dev     By default, "sender address" is msg.sender.
     *          However, if SystemMessenger sends a message, specifying SYSTEM_SENDER as the recipient,
     *          SYSTEM_SENDER is used as "sender address" on origin chain.
     *          Note that transaction will revert if anyone but SystemMessenger uses SYSTEM_SENDER as the recipient.
     */
    function _checkForSystemMessage(bytes32 _recipientAddress)
        internal
        view
        returns (bytes32 sender)
    {
        if (_recipientAddress != SystemMessage.SYSTEM_SENDER) {
            sender = TypeCasts.addressToBytes32(msg.sender);
            /**
             * @dev Note: SYSTEM_SENDER has highest 12 bytes set,
             *      whereas TypeCasts.addressToBytes32 sets only the lowest 20 bytes.
             *      Thus, in this branch: sender != SystemMessage.SYSTEM_SENDER
             */
        } else {
            // Check that SystemMessenger specified SYSTEM_SENDER as recipient, revert otherwise.
            _assertSystemMessenger();
            // Adjust "sender address" for correct processing on remote chain.
            sender = SystemMessage.SYSTEM_SENDER;
        }
    }
}<|MERGE_RESOLUTION|>--- conflicted
+++ resolved
@@ -123,13 +123,8 @@
         _setUpdaterManager(_updaterManager);
         __SynapseBase_initialize(updaterManager.updater());
         state = States.Active;
-<<<<<<< HEAD
         // insert a historical root so nonces start at 1 rather then 0. Here we insert the default root of a sparse merkle tree
         historicalRoots.push(hex"27ae5ba08d7291c96c8cbddcc148bf48a6d68c7974b94356f53754ef6171d757");
-=======
-        // insert a historical root so nonces start at 1 rather then 0
-        historicalRoots.push(bytes32(""));
->>>>>>> 08594eb7
     }
 
     // ============ Modifiers ============
