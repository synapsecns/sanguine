--- conflicted
+++ resolved
@@ -73,21 +73,12 @@
         uint16 bodyOffset = tipsOffset + uint16(_tips.length);
         return
             abi.encodePacked(
-<<<<<<< HEAD
-                _originDomain,
-                _sender,
-                _nonce,
-                _destinationDomain,
-                _recipient,
-                _optimisticSeconds,
-=======
                 MESSAGE_VERSION,
                 HEADER_OFFSET,
                 tipsOffset,
                 bodyOffset,
                 _header,
                 _tips,
->>>>>>> 631e4ed3
                 _messageBody
             );
     }
@@ -103,32 +94,7 @@
         bytes memory _tips,
         bytes memory _messageBody
     ) internal pure returns (bytes32) {
-<<<<<<< HEAD
-        return
-            keccak256(
-                formatMessage(
-                    _origin,
-                    _sender,
-                    _nonce,
-                    _destination,
-                    _recipient,
-                    _optimisticSeconds,
-                    _body
-                )
-            );
-    }
-
-    /// @notice Returns message's origin field
-    function origin(bytes29 _message) internal pure returns (uint32) {
-        return uint32(_message.indexUint(0, 4));
-    }
-
-    /// @notice Returns message's sender field
-    function sender(bytes29 _message) internal pure returns (bytes32) {
-        return _message.index(4, 32);
-=======
         return keccak256(formatMessage(_header, _tips, _messageBody));
->>>>>>> 631e4ed3
     }
 
     function messageView(bytes memory _message) internal pure returns (bytes29) {
@@ -177,22 +143,8 @@
         return _message.slice(_from, _to - _from, _newType);
     }
 
-<<<<<<< HEAD
-    function leaf(bytes29 _message) internal view returns (bytes32) {
-        return
-            messageHash(
-                origin(_message),
-                sender(_message),
-                nonce(_message),
-                destination(_message),
-                recipient(_message),
-                optimisticSeconds(_message),
-                TypedMemView.clone(body(_message))
-            );
-=======
     /// @notice Loads offset for a given part of the message
     function _loadOffset(bytes29 _message, Parts _part) private pure returns (uint256) {
         return _message.indexUint(uint256(_part) * TWO_BYTES, TWO_BYTES);
->>>>>>> 631e4ed3
     }
 }