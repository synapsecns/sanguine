// SPDX-License-Identifier: MIT
pragma solidity 0.8.13;

import "forge-std/console2.sol";
import { OriginHarness } from "./harnesses/OriginHarness.sol";
import { Header } from "../contracts/libs/Header.sol";
import { Message } from "../contracts/libs/Message.sol";
import { Report } from "../contracts/libs/Report.sol";
import { ISystemRouter } from "../contracts/interfaces/ISystemRouter.sol";
import { INotaryManager } from "../contracts/interfaces/INotaryManager.sol";
import { SynapseTestWithNotaryManager } from "./utils/SynapseTest.sol";

// solhint-disable func-name-mixedcase
contract OriginTest is SynapseTestWithNotaryManager {
    OriginHarness origin;
    uint32 optimisticSeconds;

    ISystemRouter internal systemRouter;

    function setUp() public override {
        super.setUp();
        optimisticSeconds = 10;
        origin = new OriginHarness(localDomain);
        origin.initialize(INotaryManager(notaryManager));
        notaryManager.setOrigin(address(origin));
<<<<<<< HEAD

=======
>>>>>>> 81444d84
        systemRouter = ISystemRouter(address(1234567890));
        origin.setSystemRouter(systemRouter);
        origin.addGuard(guard);
    }

    // ============ STATE AND PERMISSIONING ============
    function test_correctlyInitialized() public {
        assertEq(address(origin.notaryManager()), address(notaryManager));
        assertEq(origin.owner(), address(this));
        assertEq(uint256(origin.state()), 1);
        assertTrue(origin.isNotary(notary));
        // Root of an empty sparse Merkle tree should be stored with nonce=0
        assertEq(origin.historicalRoots(0), origin.root());
    }

    function test_cannotInitializeTwice() public {
        vm.expectRevert("Initializable: contract is already initialized");
        origin.initialize(notaryManager);
    }

    function test_cannotSetNotaryAsNotNotaryManager() public {
        vm.expectRevert("!notaryManager");
        origin.setNotary(address(0));
    }

    function test_setNotary() public {
        assertFalse(origin.isNotary(address(1337)));
        vm.prank(address(notaryManager));
        origin.setNotary(address(1337));
        assertTrue(origin.isNotary(address(1337)));
    }

    function test_cannotSetNotaryManagerAsNotOwner(address _notOwner) public {
        vm.assume(_notOwner != origin.owner());
        vm.startPrank(_notOwner);
        vm.expectRevert("Ownable: caller is not the owner");
        // Must pass in a contract to setNotaryManager, otherwise will revert with !contract notaryManger
        origin.setNotaryManager(address(origin));
    }

    function test_setNotaryManager() public {
        assertFalse(address(origin.notaryManager()) == address(origin));
        origin.setNotaryManager(address(origin));
        // Must pass in a contract to setNotaryManager, otherwise will revert with !contract notaryManger
        assertEq(address(origin.notaryManager()), address(origin));
    }

    function test_onlyContractCanBeNotaryManager() public {
        vm.expectRevert("!contract notaryManager");
        origin.setNotaryManager(address(1337));
    }

    function test_haltsOnFail() public {
        origin.setFailed(notary);
        vm.expectRevert("failed state");
        origin.dispatch(
            remoteDomain,
            addressToBytes32(address(1337)),
            optimisticSeconds,
            getEmptyTips(),
            bytes("")
        );
    }

    // ============ DISPATCHING MESSAGING ============

    event Dispatch(
        bytes32 indexed messageHash,
        uint256 indexed leafIndex,
        uint64 indexed destinationAndNonce,
        bytes tips,
        bytes message
    );

    // Tests sending a message and adding it to queue
    function test_dispatch() public {
        bytes32 recipient = addressToBytes32(vm.addr(1337));
        address sender = vm.addr(1555);
        bytes memory messageBody = bytes("message");
        uint32 nonce = origin.nonce() + 1;
        bytes memory _header = Header.formatHeader(
            localDomain,
            addressToBytes32(sender),
            nonce,
            remoteDomain,
            recipient,
            optimisticSeconds
        );
        bytes memory _tips = getDefaultTips();
        bytes memory message = Message.formatMessage(_header, _tips, messageBody);
        bytes32 messageHash = keccak256(message);
        uint256 count = origin.count();
        vm.expectEmit(true, true, true, true);
        emit Dispatch(
            messageHash,
            origin.count(),
            (uint64(remoteDomain) << 32) | nonce,
            _tips,
            message
        );
        hoax(sender);
        origin.dispatch{ value: TOTAL_TIPS }(
            remoteDomain,
            recipient,
            optimisticSeconds,
            _tips,
            messageBody
        );
        assert(origin.historicalRoots(count + 1) == origin.root());
    }

    // Rejects messages over a set size
    function test_dispatchRejectBigMessage() public {
        bytes32 recipient = addressToBytes32(vm.addr(1337));
        address sender = vm.addr(1555);
        bytes memory messageBody = new bytes(2 * 2**10 + 1);
        vm.prank(sender);
        vm.expectRevert("msg too long");
        origin.dispatch(remoteDomain, recipient, optimisticSeconds, getEmptyTips(), messageBody);
    }

    // ============ REPORTS ============
    event CorrectFraudReport(address indexed guard, bytes report);
    event IncorrectReport(address indexed guard, bytes report);
    event FraudAttestation(address indexed notary, bytes attestation);
    event GuardSlashed(address indexed guard, address indexed reporter);
    event NotarySlashed(address indexed notary, address indexed guard, address indexed reporter);

    function test_submitReport_wrongDomain() public {
        uint32 nonce = 42;
        bytes32 root = "very real much wow";
        // Any signed attestation from another chain should be rejected
        (bytes memory attestation, ) = signRemoteAttestation(notaryPK, nonce, root);
        (bytes memory report, ) = signFraudReport(guardPK, attestation);
        vm.expectRevert("Wrong domain");
        origin.submitReport(report);
    }

    function test_submitReport_notNotary() public {
        uint32 nonce = 42;
        bytes32 root = "very real much wow";
        (bytes memory attestation, ) = signOriginAttestation(fakeNotaryPK, nonce, root);
        (bytes memory report, ) = signFraudReport(guardPK, attestation);
        vm.expectRevert("Signer is not a notary");
        origin.submitReport(report);
    }

    function test_submitReport_notGuard() public {
        uint32 nonce = 42;
        bytes32 root = "very real much wow";
        (bytes memory attestation, ) = signOriginAttestation(notaryPK, nonce, root);
        (bytes memory report, ) = signFraudReport(fakeGuardPK, attestation);
        vm.expectRevert("Signer is not a guard");
        origin.submitReport(report);
    }

    /*╔══════════════════════════════════════════════════════════════════════╗*\
    ▏*║                         CORRECT FRAUD REPORT                         ║*▕
    \*╚══════════════════════════════════════════════════════════════════════╝*/

    function test_submitReport_fraud_bigNonce() public {
        test_dispatch();
        uint32 nonce = 2;
        bytes32 root = origin.root();
        // This root exists, but with nonce = 1
        // Nonce = 2 doesn't exist yet
        _checkFraudAttestation(nonce, root);
    }

    function test_submitReport_fraud_incorrectNonce() public {
        test_dispatch();
        test_dispatch();
        uint32 nonce = 1;
        bytes32 root = origin.root();
        // This root exists, but with nonce = 2
        // nonce = 1 exists, with a different Merkle root
        _checkFraudAttestation(nonce, root);
    }

    function test_submitReport_fraud_incorrectRoot() public {
        test_dispatch();
        uint32 nonce = 1;
        bytes32 root = "this is clearly fraud";
        // nonce = 1 exists, with a different Merkle root
        _checkFraudAttestation(nonce, root);
    }

    /// @dev Signs fraud report on fraud (nonce, root) attestation and presents it to Origin.
    function _checkFraudAttestation(uint32 nonce, bytes32 root) internal {
        (bytes memory attestation, ) = signOriginAttestation(notaryPK, nonce, root);
        (bytes memory report, ) = signFraudReport(guardPK, attestation);
        vm.expectEmit(true, true, true, true);
        emit CorrectFraudReport(guard, report);
        vm.expectEmit(true, true, true, true);
        emit FraudAttestation(notary, attestation);
        vm.expectEmit(true, true, true, true);
        emit NotarySlashed(notary, guard, address(this));
        // Origin should recognize this as a correct report on fraud attestation
        assertTrue(origin.submitReport(report));
        // Origin should be in Failed state
        assertEq(uint256(origin.state()), 2);
    }

    /*╔══════════════════════════════════════════════════════════════════════╗*\
    ▏*║                        INCORRECT FRAUD REPORT                        ║*▕
    \*╚══════════════════════════════════════════════════════════════════════╝*/

    function test_submitReport_fraud_incorrectReport() public {
        test_dispatch();
        uint32 nonce = 1;
        bytes32 root = origin.root();
        _checkIncorrectReport(Report.Flag.Fraud, nonce, root);
    }

    /*╔══════════════════════════════════════════════════════════════════════╗*\
    ▏*║                         CORRECT VALID REPORT                         ║*▕
    \*╚══════════════════════════════════════════════════════════════════════╝*/

    function test_submitReport_valid() public {
        test_dispatch();
        uint32 nonce = 1;
        bytes32 root = origin.root();
        // valid attestation
        (bytes memory attestation, ) = signOriginAttestation(notaryPK, nonce, root);
        // this makes the report incorrect
        (bytes memory report, ) = signValidReport(guardPK, attestation);
        // Origin should recognize this as a correct report on valid attestation
        assertTrue(origin.submitReport(report));
        // Origin should be in Active state
        assertEq(uint256(origin.state()), 1);
    }

    /*╔══════════════════════════════════════════════════════════════════════╗*\
    ▏*║                        INCORRECT VALID REPORT                        ║*▕
    \*╚══════════════════════════════════════════════════════════════════════╝*/

    function test_submitReport_valid_bigNonce() public {
        test_dispatch();
        uint32 nonce = 2;
        bytes32 root = origin.root();
        // This root exists, but with nonce = 1
        // Nonce = 2 doesn't exist yet
        _checkIncorrectReport(Report.Flag.Valid, nonce, root);
    }

    function test_submitReport_valid_incorrectNonce() public {
        test_dispatch();
        test_dispatch();
        uint32 nonce = 1;
        bytes32 root = origin.root();
        // This root exists, but with nonce = 2
        // nonce = 1 exists, with a different Merkle root
        _checkIncorrectReport(Report.Flag.Valid, nonce, root);
    }

    function test_submitReport_valid_incorrectRoot() public {
        test_dispatch();
        uint32 nonce = 1;
        bytes32 root = "this is clearly fraud";
        // nonce = 1 exists, with a different Merkle root
        _checkIncorrectReport(Report.Flag.Valid, nonce, root);
    }

    /// @dev Signs incorrect report on (nonce, root) attestation and presents it to Origin.
    function _checkIncorrectReport(
        Report.Flag flag,
        uint32 nonce,
        bytes32 root
    ) internal {
        (bytes memory attestation, ) = signOriginAttestation(notaryPK, nonce, root);
        (bytes memory report, ) = signReport(guardPK, flag, attestation);
        vm.expectEmit(true, true, true, true);
        emit IncorrectReport(guard, report);
        vm.expectEmit(true, true, true, true);
        emit GuardSlashed(guard, address(this));
        if (flag == Report.Flag.Valid) {
            // Incorrect Valid Report means reported attestation is in fact fraud
            vm.expectEmit(true, true, true, true);
            emit FraudAttestation(notary, attestation);
            vm.expectEmit(true, true, true, true);
            // Guard doesn't get a reward for incorrect report
            emit NotarySlashed(notary, address(0), address(this));
        }
        // Origin should recognize this as an incorrect report on the attestation
        assertFalse(origin.submitReport(report));
        if (flag == Report.Flag.Valid) {
            // Incorrect Valid Report means reported attestation is in fact fraud
            // Origin should be in Failed state
            assertEq(uint256(origin.state()), 2);
        } else {
            // Incorrect Fraud Report means reported attestation is in fact valid
            // Origin should be in Active state
            assertEq(uint256(origin.state()), 1);
        }
    }

    // Dispatches 4 messages, and then Notary signs latest new roots
    function test_suggestAttestation() public {
        test_dispatch();
        test_dispatch();
        test_dispatch();
        test_dispatch();
        (uint32 nonce, bytes32 root) = origin.suggestAttestation();
        // sanity checks
        assertEq(nonce, 4);
        assertEq(root, origin.historicalRoots(nonce));
        (bytes memory attestation, ) = signOriginAttestation(notaryPK, nonce, root);
        (bytes memory report, ) = signFraudReport(guardPK, attestation);
        // Should not be an improper attestation
        assertFalse(origin.submitReport(report));
        assertEq(uint256(origin.state()), 1);
    }

    function test_onlySystemRouter() public {
        vm.prank(address(systemRouter));
        origin.setSensitiveValue(1337);
        assertEq(origin.sensitiveValue(), 1337);
    }

    function test_onlySystemRouter_rejectOthers() public {
        vm.expectRevert("!systemRouter");
        origin.setSensitiveValue(1337);
    }
}<|MERGE_RESOLUTION|>--- conflicted
+++ resolved
@@ -23,10 +23,6 @@
         origin = new OriginHarness(localDomain);
         origin.initialize(INotaryManager(notaryManager));
         notaryManager.setOrigin(address(origin));
-<<<<<<< HEAD
-
-=======
->>>>>>> 81444d84
         systemRouter = ISystemRouter(address(1234567890));
         origin.setSystemRouter(systemRouter);
         origin.addGuard(guard);
