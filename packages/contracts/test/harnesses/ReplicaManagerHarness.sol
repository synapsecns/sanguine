// SPDX-License-Identifier: MIT

pragma solidity 0.8.13;

import { ReplicaManager } from "../../contracts/ReplicaManager.sol";

import { ReplicaLib } from "../../contracts/libs/Replica.sol";
import { Tips } from "../../contracts/libs/Tips.sol";

contract ReplicaManagerHarness is ReplicaManager {
    using ReplicaLib for ReplicaLib.Replica;

<<<<<<< HEAD
    using Tips for bytes29;

    event LogTips(uint96 updaterTip, uint96 relayerTip, uint96 proverTip, uint96 processorTip);

    constructor(
        uint32 _localDomain,
        uint256 _processGas,
        uint256 _reserveGas
    ) ReplicaManager(_localDomain, _processGas, _reserveGas) {}
=======
    constructor(uint32 _localDomain) ReplicaManager(_localDomain) {}
>>>>>>> 385914e5

    function setMessageStatus(
        uint32 _remoteDomain,
        bytes32 _messageHash,
        bytes32 _status
    ) external {
        allReplicas[activeReplicas[_remoteDomain]].setMessageStatus(_messageHash, _status);
    }

    function _storeTips(bytes29 _tips) internal override {
        emit LogTips(
            _tips.updaterTip(),
            _tips.relayerTip(),
            _tips.proverTip(),
            _tips.processorTip()
        );
    }
}<|MERGE_RESOLUTION|>--- conflicted
+++ resolved
@@ -10,19 +10,11 @@
 contract ReplicaManagerHarness is ReplicaManager {
     using ReplicaLib for ReplicaLib.Replica;
 
-<<<<<<< HEAD
     using Tips for bytes29;
 
     event LogTips(uint96 updaterTip, uint96 relayerTip, uint96 proverTip, uint96 processorTip);
 
-    constructor(
-        uint32 _localDomain,
-        uint256 _processGas,
-        uint256 _reserveGas
-    ) ReplicaManager(_localDomain, _processGas, _reserveGas) {}
-=======
     constructor(uint32 _localDomain) ReplicaManager(_localDomain) {}
->>>>>>> 385914e5
 
     function setMessageStatus(
         uint32 _remoteDomain,
