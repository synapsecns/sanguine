--- conflicted
+++ resolved
@@ -9,17 +9,9 @@
 contract ReplicaManagerHarness is ReplicaManager {
     using ReplicaLib for ReplicaLib.Replica;
 
-<<<<<<< HEAD
     uint256 public sensitiveValue;
 
-    constructor(
-        uint32 _localDomain,
-        uint256 _processGas,
-        uint256 _reserveGas
-    ) ReplicaManager(_localDomain, _processGas, _reserveGas) {}
-=======
     constructor(uint32 _localDomain) ReplicaManager(_localDomain) {}
->>>>>>> c689627f
 
     function setSensitiveValue(uint256 _newValue) external onlySystemMessenger {
         sensitiveValue = _newValue;
