// SPDX-License-Identifier: MIT

pragma solidity 0.8.13;

import "forge-std/Test.sol";
import "forge-std/console2.sol";
import "../../contracts/UpdaterManager.sol";
<<<<<<< HEAD
import { RootUpdate } from "../../contracts/libs/RootUpdate.sol";
=======
import { Tips } from "../../contracts/libs/Tips.sol";
>>>>>>> 631e4ed3

contract SynapseTest is Test {
    using RootUpdate for bytes;

    uint256 updaterPK = 1;
    uint256 fakeUpdaterPK = 2;
    address updater = vm.addr(updaterPK);
    address fakeUpdater = vm.addr(fakeUpdaterPK);
    address signer = vm.addr(3);
    address fakeSigner = vm.addr(4);

    uint32 localDomain = 1500;
    uint32 remoteDomain = 1000;

    uint96 internal constant UPDATER_TIP = 1234;
    uint96 internal constant RELAYER_TIP = 3456;
    uint96 internal constant PROVER_TIP = 5678;
    uint96 internal constant PROCESSOR_TIP = 7890;
    uint96 internal constant TOTAL_TIPS = UPDATER_TIP + RELAYER_TIP + PROVER_TIP + PROCESSOR_TIP;

    function setUp() public virtual {
        vm.label(updater, "updater");
        vm.label(fakeUpdater, "fake updater");
        vm.label(signer, "signer");
        vm.label(fakeSigner, "fake signer");
    }

<<<<<<< HEAD
=======
    function getMessage(
        bytes32 oldRoot,
        bytes32 newRoot,
        uint32 domain
    ) public pure returns (bytes memory) {
        bytes memory message = abi.encodePacked(
            keccak256(abi.encodePacked(domain, "SYN")),
            oldRoot,
            newRoot
        );
        return message;
    }

    function getDefaultTips() internal pure returns (bytes memory) {
        return Tips.formatTips(UPDATER_TIP, RELAYER_TIP, PROVER_TIP, PROCESSOR_TIP);
    }

    function getEmptyTips() internal pure returns (bytes memory) {
        return Tips.emptyTips();
    }

>>>>>>> 631e4ed3
    function signHomeUpdate(
        uint256 privKey,
        uint32 nonce,
        bytes32 root
    ) public returns (bytes memory update, bytes memory signature) {
        update = RootUpdate.formatRootUpdate(localDomain, nonce, root);
        signature = signMessage(privKey, update);
    }

    function signRemoteUpdate(
        uint256 privKey,
        uint32 nonce,
        bytes32 root
    ) public returns (bytes memory update, bytes memory signature) {
        update = RootUpdate.formatRootUpdate(remoteDomain, nonce, root);
        signature = signMessage(privKey, update);
    }

    function signMessage(uint256 privKey, bytes memory message)
        public
        returns (bytes memory signature)
    {
        bytes32 digest = keccak256(message);
        digest = keccak256(abi.encodePacked("\x19Ethereum Signed Message:\n32", digest));
        (uint8 v, bytes32 r, bytes32 s) = vm.sign(privKey, digest);
        signature = abi.encodePacked(r, s, v);
    }

    function stringToBytes32(string memory source) public pure returns (bytes32 result) {
        bytes memory tempEmptyStringTest = bytes(source);
        if (tempEmptyStringTest.length == 0) {
            return 0x0;
        }
        assembly {
            result := mload(add(source, 32))
        }
    }

    function addressToBytes32(address addr) public pure returns (bytes32 result) {
        return bytes32(uint256(uint160(addr)));
    }
}

contract SynapseTestWithUpdaterManager is SynapseTest {
    UpdaterManager updaterManager;

    function setUp() public virtual override {
        super.setUp();
        updaterManager = new UpdaterManager(updater);
    }
}<|MERGE_RESOLUTION|>--- conflicted
+++ resolved
@@ -5,11 +5,8 @@
 import "forge-std/Test.sol";
 import "forge-std/console2.sol";
 import "../../contracts/UpdaterManager.sol";
-<<<<<<< HEAD
 import { RootUpdate } from "../../contracts/libs/RootUpdate.sol";
-=======
 import { Tips } from "../../contracts/libs/Tips.sol";
->>>>>>> 631e4ed3
 
 contract SynapseTest is Test {
     using RootUpdate for bytes;
@@ -37,8 +34,6 @@
         vm.label(fakeSigner, "fake signer");
     }
 
-<<<<<<< HEAD
-=======
     function getMessage(
         bytes32 oldRoot,
         bytes32 newRoot,
@@ -60,7 +55,6 @@
         return Tips.emptyTips();
     }
 
->>>>>>> 631e4ed3
     function signHomeUpdate(
         uint256 privKey,
         uint32 nonce,
