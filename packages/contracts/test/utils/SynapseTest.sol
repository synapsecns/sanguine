--- conflicted
+++ resolved
@@ -5,12 +5,8 @@
 import "forge-std/Test.sol";
 import "forge-std/console2.sol";
 import "../../contracts/UpdaterManager.sol";
-<<<<<<< HEAD
 import { Attestation } from "../../contracts/libs/Attestation.sol";
-=======
-import { RootUpdate } from "../../contracts/libs/RootUpdate.sol";
 import { Tips } from "../../contracts/libs/Tips.sol";
->>>>>>> 68078fc0
 
 contract SynapseTest is Test {
     using Attestation for bytes;
@@ -38,22 +34,6 @@
         vm.label(fakeSigner, "fake signer");
     }
 
-<<<<<<< HEAD
-    function signHomeAttestation(
-=======
-    function getMessage(
-        bytes32 oldRoot,
-        bytes32 newRoot,
-        uint32 domain
-    ) public pure returns (bytes memory) {
-        bytes memory message = abi.encodePacked(
-            keccak256(abi.encodePacked(domain, "SYN")),
-            oldRoot,
-            newRoot
-        );
-        return message;
-    }
-
     function getDefaultTips() internal pure returns (bytes memory) {
         return Tips.formatTips(UPDATER_TIP, RELAYER_TIP, PROVER_TIP, PROCESSOR_TIP);
     }
@@ -62,8 +42,7 @@
         return Tips.emptyTips();
     }
 
-    function signHomeUpdate(
->>>>>>> 68078fc0
+    function signHomeAttestation(
         uint256 privKey,
         uint32 nonce,
         bytes32 root
