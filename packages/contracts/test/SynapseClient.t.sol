// SPDX-License-Identifier: MIT

pragma solidity 0.8.13;

import "forge-std/Test.sol";

import { SynapseClientHarness } from "./harnesses/SynapseClientHarness.sol";
import { HomeHarness } from "./harnesses/HomeHarness.sol";

import { SynapseTestWithUpdaterManager } from "./utils/SynapseTest.sol";

import { IUpdaterManager } from "../contracts/interfaces/IUpdaterManager.sol";
import { Header } from "../contracts/libs/Header.sol";
import { Message } from "../contracts/libs/Message.sol";

contract SynapseClientTest is SynapseTestWithUpdaterManager {
    SynapseClientHarness public client;
    HomeHarness public home;

    address public constant replicaManager = address(1234567890);
    address public constant owner = address(9876543210);
    bytes32 public constant trustedSender = bytes32(uint256(1234554321));

    function setUp() public override {
        super.setUp();

        home = new HomeHarness(localDomain);
        home.initialize(IUpdaterManager(updaterManager));
        updaterManager.setHome(address(home));

        vm.label(replicaManager, "replica");
        vm.label(owner, "owner");

        client = new SynapseClientHarness(address(home), replicaManager);
        client.transferOwnership(owner);
    }

    function test_constructor() public {
        assertEq(client.home(), address(home));
        assertEq(client.replicaManager(), replicaManager);
    }

    function test_setTrustedSender() public {
        vm.prank(owner);
        client.setTrustedSender(remoteDomain, trustedSender);
        assertEq(client.trustedSender(remoteDomain), trustedSender);
    }

    function test_setTrustedSenderAsNotOwner(address _notOwner) public {
        vm.assume(_notOwner != owner);
        vm.expectRevert("Ownable: caller is not the owner");
        vm.prank(_notOwner);
        client.setTrustedSender(remoteDomain, trustedSender);
    }

    function test_setTrustedSenderEmptyDomain() public {
        vm.prank(owner);
        vm.expectRevert("!domain");
        client.setTrustedSender(0, trustedSender);
    }

    function test_setTrustedSenderEmptySender() public {
        vm.prank(owner);
        vm.expectRevert("!sender");
        client.setTrustedSender(remoteDomain, bytes32(0));
    }

    function test_setTrustedSenders() public {
        uint256 amount = 5;
        uint32[] memory domains = new uint32[](amount);
        bytes32[] memory senders = new bytes32[](amount);
        for (uint256 i = 0; i < amount; i++) {
            domains[i] = uint32(remoteDomain + i);
            senders[i] = bytes32(uint256(trustedSender) + i);
        }
        vm.prank(owner);
        client.setTrustedSenders(domains, senders);
        for (uint256 i = 0; i < amount; i++) {
            assertEq(client.trustedSender(domains[i]), senders[i]);
        }
    }

    function test_setTrustedSendersAsNotOwner(address _notOwner) public {
        vm.assume(_notOwner != owner);
        uint32[] memory domains = new uint32[](1);
        bytes32[] memory senders = new bytes32[](1);
        vm.expectRevert("Ownable: caller is not the owner");
        vm.prank(_notOwner);
        client.setTrustedSenders(domains, senders);
    }

    function test_setTrustedSendersBadArrays() public {
        uint32[] memory domains = new uint32[](1);
        bytes32[] memory senders = new bytes32[](2);
        vm.expectRevert("!arrays");
        vm.prank(owner);
        client.setTrustedSenders(domains, senders);
    }

    function test_handle() public {
        test_setTrustedSender();

        vm.prank(replicaManager);
        client.handle(remoteDomain, 0, trustedSender, block.timestamp, bytes(""));
    }

    function test_handleNotReplica(address _notReplica) public {
        vm.assume(_notReplica != replicaManager);
        test_setTrustedSender();

        vm.prank(_notReplica);
        vm.expectRevert("Client: !replica");
        client.handle(remoteDomain, 0, trustedSender, block.timestamp, bytes(""));
    }

    function test_handleFakeDomain(uint32 _notRemote) public {
        vm.assume(_notRemote != remoteDomain);

        test_setTrustedSender();

        vm.prank(replicaManager);
        vm.expectRevert("Client: !trustedSender");
        client.handle(_notRemote, 0, trustedSender, block.timestamp, bytes(""));
    }

    function test_handleFakeSender(bytes32 _notSender) public {
        vm.assume(_notSender != trustedSender);

        test_setTrustedSender();

        vm.prank(replicaManager);
        vm.expectRevert("Client: !trustedSender");
        client.handle(remoteDomain, 0, _notSender, block.timestamp, bytes(""));
    }

    function test_handleFakeDomainAndSender(uint32 _notRemote) public {
        vm.assume(_notRemote != remoteDomain);

        test_setTrustedSender();

        vm.prank(replicaManager);
        vm.expectRevert("Client: !trustedSender");
        // trustedSender for unknown remote is bytes32(0),
        // but this still has to revert
        client.handle(_notRemote, 0, bytes32(0), block.timestamp, bytes(""));
    }

    function test_handleOptimisticSecondsNotPassed() public {
        test_setTrustedSender();

        vm.prank(replicaManager);
        vm.expectRevert("Client: !optimisticSeconds");
        client.handle(remoteDomain, 0, trustedSender, block.timestamp + 1, bytes(""));
    }

    event Dispatch(
        bytes32 indexed messageHash,
        uint256 indexed leafIndex,
        uint64 indexed destinationAndNonce,
<<<<<<< HEAD
=======
        bytes32 committedRoot,
        bytes tips,
>>>>>>> 631e4ed3
        bytes message
    );

    function test_send() public {
        test_setTrustedSender();
        bytes memory messageBody = hex"01030307";
        bytes memory _header = Header.formatHeader(
            localDomain,
            bytes32(uint256(uint160(address(client)))),
            0,
            remoteDomain,
            trustedSender,
            0
        );
        bytes memory _tips = getDefaultTips();
        bytes memory message = Message.formatMessage(_header, _tips, messageBody);
        vm.expectEmit(true, true, true, true);
<<<<<<< HEAD
        emit Dispatch(keccak256(message), 0, uint64(remoteDomain) << 32, message);
        client.send(remoteDomain, messageBody);
=======
        emit Dispatch(
            keccak256(message),
            0,
            uint64(remoteDomain) << 32,
            bytes32(0),
            _tips,
            message
        );
        deal(address(this), TOTAL_TIPS);
        client.send{ value: TOTAL_TIPS }(remoteDomain, _tips, messageBody);
>>>>>>> 631e4ed3
    }

    function test_sendNoRecipient() public {
        bytes memory messageBody = hex"01030307";
        vm.expectRevert("Client: !recipient");
        client.send(remoteDomain, getEmptyTips(), messageBody);
    }
}<|MERGE_RESOLUTION|>--- conflicted
+++ resolved
@@ -157,11 +157,7 @@
         bytes32 indexed messageHash,
         uint256 indexed leafIndex,
         uint64 indexed destinationAndNonce,
-<<<<<<< HEAD
-=======
-        bytes32 committedRoot,
         bytes tips,
->>>>>>> 631e4ed3
         bytes message
     );
 
@@ -179,21 +175,9 @@
         bytes memory _tips = getDefaultTips();
         bytes memory message = Message.formatMessage(_header, _tips, messageBody);
         vm.expectEmit(true, true, true, true);
-<<<<<<< HEAD
-        emit Dispatch(keccak256(message), 0, uint64(remoteDomain) << 32, message);
-        client.send(remoteDomain, messageBody);
-=======
-        emit Dispatch(
-            keccak256(message),
-            0,
-            uint64(remoteDomain) << 32,
-            bytes32(0),
-            _tips,
-            message
-        );
+        emit Dispatch(keccak256(message), 0, uint64(remoteDomain) << 32, _tips, message);
         deal(address(this), TOTAL_TIPS);
         client.send{ value: TOTAL_TIPS }(remoteDomain, _tips, messageBody);
->>>>>>> 631e4ed3
     }
 
     function test_sendNoRecipient() public {
