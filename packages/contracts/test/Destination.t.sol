// SPDX-License-Identifier: MIT

pragma solidity 0.8.13;

import "forge-std/Test.sol";

import { TypedMemView } from "../contracts/libs/TypedMemView.sol";
import { TypeCasts } from "../contracts/libs/TypeCasts.sol";

import { Header } from "../contracts/libs/Header.sol";
import { Message } from "../contracts/libs/Message.sol";

import { MirrorLib } from "../contracts/libs/Mirror.sol";
import { ISystemRouter } from "../contracts/interfaces/ISystemRouter.sol";
import { DestinationHarness } from "./harnesses/DestinationHarness.sol";

import { AppHarness } from "./harnesses/AppHarness.sol";

import { SynapseTest } from "./utils/SynapseTest.sol";

// solhint-disable func-name-mixedcase
contract DestinationTest is SynapseTest {
    DestinationHarness destination;
    AppHarness dApp;

    uint32 internal constant OPTIMISTIC_PERIOD = 10;

    bytes32 internal constant ROOT = keccak256("test root");

    uint256 processGas;
    uint256 reserveGas;

    ISystemRouter internal systemRouter;

    using TypedMemView for bytes;
    using TypedMemView for bytes29;
    using Message for bytes29;

    function setUp() public override {
        super.setUp();
        destination = new DestinationHarness(localDomain);
        destination.initialize(remoteDomain, notary);
        dApp = new AppHarness(OPTIMISTIC_PERIOD);
        systemRouter = ISystemRouter(address(1234567890));
        destination.setSystemRouter(systemRouter);
<<<<<<< HEAD
        destination.addGuard(guard);
=======
>>>>>>> b2446598
    }

    // ============ INITIAL STATE ============
    function test_correctlyInitialized() public {
        assertEq(uint256(destination.localDomain()), uint256(localDomain));
        assertTrue(destination.isNotary(remoteDomain, notary));
    }

    function test_cannotInitializeTwice() public {
        vm.expectRevert("Initializable: contract is already initialized");
        destination.initialize(remoteDomain, notary);
    }

    // ============ STATE & PERMISSIONING ============

    function test_cannotSetNotaryAsNotOwner(address _notOwner, address _notary) public {
        vm.assume(_notOwner != destination.owner());
        vm.prank(_notOwner);
        vm.expectRevert("Ownable: caller is not the owner");
        destination.setNotary(remoteDomain, _notary);
    }

    function test_setNotary(address _notary) public {
        vm.assume(_notary != notary);
        vm.prank(destination.owner());
        destination.setNotary(remoteDomain, _notary);
        assertTrue(destination.isNotary(remoteDomain, _notary));
    }

    function test_cannotSetConfirmationAsNotOwner(address _notOwner) public {
        vm.assume(_notOwner != destination.owner());
        vm.prank(_notOwner);
        vm.expectRevert("Ownable: caller is not the owner");
        destination.setConfirmation(remoteDomain, ROOT, 0);
    }

    event SetConfirmation(
        uint32 indexed remoteDomain,
        bytes32 indexed root,
        uint256 previousConfirmAt,
        uint256 newConfirmAt
    );

    function test_setConfirmation(uint256 _confirmAt) public {
        vm.startPrank(destination.owner());
        assertEq(destination.activeMirrorConfirmedAt(remoteDomain, ROOT), 0);
        vm.expectEmit(true, true, true, true);
        emit SetConfirmation(remoteDomain, ROOT, 0, _confirmAt);
        destination.setConfirmation(remoteDomain, ROOT, _confirmAt);
        assertEq(destination.activeMirrorConfirmedAt(remoteDomain, ROOT), _confirmAt);
    }

    /*╔══════════════════════════════════════════════════════════════════════╗*\
    ▏*║                            SUBMIT REPORT                             ║*▕
    \*╚══════════════════════════════════════════════════════════════════════╝*/

    event NotaryBlacklisted(
        address indexed notary,
        address indexed guard,
        address indexed reporter,
        bytes report
    );

    function test_submitReport() public {
        uint32 nonce = 42;
        (bytes memory attestation, ) = signRemoteAttestation(notaryPK, nonce, ROOT);
        (bytes memory report, ) = signFraudReport(guardPK, attestation);
        vm.expectEmit(true, true, true, true);
        emit NotaryBlacklisted(notary, guard, address(this), report);
        assertTrue(destination.submitReport(report));
    }

    function test_submitReport_valid() public {
        uint32 nonce = 42;
        (bytes memory attestation, ) = signRemoteAttestation(notaryPK, nonce, ROOT);
        (bytes memory report, ) = signValidReport(guardPK, attestation);
        vm.expectRevert("Not a fraud report");
        destination.submitReport(report);
    }

    function test_submitReport_notGuard() public {
        uint32 nonce = 42;
        (bytes memory attestation, ) = signRemoteAttestation(notaryPK, nonce, ROOT);
        (bytes memory report, ) = signFraudReport(fakeGuardPK, attestation);
        vm.expectRevert("Signer is not a guard");
        destination.submitReport(report);
    }

    function test_submitReport_notNotary() public {
        uint32 nonce = 42;
        (bytes memory attestation, ) = signRemoteAttestation(fakeNotaryPK, nonce, ROOT);
        (bytes memory report, ) = signFraudReport(guardPK, attestation);
        vm.expectRevert("Signer is not a notary");
        destination.submitReport(report);
    }

    function test_submitReport_twice() public {
        test_submitReport();
        uint32 nonce = 69;
        bytes32 root = "another fraud attestation";
        (bytes memory attestation, ) = signRemoteAttestation(notaryPK, nonce, root);
        (bytes memory report, ) = signFraudReport(guardPK, attestation);
        // Reporting already blacklisted Notary will lead to reverting,
        // as Notary is blacklisted
        vm.expectRevert("Signer is not a notary");
        destination.submitReport(report);
    }

    /*╔══════════════════════════════════════════════════════════════════════╗*\
    ▏*║                          SUBMIT ATTESTATION                          ║*▕
    \*╚══════════════════════════════════════════════════════════════════════╝*/

    event AttestationAccepted(
        uint32 indexed origin,
        uint32 indexed nonce,
        bytes32 indexed root,
        bytes signature
    );

    // Broadcaster relays a new root signed by notary on Origin chain
    function test_submitAttestation() public {
        uint32 nonce = 42;
        assertTrue(destination.isNotary(remoteDomain, vm.addr(notaryPK)));
        (bytes memory attestation, bytes memory sig) = signRemoteAttestation(notaryPK, nonce, ROOT);
        // Root doesn't exist yet
        assertEq(destination.activeMirrorConfirmedAt(remoteDomain, ROOT), 0);
        // Broadcaster sends over a root signed by the notary on the Origin chain
        vm.expectEmit(true, true, true, true);
        emit AttestationAccepted(remoteDomain, nonce, ROOT, sig);
        destination.submitAttestation(attestation);
        // Time at which root was confirmed is set, optimistic timeout starts now
        assertEq(destination.activeMirrorConfirmedAt(remoteDomain, ROOT), block.timestamp);
    }

    function test_submitAttestation_fakeNotary() public {
        uint32 nonce = 42;
        (bytes memory attestation, ) = signRemoteAttestation(fakeNotaryPK, nonce, ROOT);
        vm.expectRevert("Signer is not a notary");
        // Attestation signed by fakeNotary should be rejected
        destination.submitAttestation(attestation);
    }

    function test_submitAttestation_localDomain() public {
        destination.addNotary(localDomain, notary);
        uint32 nonce = 42;
        (bytes memory attestation, ) = signOriginAttestation(notaryPK, nonce, ROOT);
        vm.expectRevert("Attestation refers to local chain");
        // Mirror should reject attestations from the chain it's deployed on
        destination.submitAttestation(attestation);
    }

    function test_acceptableRoot() public {
        uint32 optimisticSeconds = 69;
        test_submitAttestation();
        vm.warp(block.timestamp + optimisticSeconds);
        assertTrue(destination.acceptableRoot(remoteDomain, optimisticSeconds, ROOT));
    }

    function test_cannotAcceptableRoot() public {
        test_submitAttestation();
        uint32 optimisticSeconds = 69;
        vm.warp(block.timestamp + optimisticSeconds - 1);
        assertFalse(destination.acceptableRoot(remoteDomain, optimisticSeconds, ROOT));
    }

    event LogTips(uint96 notaryTip, uint96 broadcasterTip, uint96 proverTip, uint96 executorTip);

    function test_execute() public {
        bytes memory message = _prepareExecuteTest(OPTIMISTIC_PERIOD);
        vm.warp(block.timestamp + OPTIMISTIC_PERIOD);
        vm.expectEmit(true, true, true, true);
        emit LogTips(NOTARY_TIP, BROADCASTER_TIP, PROVER_TIP, EXECUTOR_TIP);
        destination.execute(message);
    }

    function test_executePeriodNotPassed() public {
        bytes memory message = _prepareExecuteTest(OPTIMISTIC_PERIOD);
        vm.warp(block.timestamp + OPTIMISTIC_PERIOD - 1);
        vm.expectRevert("!optimisticSeconds");
        destination.execute(message);
    }

    function test_executeForgedPeriodReduced() public {
        bytes memory message = _prepareExecuteTest(OPTIMISTIC_PERIOD - 1);
        vm.warp(block.timestamp + OPTIMISTIC_PERIOD - 1);
        vm.expectRevert("app: !optimisticSeconds");
        destination.execute(message);
    }

    function test_executeForgePeriodZero() public {
        bytes memory message = _prepareExecuteTest(0);
        vm.expectRevert("app: !optimisticSeconds");
        destination.execute(message);
    }

    function test_onlySystemRouter() public {
        vm.prank(address(systemRouter));
        destination.setSensitiveValue(1337);
        assertEq(destination.sensitiveValue(), 1337);
    }

    function test_onlySystemRouter_rejectOthers() public {
        vm.expectRevert("!systemRouter");
        destination.setSensitiveValue(1337);
    }

    function _prepareExecuteTest(uint32 optimisticPeriod) internal returns (bytes memory message) {
        test_submitAttestation();

        uint32 nonce = 1234;
        bytes32 sender = "sender";
        bytes memory messageBody = "message body";
        dApp.prepare(remoteDomain, nonce, sender, messageBody);
        bytes32 recipient = TypeCasts.addressToBytes32(address(dApp));

        bytes memory _header = Header.formatHeader(
            remoteDomain,
            sender,
            nonce,
            localDomain,
            recipient,
            optimisticPeriod
        );

        message = Message.formatMessage(_header, getDefaultTips(), messageBody);
        bytes32 messageHash = keccak256(message);
        // Let's imagine message was proved against current root
        destination.setMessageStatus(remoteDomain, messageHash, ROOT);
    }
}<|MERGE_RESOLUTION|>--- conflicted
+++ resolved
@@ -43,10 +43,8 @@
         dApp = new AppHarness(OPTIMISTIC_PERIOD);
         systemRouter = ISystemRouter(address(1234567890));
         destination.setSystemRouter(systemRouter);
-<<<<<<< HEAD
         destination.addGuard(guard);
-=======
->>>>>>> b2446598
+
     }
 
     // ============ INITIAL STATE ============
