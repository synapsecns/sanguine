// SPDX-License-Identifier: MIT

pragma solidity 0.8.13;

import "forge-std/Test.sol";

import { TypedMemView } from "../contracts/libs/TypedMemView.sol";
import { TypeCasts } from "../contracts/libs/TypeCasts.sol";

import { Header } from "../contracts/libs/Header.sol";
import { Message } from "../contracts/libs/Message.sol";

import { MirrorLib } from "../contracts/libs/Mirror.sol";
import { ISystemRouter } from "../contracts/interfaces/ISystemRouter.sol";
import { DestinationHarness } from "./harnesses/DestinationHarness.sol";

import { AppHarness } from "./harnesses/AppHarness.sol";

import { SynapseTest } from "./utils/SynapseTest.sol";

// solhint-disable func-name-mixedcase
contract DestinationTest is SynapseTest {
    DestinationHarness destination;
    AppHarness dApp;

    uint32 internal constant OPTIMISTIC_PERIOD = 10;

    bytes32 internal constant ROOT = keccak256("test root");

    uint256 processGas;
    uint256 reserveGas;

    ISystemRouter internal systemRouter;

    using TypedMemView for bytes;
    using TypedMemView for bytes29;
    using Message for bytes29;

    function setUp() public override {
        super.setUp();
        destination = new DestinationHarness(localDomain);
        destination.initialize(remoteDomain, notary);
        dApp = new AppHarness(OPTIMISTIC_PERIOD);
<<<<<<< HEAD
        systemMessenger = ISystemMessenger(address(1234567890));
        destination.setSystemMessenger(systemMessenger);
        destination.addGuard(guard);
=======
        systemRouter = ISystemRouter(address(1234567890));
        destination.setSystemRouter(systemRouter);
>>>>>>> 73e42d74
    }

    // ============ INITIAL STATE ============
    function test_correctlyInitialized() public {
        assertEq(uint256(destination.localDomain()), uint256(localDomain));
        assertTrue(destination.isNotary(remoteDomain, notary));
    }

    function test_cannotInitializeTwice() public {
        vm.expectRevert("Initializable: contract is already initialized");
        destination.initialize(remoteDomain, notary);
    }

    // ============ STATE & PERMISSIONING ============

    function test_cannotSetNotaryAsNotOwner(address _notOwner, address _notary) public {
        vm.assume(_notOwner != destination.owner());
        vm.prank(_notOwner);
        vm.expectRevert("Ownable: caller is not the owner");
        destination.setNotary(remoteDomain, _notary);
    }

    function test_setNotary(address _notary) public {
        vm.assume(_notary != notary);
        vm.prank(destination.owner());
        destination.setNotary(remoteDomain, _notary);
        assertTrue(destination.isNotary(remoteDomain, _notary));
    }

    function test_cannotSetConfirmationAsNotOwner(address _notOwner) public {
        vm.assume(_notOwner != destination.owner());
        vm.prank(_notOwner);
        vm.expectRevert("Ownable: caller is not the owner");
        destination.setConfirmation(remoteDomain, ROOT, 0);
    }

    event SetConfirmation(
        uint32 indexed remoteDomain,
        bytes32 indexed root,
        uint256 previousConfirmAt,
        uint256 newConfirmAt
    );

    function test_setConfirmation(uint256 _confirmAt) public {
        vm.startPrank(destination.owner());
        assertEq(destination.activeMirrorConfirmedAt(remoteDomain, ROOT), 0);
        vm.expectEmit(true, true, true, true);
        emit SetConfirmation(remoteDomain, ROOT, 0, _confirmAt);
        destination.setConfirmation(remoteDomain, ROOT, _confirmAt);
        assertEq(destination.activeMirrorConfirmedAt(remoteDomain, ROOT), _confirmAt);
    }

    /*╔══════════════════════════════════════════════════════════════════════╗*\
    ▏*║                            SUBMIT REPORT                             ║*▕
    \*╚══════════════════════════════════════════════════════════════════════╝*/

    event NotaryBlacklisted(
        address indexed notary,
        address indexed guard,
        address indexed reporter,
        bytes report
    );

    function test_submitReport() public {
        uint32 nonce = 42;
        (bytes memory attestation, ) = signRemoteAttestation(notaryPK, nonce, ROOT);
        (bytes memory report, ) = signFraudReport(guardPK, attestation);
        vm.expectEmit(true, true, true, true);
        emit NotaryBlacklisted(notary, guard, address(this), report);
        assertTrue(destination.submitReport(report));
    }

    function test_submitReport_valid() public {
        uint32 nonce = 42;
        (bytes memory attestation, ) = signRemoteAttestation(notaryPK, nonce, ROOT);
        (bytes memory report, ) = signValidReport(guardPK, attestation);
        vm.expectRevert("Not a fraud report");
        destination.submitReport(report);
    }

    function test_submitReport_notGuard() public {
        uint32 nonce = 42;
        (bytes memory attestation, ) = signRemoteAttestation(notaryPK, nonce, ROOT);
        (bytes memory report, ) = signFraudReport(fakeGuardPK, attestation);
        vm.expectRevert("Signer is not a guard");
        destination.submitReport(report);
    }

    function test_submitReport_notNotary() public {
        uint32 nonce = 42;
        (bytes memory attestation, ) = signRemoteAttestation(fakeNotaryPK, nonce, ROOT);
        (bytes memory report, ) = signFraudReport(guardPK, attestation);
        vm.expectRevert("Signer is not a notary");
        destination.submitReport(report);
    }

    function test_submitReport_twice() public {
        test_submitReport();
        uint32 nonce = 69;
        bytes32 root = "another fraud attestation";
        (bytes memory attestation, ) = signRemoteAttestation(notaryPK, nonce, root);
        (bytes memory report, ) = signFraudReport(guardPK, attestation);
        // Reporting already blacklisted Notary will lead to reverting,
        // as Notary is blacklisted
        vm.expectRevert("Signer is not a notary");
        destination.submitReport(report);
    }

    /*╔══════════════════════════════════════════════════════════════════════╗*\
    ▏*║                          SUBMIT ATTESTATION                          ║*▕
    \*╚══════════════════════════════════════════════════════════════════════╝*/

    event AttestationAccepted(
        uint32 indexed origin,
        uint32 indexed nonce,
        bytes32 indexed root,
        bytes signature
    );

    // Broadcaster relays a new root signed by notary on Origin chain
    function test_submitAttestation() public {
        uint32 nonce = 42;
        assertTrue(destination.isNotary(remoteDomain, vm.addr(notaryPK)));
        (bytes memory attestation, bytes memory sig) = signRemoteAttestation(notaryPK, nonce, ROOT);
        // Root doesn't exist yet
        assertEq(destination.activeMirrorConfirmedAt(remoteDomain, ROOT), 0);
        // Broadcaster sends over a root signed by the notary on the Origin chain
        vm.expectEmit(true, true, true, true);
        emit AttestationAccepted(remoteDomain, nonce, ROOT, sig);
        destination.submitAttestation(attestation);
        // Time at which root was confirmed is set, optimistic timeout starts now
        assertEq(destination.activeMirrorConfirmedAt(remoteDomain, ROOT), block.timestamp);
    }

    function test_submitAttestation_fakeNotary() public {
        uint32 nonce = 42;
        (bytes memory attestation, ) = signRemoteAttestation(fakeNotaryPK, nonce, ROOT);
        vm.expectRevert("Signer is not a notary");
        // Attestation signed by fakeNotary should be rejected
        destination.submitAttestation(attestation);
    }

    function test_submitAttestation_localDomain() public {
        destination.addNotary(localDomain, notary);
        uint32 nonce = 42;
        (bytes memory attestation, ) = signOriginAttestation(notaryPK, nonce, ROOT);
        vm.expectRevert("Attestation refers to local chain");
        // Mirror should reject attestations from the chain it's deployed on
        destination.submitAttestation(attestation);
    }

    function test_acceptableRoot() public {
        uint32 optimisticSeconds = 69;
        test_submitAttestation();
        vm.warp(block.timestamp + optimisticSeconds);
        assertTrue(destination.acceptableRoot(remoteDomain, optimisticSeconds, ROOT));
    }

    function test_cannotAcceptableRoot() public {
        test_submitAttestation();
        uint32 optimisticSeconds = 69;
        vm.warp(block.timestamp + optimisticSeconds - 1);
        assertFalse(destination.acceptableRoot(remoteDomain, optimisticSeconds, ROOT));
    }

    event LogTips(uint96 notaryTip, uint96 broadcasterTip, uint96 proverTip, uint96 executorTip);

    function test_execute() public {
        bytes memory message = _prepareExecuteTest(OPTIMISTIC_PERIOD);
        vm.warp(block.timestamp + OPTIMISTIC_PERIOD);
        vm.expectEmit(true, true, true, true);
        emit LogTips(NOTARY_TIP, BROADCASTER_TIP, PROVER_TIP, EXECUTOR_TIP);
        destination.execute(message);
    }

    function test_executePeriodNotPassed() public {
        bytes memory message = _prepareExecuteTest(OPTIMISTIC_PERIOD);
        vm.warp(block.timestamp + OPTIMISTIC_PERIOD - 1);
        vm.expectRevert("!optimisticSeconds");
        destination.execute(message);
    }

    function test_executeForgedPeriodReduced() public {
        bytes memory message = _prepareExecuteTest(OPTIMISTIC_PERIOD - 1);
        vm.warp(block.timestamp + OPTIMISTIC_PERIOD - 1);
        vm.expectRevert("app: !optimisticSeconds");
        destination.execute(message);
    }

    function test_executeForgePeriodZero() public {
        bytes memory message = _prepareExecuteTest(0);
        vm.expectRevert("app: !optimisticSeconds");
        destination.execute(message);
    }

    function test_onlySystemRouter() public {
        vm.prank(address(systemRouter));
        destination.setSensitiveValue(1337);
        assertEq(destination.sensitiveValue(), 1337);
    }

    function test_onlySystemRouter_rejectOthers() public {
        vm.expectRevert("!systemRouter");
        destination.setSensitiveValue(1337);
    }

    function _prepareExecuteTest(uint32 optimisticPeriod) internal returns (bytes memory message) {
        test_submitAttestation();

        uint32 nonce = 1234;
        bytes32 sender = "sender";
        bytes memory messageBody = "message body";
        dApp.prepare(remoteDomain, nonce, sender, messageBody);
        bytes32 recipient = TypeCasts.addressToBytes32(address(dApp));

        bytes memory _header = Header.formatHeader(
            remoteDomain,
            sender,
            nonce,
            localDomain,
            recipient,
            optimisticPeriod
        );

        message = Message.formatMessage(_header, getDefaultTips(), messageBody);
        bytes32 messageHash = keccak256(message);
        // Let's imagine message was proved against current root
        destination.setMessageStatus(remoteDomain, messageHash, ROOT);
    }
}<|MERGE_RESOLUTION|>--- conflicted
+++ resolved
@@ -41,14 +41,9 @@
         destination = new DestinationHarness(localDomain);
         destination.initialize(remoteDomain, notary);
         dApp = new AppHarness(OPTIMISTIC_PERIOD);
-<<<<<<< HEAD
-        systemMessenger = ISystemMessenger(address(1234567890));
-        destination.setSystemMessenger(systemMessenger);
-        destination.addGuard(guard);
-=======
         systemRouter = ISystemRouter(address(1234567890));
         destination.setSystemRouter(systemRouter);
->>>>>>> 73e42d74
+        destination.addGuard(guard);
     }
 
     // ============ INITIAL STATE ============
