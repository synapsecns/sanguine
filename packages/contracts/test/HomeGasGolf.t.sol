--- conflicted
+++ resolved
@@ -62,11 +62,7 @@
             roots[i] = _dispatch();
         }
         for (uint256 i = 0; i < amount; ++i) {
-<<<<<<< HEAD
-            assertEq(home.historicalRoots(i+1), roots[i]);
-=======
             assertEq(home.historicalRoots(i + 1), roots[i]);
->>>>>>> 08594eb7
         }
     }
 }