--- conflicted
+++ resolved
@@ -30,13 +30,9 @@
         assertEq(address(home.updaterManager()), address(updaterManager));
         assertEq(home.owner(), address(this));
         assertEq(uint256(home.state()), 1);
-<<<<<<< HEAD
         assertTrue(home.isNotary(updater));
-=======
-        assertEq(home.updater(), updater);
         // Root of an empty sparse Merkle tree should be stored with nonce=0
         assertEq(home.historicalRoots(0), home.root());
->>>>>>> ef918bf9
     }
 
     function test_cannotInitializeTwice() public {
