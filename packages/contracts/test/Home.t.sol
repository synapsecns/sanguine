--- conflicted
+++ resolved
@@ -153,11 +153,7 @@
         (bytes memory attestation, ) = signRemoteAttestation(updaterPK, nonce, root);
         bytes memory report = signReport(updaterPK, watchtowerPK, attestation);
         vm.expectRevert("Wrong domain");
-<<<<<<< HEAD
-        home.submitReport(watchtower, report);
-=======
-        home.improperAttestation(attestation);
->>>>>>> fd424a41
+        home.submitReport(report);
     }
 
     function test_submitReport_fraud_invalidNonce() public {
@@ -205,14 +201,13 @@
         (bytes memory attestation, ) = signHomeAttestation(updaterPK, nonce, root);
         bytes memory report = signReport(updaterPK, watchtowerPK, attestation);
         vm.expectEmit(true, true, true, true);
-<<<<<<< HEAD
         if (isValidReport) {
             emit InvalidAttestation(updater, attestation);
         } else {
             emit InvalidReport(watchtower, report);
         }
         // Home should recognize this as invalid attestation
-        home.submitReport(watchtower, report);
+        home.submitReport(report);
         if (isValidReport) {
             // Home should be in Failed state
             assertEq(uint256(home.state()), 2);
@@ -220,13 +215,6 @@
             // Home should be in Active state
             assertEq(uint256(home.state()), 1);
         }
-=======
-        emit ImproperAttestation(updater, attestation);
-        // Home should recognize this as improper attestation
-        assertTrue(home.improperAttestation(attestation));
-        // Home should be in Failed state
-        assertEq(uint256(home.state()), 2);
->>>>>>> fd424a41
     }
 
     // Dispatches 4 messages, and then Updater signs latest new roots
@@ -240,16 +228,11 @@
         assertEq(nonce, 3);
         assertEq(root, home.historicalRoots(nonce));
         (bytes memory attestation, ) = signHomeAttestation(updaterPK, nonce, root);
-<<<<<<< HEAD
         bytes memory report = signReport(updaterPK, watchtowerPK, attestation);
         vm.expectEmit(true, true, true, true);
         emit InvalidReport(watchtower, report);
         // Should not be an invalid attestation
-        assertFalse(home.submitReport(watchtower, report));
-=======
-        // Should not be an improper attestation
-        assertFalse(home.improperAttestation(attestation));
->>>>>>> fd424a41
+        assertFalse(home.submitReport(report));
         assertEq(uint256(home.state()), 1);
     }
 
