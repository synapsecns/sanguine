[profile.default]
# 2024-01-01
block_timestamp = 1_704_067_200
evm_version = "paris"
src = 'contracts'
out = 'out'
libs = ["lib", "node_modules"]
ffi = true
fs_permissions = [
    { access = "read", path = "./" },
    { access = "read-write", path = "./.deployments" }
]

[fmt]
line_length = 120
multiline_func_header = 'all'
number_underscore = 'thousands'

[rpc_endpoints]
arbitrum = "${ARBITRUM_RPC}"
base = "${BASE_RPC}"
bnb = "${BNB_RPC}"
mainnet = "${MAINNET_RPC}"
optimism = "${OPTIMISM_RPC}"
scroll = "${SCROLL_RPC}"
<<<<<<< HEAD
bnb = "${BNB_RPC}"
blast = "${BLAST_RPC}"
linea = "${LINEA_RPC}"
=======
# Testnets
arb_sepolia = "${ARB_SEPOLIA_RPC}"
base_sepolia = "${BASE_SEPOLIA_RPC}"
bnb_testnet = "${BNB_TESTNET_RPC}"
eth_sepolia = "${ETH_SEPOLIA_RPC}"
op_sepolia = "${OP_SEPOLIA_RPC}"
scroll_sepolia = "${SCROLL_SEPOLIA_RPC}"
>>>>>>> d4a71b8c

[etherscan]
arbitrum = { key = "${ARBITRUM_VERIFIER_KEY}", url = "${ARBITRUM_VERIFIER_URL}" }
base = { key = "${BASE_VERIFIER_KEY}", url = "${BASE_VERIFIER_URL}" }
bnb = { key = "${BNB_VERIFIER_KEY}", url = "${BNB_VERIFIER_URL}" }
mainnet = { key = "${MAINNET_VERIFIER_KEY}", url = "${MAINNET_VERIFIER_URL}" }
optimism = { key = "${OPTIMISM_VERIFIER_KEY}", url = "${OPTIMISM_VERIFIER_URL}" }
scroll = { key = "${SCROLL_VERIFIER_KEY}", url = "${SCROLL_VERIFIER_URL}" }
<<<<<<< HEAD
bnb = { key = "${BNB_VERIFIER_KEY}", url = "${BNB_VERIFIER_URL}" }
blast = { key = "${BLAST_VERIFIER_KEY}", url = "${BLAST_VERIFIER_URL}" }
linea = { key = "${LINEA_VERIFIER_KEY}", url = "${LINEA_VERIFIER_URL}" }

=======
# Testnets
arb_sepolia = { key = "${ARB_SEPOLIA_VERIFIER_KEY}", url = "${ARB_SEPOLIA_VERIFIER_URL}" }
base_sepolia = { key = "${BASE_SEPOLIA_VERIFIER_KEY}", url = "${BASE_SEPOLIA_VERIFIER_URL}" }
bnb_testnet = { key = "${BNB_TESTNET_VERIFIER_KEY}", url = "${BNB_TESTNET_VERIFIER_URL}" }
eth_sepolia = { key = "${ETH_SEPOLIA_VERIFIER_KEY}", url = "${ETH_SEPOLIA_VERIFIER_URL}" }
op_sepolia = { key = "${OP_SEPOLIA_VERIFIER_KEY}", url = "${OP_SEPOLIA_VERIFIER_URL}" }
scroll_sepolia = { key = "${SCROLL_SEPOLIA_VERIFIER_KEY}", url = "${SCROLL_SEPOLIA_VERIFIER_URL}" }
>>>>>>> d4a71b8c
# See more config options https://github.com/foundry-rs/foundry/tree/master/config<|MERGE_RESOLUTION|>--- conflicted
+++ resolved
@@ -23,11 +23,10 @@
 mainnet = "${MAINNET_RPC}"
 optimism = "${OPTIMISM_RPC}"
 scroll = "${SCROLL_RPC}"
-<<<<<<< HEAD
 bnb = "${BNB_RPC}"
 blast = "${BLAST_RPC}"
 linea = "${LINEA_RPC}"
-=======
+
 # Testnets
 arb_sepolia = "${ARB_SEPOLIA_RPC}"
 base_sepolia = "${BASE_SEPOLIA_RPC}"
@@ -35,7 +34,7 @@
 eth_sepolia = "${ETH_SEPOLIA_RPC}"
 op_sepolia = "${OP_SEPOLIA_RPC}"
 scroll_sepolia = "${SCROLL_SEPOLIA_RPC}"
->>>>>>> d4a71b8c
+
 
 [etherscan]
 arbitrum = { key = "${ARBITRUM_VERIFIER_KEY}", url = "${ARBITRUM_VERIFIER_URL}" }
@@ -44,12 +43,10 @@
 mainnet = { key = "${MAINNET_VERIFIER_KEY}", url = "${MAINNET_VERIFIER_URL}" }
 optimism = { key = "${OPTIMISM_VERIFIER_KEY}", url = "${OPTIMISM_VERIFIER_URL}" }
 scroll = { key = "${SCROLL_VERIFIER_KEY}", url = "${SCROLL_VERIFIER_URL}" }
-<<<<<<< HEAD
 bnb = { key = "${BNB_VERIFIER_KEY}", url = "${BNB_VERIFIER_URL}" }
 blast = { key = "${BLAST_VERIFIER_KEY}", url = "${BLAST_VERIFIER_URL}" }
 linea = { key = "${LINEA_VERIFIER_KEY}", url = "${LINEA_VERIFIER_URL}" }
 
-=======
 # Testnets
 arb_sepolia = { key = "${ARB_SEPOLIA_VERIFIER_KEY}", url = "${ARB_SEPOLIA_VERIFIER_URL}" }
 base_sepolia = { key = "${BASE_SEPOLIA_VERIFIER_KEY}", url = "${BASE_SEPOLIA_VERIFIER_URL}" }
@@ -57,5 +54,5 @@
 eth_sepolia = { key = "${ETH_SEPOLIA_VERIFIER_KEY}", url = "${ETH_SEPOLIA_VERIFIER_URL}" }
 op_sepolia = { key = "${OP_SEPOLIA_VERIFIER_KEY}", url = "${OP_SEPOLIA_VERIFIER_URL}" }
 scroll_sepolia = { key = "${SCROLL_SEPOLIA_VERIFIER_KEY}", url = "${SCROLL_SEPOLIA_VERIFIER_URL}" }
->>>>>>> d4a71b8c
+
 # See more config options https://github.com/foundry-rs/foundry/tree/master/config