// SPDX-License-Identifier: MIT
pragma solidity ^0.8.20;

<<<<<<< HEAD
import {
    AmountIncorrect,
    ChainIncorrect,
    DisputePeriodNotPassed,
    DisputePeriodPassed,
    DeadlineNotExceeded,
    DeadlineTooShort,
    MsgValueIncorrect,
    SenderIncorrect,
    StatusIncorrect,
    ZeroAddress
} from "../contracts/libs/Errors.sol";

import {FastBridgeV2, FastBridgeV2Test, IFastBridge, IFastBridgeV2} from "./FastBridgeV2.t.sol";
=======
import {FastBridgeV2, FastBridgeV2SrcBaseTest, IFastBridge} from "./FastBridgeV2.Src.Base.t.sol";
>>>>>>> 5fd9baca

// solhint-disable func-name-mixedcase, ordering
contract FastBridgeV2SrcTest is FastBridgeV2SrcBaseTest {
    event BridgeRequested(
        bytes32 indexed transactionId,
        address indexed sender,
        bytes request,
        uint32 destChainId,
        address originToken,
        address destToken,
        uint256 originAmount,
        uint256 destAmount,
        bool sendChainGas
    );

    event BridgeProofProvided(bytes32 indexed transactionId, address indexed relayer, bytes32 transactionHash);

    event BridgeDepositClaimed(
        bytes32 indexed transactionId, address indexed relayer, address indexed to, address token, uint256 amount
    );

    event BridgeProofDisputed(bytes32 indexed transactionId, address indexed relayer);

    event BridgeDepositRefunded(bytes32 indexed transactionId, address indexed to, address token, uint256 amount);

    address public claimTo = makeAddr("Claim To");

    function expectBridgeRequested(IFastBridge.BridgeTransaction memory bridgeTx, bytes32 txId) public {
        vm.expectEmit(address(fastBridge));
        emit BridgeRequested({
            transactionId: txId,
            sender: bridgeTx.originSender,
            request: abi.encode(bridgeTx),
            destChainId: bridgeTx.destChainId,
            originToken: bridgeTx.originToken,
            destToken: bridgeTx.destToken,
            originAmount: bridgeTx.originAmount,
            destAmount: bridgeTx.destAmount,
            sendChainGas: bridgeTx.sendChainGas
        });
    }

    function expectBridgeProofProvided(bytes32 txId, address relayer, bytes32 destTxHash) public {
        vm.expectEmit(address(fastBridge));
        emit BridgeProofProvided({transactionId: txId, relayer: relayer, transactionHash: destTxHash});
    }

    function expectBridgeDepositClaimed(
        IFastBridge.BridgeTransaction memory bridgeTx,
        bytes32 txId,
        address relayer,
        address to
    )
        public
    {
        vm.expectEmit(address(fastBridge));
        emit BridgeDepositClaimed({
            transactionId: txId,
            relayer: relayer,
            to: to,
            token: bridgeTx.originToken,
            amount: bridgeTx.originAmount
        });
    }

    function expectBridgeProofDisputed(bytes32 txId, address guard) public {
        vm.expectEmit(address(fastBridge));
        // Note: BridgeProofDisputed event has a mislabeled address parameter, this is actually the guard
        emit BridgeProofDisputed({transactionId: txId, relayer: guard});
    }

    function expectBridgeDepositRefunded(IFastBridge.BridgeParams memory bridgeParams, bytes32 txId) public {
        vm.expectEmit(address(fastBridge));
        emit BridgeDepositRefunded({
            transactionId: txId,
            to: bridgeParams.sender,
            token: bridgeParams.originToken,
            amount: bridgeParams.originAmount
        });
    }

<<<<<<< HEAD
    function assertEq(IFastBridgeV2.BridgeStatus a, IFastBridgeV2.BridgeStatus b) public pure {
        assertEq(uint8(a), uint8(b));
    }

=======
>>>>>>> 5fd9baca
    // ══════════════════════════════════════════════════ BRIDGE ═══════════════════════════════════════════════════════

    function checkTokenBalancesAfterBridge(address caller) public view {
        assertEq(fastBridge.protocolFees(address(srcToken)), INITIAL_PROTOCOL_FEES_TOKEN);
        assertEq(srcToken.balanceOf(caller), LEFTOVER_BALANCE);
        assertEq(srcToken.balanceOf(address(fastBridge)), INITIAL_PROTOCOL_FEES_TOKEN + tokenParams.originAmount);
    }

    function test_bridge_token() public {
        bytes32 txId = getTxId(tokenTx);
        expectBridgeRequested(tokenTx, txId);
        bridge({caller: userA, msgValue: 0, params: tokenParams});
        assertEq(fastBridge.bridgeStatuses(txId), IFastBridgeV2.BridgeStatus.REQUESTED);
        checkTokenBalancesAfterBridge(userA);
    }

    function test_bridge_token_diffSender() public {
        bytes32 txId = getTxId(tokenTx);
        expectBridgeRequested(tokenTx, txId);
        bridge({caller: userB, msgValue: 0, params: tokenParams});
        assertEq(fastBridge.bridgeStatuses(txId), IFastBridgeV2.BridgeStatus.REQUESTED);
        assertEq(srcToken.balanceOf(userA), LEFTOVER_BALANCE + tokenParams.originAmount);
        checkTokenBalancesAfterBridge(userB);
    }

    function checkEthBalancesAfterBridge(address caller) public view {
        assertEq(fastBridge.protocolFees(ETH_ADDRESS), INITIAL_PROTOCOL_FEES_ETH);
        assertEq(address(caller).balance, LEFTOVER_BALANCE);
        assertEq(address(fastBridge).balance, INITIAL_PROTOCOL_FEES_ETH + ethParams.originAmount);
    }

    function test_bridge_eth() public {
        // bridge token first to match the nonce
        bridge({caller: userA, msgValue: 0, params: tokenParams});
        bytes32 txId = getTxId(ethTx);
        expectBridgeRequested(ethTx, txId);
        bridge({caller: userA, msgValue: ethParams.originAmount, params: ethParams});
        assertEq(fastBridge.bridgeStatuses(txId), IFastBridgeV2.BridgeStatus.REQUESTED);
        checkEthBalancesAfterBridge(userA);
    }

    function test_bridge_eth_diffSender() public {
        // bridge token first to match the nonce
        bridge({caller: userA, msgValue: 0, params: tokenParams});
        bytes32 txId = getTxId(ethTx);
        expectBridgeRequested(ethTx, txId);
        bridge({caller: userB, msgValue: ethParams.originAmount, params: ethParams});
        assertEq(fastBridge.bridgeStatuses(txId), IFastBridgeV2.BridgeStatus.REQUESTED);
        assertEq(userA.balance, LEFTOVER_BALANCE + ethParams.originAmount);
        checkEthBalancesAfterBridge(userB);
    }

    function test_bridge_userSpecificNonce() public {
        vm.skip(true); // TODO: unskip when implemented
        bridge({caller: userA, msgValue: 0, params: tokenParams});
        // UserB nonce is 0
        ethTx.nonce = 0;
        ethParams.sender = userB;
        ethTx.originSender = userB;
        bytes32 txId = getTxId(ethTx);
        expectBridgeRequested(ethTx, txId);
        bridge({caller: userB, msgValue: ethParams.originAmount, params: ethParams});
        assertEq(fastBridge.bridgeStatuses(txId), IFastBridgeV2.BridgeStatus.REQUESTED);
        checkEthBalancesAfterBridge(userB);
    }

    function test_bridge_eth_revert_lowerMsgValue() public {
        vm.expectRevert(MsgValueIncorrect.selector);
        bridge({caller: userA, msgValue: ethParams.originAmount - 1, params: ethParams});
    }

    function test_bridge_eth_revert_higherMsgValue() public {
        vm.expectRevert(MsgValueIncorrect.selector);
        bridge({caller: userA, msgValue: ethParams.originAmount + 1, params: ethParams});
    }

    function test_bridge_eth_revert_zeroMsgValue() public {
        vm.expectRevert(MsgValueIncorrect.selector);
        bridge({caller: userA, msgValue: 0, params: ethParams});
    }

    function test_bridge_revert_sameDestinationChain() public {
        tokenParams.dstChainId = SRC_CHAIN_ID;
        vm.expectRevert(ChainIncorrect.selector);
        bridge({caller: userA, msgValue: 0, params: tokenParams});
    }

    function test_bridge_revert_zeroOriginAmount() public {
        tokenParams.originAmount = 0;
        vm.expectRevert(AmountIncorrect.selector);
        bridge({caller: userA, msgValue: 0, params: tokenParams});
    }

    function test_bridge_revert_zeroDestAmount() public {
        tokenParams.destAmount = 0;
        vm.expectRevert(AmountIncorrect.selector);
        bridge({caller: userA, msgValue: 0, params: tokenParams});
    }

    function test_bridge_revert_zeroOriginToken() public {
        tokenParams.originToken = address(0);
        vm.expectRevert(ZeroAddress.selector);
        bridge({caller: userA, msgValue: 0, params: tokenParams});
    }

    function test_bridge_revert_zeroDestToken() public {
        tokenParams.destToken = address(0);
        vm.expectRevert(ZeroAddress.selector);
        bridge({caller: userA, msgValue: 0, params: tokenParams});
    }

    function test_bridge_revert_zeroSender() public {
        tokenParams.sender = address(0);
        vm.expectRevert(ZeroAddress.selector);
        bridge({caller: userA, msgValue: 0, params: tokenParams});
    }

    function test_bridge_revert_zeroRecipient() public {
        tokenParams.to = address(0);
        vm.expectRevert(ZeroAddress.selector);
        bridge({caller: userA, msgValue: 0, params: tokenParams});
    }

    function test_bridge_revert_deadlineTooClose() public {
        tokenParams.deadline = block.timestamp + MIN_DEADLINE - 1;
        vm.expectRevert(DeadlineTooShort.selector);
        bridge({caller: userA, msgValue: 0, params: tokenParams});
    }

    // ═══════════════════════════════════════════════════ PROVE ═══════════════════════════════════════════════════════

    function test_prove_token() public {
        bytes32 txId = getTxId(tokenTx);
        bridge({caller: userA, msgValue: 0, params: tokenParams});
        expectBridgeProofProvided({txId: txId, relayer: relayerA, destTxHash: hex"01"});
        prove({caller: relayerA, bridgeTx: tokenTx, destTxHash: hex"01"});
        (uint96 timestamp, address relayer) = fastBridge.bridgeProofs(txId);
        assertEq(timestamp, block.timestamp);
        assertEq(relayer, relayerA);
        assertEq(srcToken.balanceOf(address(fastBridge)), INITIAL_PROTOCOL_FEES_TOKEN + tokenParams.originAmount);
        assertEq(fastBridge.protocolFees(address(srcToken)), INITIAL_PROTOCOL_FEES_TOKEN);
    }

    function test_prove_eth() public {
        // bridge token first to match the nonce
        bridge({caller: userA, msgValue: 0, params: tokenParams});
        bytes32 txId = getTxId(ethTx);
        bridge({caller: userA, msgValue: ethParams.originAmount, params: ethParams});
        expectBridgeProofProvided({txId: txId, relayer: relayerA, destTxHash: hex"01"});
        prove({caller: relayerA, bridgeTx: ethTx, destTxHash: hex"01"});
        (uint96 timestamp, address relayer) = fastBridge.bridgeProofs(txId);
        assertEq(timestamp, block.timestamp);
        assertEq(relayer, relayerA);
        assertEq(address(fastBridge).balance, INITIAL_PROTOCOL_FEES_ETH + ethParams.originAmount);
        assertEq(fastBridge.protocolFees(ETH_ADDRESS), INITIAL_PROTOCOL_FEES_ETH);
    }

    function test_prove_revert_statusNull() public {
        vm.expectRevert(StatusIncorrect.selector);
        prove({caller: relayerA, bridgeTx: tokenTx, destTxHash: hex"01"});
    }

    function test_prove_revert_statusProved() public {
        bridge({caller: userA, msgValue: 0, params: tokenParams});
        prove({caller: relayerA, bridgeTx: tokenTx, destTxHash: hex"01"});
        vm.expectRevert(StatusIncorrect.selector);
        prove({caller: relayerB, bridgeTx: tokenTx, destTxHash: hex"02"});
    }

    function test_prove_revert_statusClaimed() public {
        bridge({caller: userA, msgValue: 0, params: tokenParams});
        prove({caller: relayerA, bridgeTx: tokenTx, destTxHash: hex"01"});
        skip(CLAIM_DELAY + 1);
        claim({caller: relayerA, bridgeTx: tokenTx, to: relayerA});
        vm.expectRevert(StatusIncorrect.selector);
        prove({caller: relayerB, bridgeTx: tokenTx, destTxHash: hex"02"});
    }

    function test_prove_revert_statusRefunded() public {
        bridge({caller: userA, msgValue: 0, params: tokenParams});
        skip(DEADLINE + 1);
        refund({caller: refunder, bridgeTx: tokenTx});
        vm.expectRevert(StatusIncorrect.selector);
        prove({caller: relayerA, bridgeTx: tokenTx, destTxHash: hex"01"});
    }

    function test_prove_revert_callerNotRelayer(address caller) public {
        vm.assume(caller != relayerA && caller != relayerB);
        bridge({caller: userA, msgValue: 0, params: tokenParams});
        expectUnauthorized(caller, fastBridge.RELAYER_ROLE());
        prove({caller: caller, bridgeTx: tokenTx, destTxHash: hex"01"});
    }

    // ════════════════════════════════════════ PROVE OTHER RELAYER ════════════════════════════════════════════

    function test_proveOther_token() public {
        bytes32 txId = getTxId(tokenTx);
        bridge({caller: userA, msgValue: 0, params: tokenParams});
        expectBridgeProofProvided({txId: txId, relayer: relayerA, destTxHash: hex"01"});
        prove({caller: relayerB, transactionId: txId, destTxHash: hex"01", relayer: relayerA});
        (uint96 timestamp, address relayer) = fastBridge.bridgeProofs(txId);
        assertEq(timestamp, block.timestamp);
        assertEq(relayer, relayerA);
        assertEq(srcToken.balanceOf(address(fastBridge)), INITIAL_PROTOCOL_FEES_TOKEN + tokenParams.originAmount);
        assertEq(fastBridge.protocolFees(address(srcToken)), INITIAL_PROTOCOL_FEES_TOKEN);
    }

    function test_proveOther_eth() public {
        // bridge token first to match the nonce
        bridge({caller: userA, msgValue: 0, params: tokenParams});
        bytes32 txId = getTxId(ethTx);
        bridge({caller: userA, msgValue: ethParams.originAmount, params: ethParams});
        expectBridgeProofProvided({txId: txId, relayer: relayerA, destTxHash: hex"01"});
        prove({caller: relayerB, transactionId: txId, destTxHash: hex"01", relayer: relayerA});
        (uint96 timestamp, address relayer) = fastBridge.bridgeProofs(txId);
        assertEq(timestamp, block.timestamp);
        assertEq(relayer, relayerA);
        assertEq(address(fastBridge).balance, INITIAL_PROTOCOL_FEES_ETH + ethParams.originAmount);
        assertEq(fastBridge.protocolFees(ETH_ADDRESS), INITIAL_PROTOCOL_FEES_ETH);
    }

    // relayer self-proving using tx id, which is capable of proving for another & most tests focus on that angle.
    function test_proveOther_self() public {
        bytes32 txId = getTxId(tokenTx);
        bridge({caller: userA, msgValue: 0, params: tokenParams});
        expectBridgeProofProvided({txId: txId, relayer: relayerA, destTxHash: hex"01"});
        prove({caller: relayerA, transactionId: txId, destTxHash: hex"01", relayer: relayerA});
        (uint96 timestamp, address relayer) = fastBridge.bridgeProofs(txId);
        assertEq(timestamp, block.timestamp);
        assertEq(relayer, relayerA);
        assertEq(srcToken.balanceOf(address(fastBridge)), INITIAL_PROTOCOL_FEES_TOKEN + tokenParams.originAmount);
        assertEq(fastBridge.protocolFees(address(srcToken)), INITIAL_PROTOCOL_FEES_TOKEN);
    }

    // arbitrary non-privileged address can be asserted as the relayer
    function test_proveOther_permless() public {
        bytes32 txId = getTxId(tokenTx);

        bridge({caller: userA, msgValue: 0, params: tokenParams});
        expectBridgeProofProvided({txId: txId, relayer: address(0x1234), destTxHash: hex"01"});
        prove({caller: relayerA, transactionId: txId, destTxHash: hex"01", relayer: address(0x1234)});
        (uint96 timestamp, address relayer) = fastBridge.bridgeProofs(txId);
        assertEq(timestamp, block.timestamp);
        assertEq(relayer, address(0x1234));
        assertEq(srcToken.balanceOf(address(fastBridge)), INITIAL_PROTOCOL_FEES_TOKEN + tokenParams.originAmount);
        assertEq(fastBridge.protocolFees(address(srcToken)), INITIAL_PROTOCOL_FEES_TOKEN);
    }

    function test_proveOther_reProveAfterDispute() public {
        bridge({caller: userA, msgValue: 0, params: tokenParams});
        bytes32 txId = getTxId(ethTx);
        bridge({caller: userA, msgValue: ethParams.originAmount, params: ethParams});
        expectBridgeProofProvided({txId: txId, relayer: relayerA, destTxHash: hex"01"});
        prove({caller: relayerB, transactionId: txId, destTxHash: hex"01", relayer: relayerA});
        expectBridgeProofDisputed(txId, guard);
        dispute(guard, txId);
        expectBridgeProofProvided({txId: txId, relayer: relayerA, destTxHash: hex"02"});
        prove({caller: relayerB, transactionId: txId, destTxHash: hex"02", relayer: relayerA});
        expectBridgeProofDisputed(txId, guard);
        dispute(guard, txId);
        expectBridgeProofProvided({txId: txId, relayer: relayerA, destTxHash: hex"03"});
        prove({caller: relayerB, transactionId: txId, destTxHash: hex"03", relayer: relayerA});
        (uint96 timestamp, address relayer) = fastBridge.bridgeProofs(txId);
        assertEq(timestamp, block.timestamp);
        assertEq(relayer, relayerA);
        assertEq(srcToken.balanceOf(address(fastBridge)), INITIAL_PROTOCOL_FEES_TOKEN + tokenParams.originAmount);
        assertEq(fastBridge.protocolFees(address(srcToken)), INITIAL_PROTOCOL_FEES_TOKEN);
    }

    // can prove long after relaying as long as status is still good
    function test_proveOther_longDelay() public {
        bytes32 txId = getTxId(tokenTx);
        bridge({caller: userA, msgValue: 0, params: tokenParams});
        skip(10 days);
        expectBridgeProofProvided({txId: txId, relayer: relayerA, destTxHash: hex"01"});
        prove({caller: relayerA, transactionId: txId, destTxHash: hex"01", relayer: relayerA});
        (uint96 timestamp, address relayer) = fastBridge.bridgeProofs(txId);
        assertEq(timestamp, block.timestamp);
        assertEq(relayer, relayerA);
        assertEq(srcToken.balanceOf(address(fastBridge)), INITIAL_PROTOCOL_FEES_TOKEN + tokenParams.originAmount);
        assertEq(fastBridge.protocolFees(address(srcToken)), INITIAL_PROTOCOL_FEES_TOKEN);
    }

    function test_proveOther_revert_statusProved() public {
        bytes32 txId = getTxId(tokenTx);
        bridge({caller: userA, msgValue: 0, params: tokenParams});
        prove({caller: relayerB, transactionId: txId, destTxHash: hex"01", relayer: relayerA});
        vm.expectRevert(StatusIncorrect.selector);
        prove({caller: relayerB, transactionId: txId, destTxHash: hex"02", relayer: relayerA});
    }

    function test_proveOther_revert_statusClaimed() public {
        bytes32 txId = getTxId(tokenTx);
        bridge({caller: userA, msgValue: 0, params: tokenParams});
        prove({caller: relayerB, transactionId: txId, destTxHash: hex"01", relayer: relayerA});
        skip(CLAIM_DELAY + 1);
        claim({caller: relayerA, bridgeTx: tokenTx, to: relayerA});
        vm.expectRevert(StatusIncorrect.selector);
        prove({caller: relayerB, transactionId: txId, destTxHash: hex"02", relayer: relayerA});
    }

    function test_proveOther_revert_statusRefunded() public {
        bytes32 txId = getTxId(tokenTx);
        bridge({caller: userA, msgValue: 0, params: tokenParams});
        skip(DEADLINE + 1);
        refund({caller: refunder, bridgeTx: tokenTx});
        vm.expectRevert(StatusIncorrect.selector);
        prove({caller: relayerB, transactionId: txId, destTxHash: hex"01", relayer: relayerA});
    }

    function test_proveOther_revert_callerNotAuthed(address caller) public {
        bytes32 txId = getTxId(tokenTx);
        vm.assume(caller != relayerA && caller != relayerB);
        bridge({caller: userA, msgValue: 0, params: tokenParams});
        expectUnauthorized(caller, fastBridge.RELAYER_ROLE());
        prove({caller: caller, transactionId: txId, destTxHash: hex"01", relayer: relayerA});
    }

    // ═══════════════════════════════════════════════════ CLAIM ═══════════════════════════════════════════════════════

    function checkTokenBalancesAfterClaim(address relayer) public view {
        assertEq(fastBridge.protocolFees(address(srcToken)), INITIAL_PROTOCOL_FEES_TOKEN + tokenTx.originFeeAmount);
        assertEq(srcToken.balanceOf(relayer), tokenTx.originAmount);
        assertEq(srcToken.balanceOf(address(fastBridge)), INITIAL_PROTOCOL_FEES_TOKEN + tokenTx.originFeeAmount);
    }

    function test_claim_token() public {
        bytes32 txId = getTxId(tokenTx);
        bridge({caller: userA, msgValue: 0, params: tokenParams});
        prove({caller: relayerA, bridgeTx: tokenTx, destTxHash: hex"01"});
        skip(CLAIM_DELAY + 1);
        assertTrue(fastBridge.canClaim(txId, relayerA));
        expectBridgeDepositClaimed({bridgeTx: tokenTx, txId: txId, relayer: relayerA, to: relayerA});
        claim({caller: relayerA, bridgeTx: tokenTx, to: relayerA});
        assertEq(fastBridge.bridgeStatuses(txId), IFastBridgeV2.BridgeStatus.RELAYER_CLAIMED);
        checkTokenBalancesAfterClaim(relayerA);
    }

    function test_claim_token_permissionless(address caller) public {
        vm.assume(caller != relayerA);
        bytes32 txId = getTxId(tokenTx);
        bridge({caller: userA, msgValue: 0, params: tokenParams});
        prove({caller: relayerA, bridgeTx: tokenTx, destTxHash: hex"01"});
        skip(CLAIM_DELAY + 1);
        expectBridgeDepositClaimed({bridgeTx: tokenTx, txId: txId, relayer: relayerA, to: relayerA});
        claim({caller: caller, bridgeTx: tokenTx});
        assertEq(fastBridge.bridgeStatuses(txId), IFastBridgeV2.BridgeStatus.RELAYER_CLAIMED);
        checkTokenBalancesAfterClaim(relayerA);
    }

    function test_claim_token_permissionless_toZeroAddress(address caller) public {
        vm.assume(caller != relayerA);
        bytes32 txId = getTxId(tokenTx);
        bridge({caller: userA, msgValue: 0, params: tokenParams});
        prove({caller: relayerA, bridgeTx: tokenTx, destTxHash: hex"01"});
        skip(CLAIM_DELAY + 1);
        expectBridgeDepositClaimed({bridgeTx: tokenTx, txId: txId, relayer: relayerA, to: relayerA});
        claim({caller: caller, bridgeTx: tokenTx, to: address(0)});
        assertEq(fastBridge.bridgeStatuses(txId), IFastBridgeV2.BridgeStatus.RELAYER_CLAIMED);
        checkTokenBalancesAfterClaim(relayerA);
    }

    function test_claim_token_toDiffAddress() public {
        bytes32 txId = getTxId(tokenTx);
        bridge({caller: userA, msgValue: 0, params: tokenParams});
        prove({caller: relayerA, bridgeTx: tokenTx, destTxHash: hex"01"});
        skip(CLAIM_DELAY + 1);
        expectBridgeDepositClaimed({bridgeTx: tokenTx, txId: txId, relayer: relayerA, to: claimTo});
        claim({caller: relayerA, bridgeTx: tokenTx, to: claimTo});
        assertEq(fastBridge.bridgeStatuses(txId), IFastBridgeV2.BridgeStatus.RELAYER_CLAIMED);
        assertEq(srcToken.balanceOf(relayerA), 0);
        checkTokenBalancesAfterClaim(claimTo);
    }

    function test_claim_token_longDelay() public {
        bytes32 txId = getTxId(tokenTx);
        bridge({caller: userA, msgValue: 0, params: tokenParams});
        prove({caller: relayerA, bridgeTx: tokenTx, destTxHash: hex"01"});
        skip(CLAIM_DELAY + 30 days);
        expectBridgeDepositClaimed({bridgeTx: tokenTx, txId: txId, relayer: relayerA, to: relayerA});
        claim({caller: relayerA, bridgeTx: tokenTx, to: relayerA});
        assertEq(fastBridge.bridgeStatuses(txId), IFastBridgeV2.BridgeStatus.RELAYER_CLAIMED);
        checkTokenBalancesAfterClaim(relayerA);
    }

    function checkEthBalancesAfterClaim(address relayer) public view {
        assertEq(fastBridge.protocolFees(ETH_ADDRESS), INITIAL_PROTOCOL_FEES_ETH + ethTx.originFeeAmount);
        assertEq(address(relayer).balance, ethTx.originAmount);
        assertEq(address(fastBridge).balance, INITIAL_PROTOCOL_FEES_ETH + ethTx.originFeeAmount);
    }

    function test_claim_eth() public {
        bridge({caller: userA, msgValue: 0, params: tokenParams});
        bytes32 txId = getTxId(ethTx);
        bridge({caller: userA, msgValue: ethParams.originAmount, params: ethParams});
        prove({caller: relayerA, bridgeTx: ethTx, destTxHash: hex"01"});
        skip(CLAIM_DELAY + 1);
        assertTrue(fastBridge.canClaim(txId, relayerA));
        expectBridgeDepositClaimed({bridgeTx: ethTx, txId: txId, relayer: relayerA, to: relayerA});
        claim({caller: relayerA, bridgeTx: ethTx, to: relayerA});
        assertEq(fastBridge.bridgeStatuses(txId), IFastBridgeV2.BridgeStatus.RELAYER_CLAIMED);
        checkEthBalancesAfterClaim(relayerA);
    }

    function test_claim_eth_permissionless(address caller) public {
        vm.assume(caller != relayerA);
        bridge({caller: userA, msgValue: 0, params: tokenParams});
        bytes32 txId = getTxId(ethTx);
        bridge({caller: userA, msgValue: ethParams.originAmount, params: ethParams});
        prove({caller: relayerA, bridgeTx: ethTx, destTxHash: hex"01"});
        skip(CLAIM_DELAY + 1);
        expectBridgeDepositClaimed({bridgeTx: ethTx, txId: txId, relayer: relayerA, to: relayerA});
        claim({caller: caller, bridgeTx: ethTx});
        assertEq(fastBridge.bridgeStatuses(txId), IFastBridgeV2.BridgeStatus.RELAYER_CLAIMED);
        checkEthBalancesAfterClaim(relayerA);
    }

    function test_claim_eth_permissionless_toZeroAddress(address caller) public {
        vm.assume(caller != relayerA);
        bridge({caller: userA, msgValue: 0, params: tokenParams});
        bytes32 txId = getTxId(ethTx);
        bridge({caller: userA, msgValue: ethParams.originAmount, params: ethParams});
        prove({caller: relayerA, bridgeTx: ethTx, destTxHash: hex"01"});
        skip(CLAIM_DELAY + 1);
        expectBridgeDepositClaimed({bridgeTx: ethTx, txId: txId, relayer: relayerA, to: relayerA});
        claim({caller: caller, bridgeTx: ethTx, to: address(0)});
        assertEq(fastBridge.bridgeStatuses(txId), IFastBridgeV2.BridgeStatus.RELAYER_CLAIMED);
        checkEthBalancesAfterClaim(relayerA);
    }

    function test_claim_eth_toDiffAddress() public {
        bridge({caller: userA, msgValue: 0, params: tokenParams});
        bytes32 txId = getTxId(ethTx);
        bridge({caller: userA, msgValue: ethParams.originAmount, params: ethParams});
        prove({caller: relayerA, bridgeTx: ethTx, destTxHash: hex"01"});
        skip(CLAIM_DELAY + 1);
        expectBridgeDepositClaimed({bridgeTx: ethTx, txId: txId, relayer: relayerA, to: claimTo});
        claim({caller: relayerA, bridgeTx: ethTx, to: claimTo});
        assertEq(fastBridge.bridgeStatuses(txId), IFastBridgeV2.BridgeStatus.RELAYER_CLAIMED);
        checkEthBalancesAfterClaim(claimTo);
    }

    function test_claim_eth_longDelay() public {
        bridge({caller: userA, msgValue: 0, params: tokenParams});
        bytes32 txId = getTxId(ethTx);
        bridge({caller: userA, msgValue: ethParams.originAmount, params: ethParams});
        prove({caller: relayerA, bridgeTx: ethTx, destTxHash: hex"01"});
        skip(CLAIM_DELAY + 30 days);
        expectBridgeDepositClaimed({bridgeTx: ethTx, txId: txId, relayer: relayerA, to: relayerA});
        claim({caller: relayerA, bridgeTx: ethTx, to: relayerA});
        assertEq(fastBridge.bridgeStatuses(txId), IFastBridgeV2.BridgeStatus.RELAYER_CLAIMED);
        checkEthBalancesAfterClaim(relayerA);
    }

    function test_claim_revert_zeroDelay() public {
        bridge({caller: userA, msgValue: 0, params: tokenParams});
        prove({caller: relayerA, bridgeTx: tokenTx, destTxHash: hex"01"});
        assertFalse(fastBridge.canClaim(getTxId(tokenTx), relayerA));
        vm.expectRevert(DisputePeriodNotPassed.selector);
        claim({caller: relayerA, bridgeTx: tokenTx, to: relayerA});
    }

    function test_claim_revert_smallerDelay() public {
        bridge({caller: userA, msgValue: 0, params: tokenParams});
        prove({caller: relayerA, bridgeTx: tokenTx, destTxHash: hex"01"});
        skip(CLAIM_DELAY);
        assertFalse(fastBridge.canClaim(getTxId(tokenTx), relayerA));
        vm.expectRevert(DisputePeriodNotPassed.selector);
        claim({caller: relayerA, bridgeTx: tokenTx, to: relayerA});
    }

    function test_claim_revert_callerNotProven(address caller, address to) public {
        vm.assume(caller != relayerA && to != address(0));
        bridge({caller: userA, msgValue: 0, params: tokenParams});
        prove({caller: relayerA, bridgeTx: tokenTx, destTxHash: hex"01"});
        skip(CLAIM_DELAY + 1);
        vm.expectRevert(SenderIncorrect.selector);
        fastBridge.canClaim(getTxId(tokenTx), caller);
        vm.expectRevert(SenderIncorrect.selector);
        claim({caller: caller, bridgeTx: tokenTx, to: to});
    }

    function test_claim_revert_statusNull() public {
        bytes32 txId = getTxId(tokenTx);
        vm.expectRevert(StatusIncorrect.selector);
        fastBridge.canClaim(txId, relayerA);
        vm.expectRevert(StatusIncorrect.selector);
        claim({caller: relayerA, bridgeTx: tokenTx, to: relayerA});
    }

    function test_claim_revert_statusRequested() public {
        bytes32 txId = getTxId(tokenTx);
        bridge({caller: userA, msgValue: 0, params: tokenParams});
        vm.expectRevert(StatusIncorrect.selector);
        fastBridge.canClaim(txId, relayerA);
        vm.expectRevert(StatusIncorrect.selector);
        claim({caller: relayerA, bridgeTx: tokenTx, to: relayerA});
    }

    function test_claim_revert_statusClaimed() public {
        bytes32 txId = getTxId(tokenTx);
        bridge({caller: userA, msgValue: 0, params: tokenParams});
        prove({caller: relayerA, bridgeTx: tokenTx, destTxHash: hex"01"});
        skip(CLAIM_DELAY + 1);
        claim({caller: relayerA, bridgeTx: tokenTx, to: relayerA});
        vm.expectRevert(StatusIncorrect.selector);
        fastBridge.canClaim(txId, relayerA);
        vm.expectRevert(StatusIncorrect.selector);
        claim({caller: relayerA, bridgeTx: tokenTx, to: relayerA});
    }

    function test_claim_revert_statusRefunded() public {
        bytes32 txId = getTxId(tokenTx);
        bridge({caller: userA, msgValue: 0, params: tokenParams});
        skip(DEADLINE + 1);
        refund({caller: refunder, bridgeTx: tokenTx});
        vm.expectRevert(StatusIncorrect.selector);
        fastBridge.canClaim(txId, relayerA);
        vm.expectRevert(StatusIncorrect.selector);
        claim({caller: relayerA, bridgeTx: tokenTx, to: relayerA});
    }

    // ══════════════════════════════════════════════════ DISPUTE ══════════════════════════════════════════════════════

    function test_dispute_token() public {
        bytes32 txId = getTxId(tokenTx);
        bridge({caller: userA, msgValue: 0, params: tokenParams});
        prove({caller: relayerA, bridgeTx: tokenTx, destTxHash: hex"01"});
        expectBridgeProofDisputed({txId: txId, guard: guard});
        dispute({caller: guard, txId: txId});
        assertEq(fastBridge.bridgeStatuses(txId), IFastBridgeV2.BridgeStatus.REQUESTED);
        assertEq(fastBridge.protocolFees(address(srcToken)), INITIAL_PROTOCOL_FEES_TOKEN);
        assertEq(srcToken.balanceOf(address(fastBridge)), INITIAL_PROTOCOL_FEES_TOKEN + tokenParams.originAmount);
    }

    function test_dispute_token_justBeforeDeadline() public {
        bytes32 txId = getTxId(tokenTx);
        bridge({caller: userA, msgValue: 0, params: tokenParams});
        prove({caller: relayerA, bridgeTx: tokenTx, destTxHash: hex"01"});
        skip(CLAIM_DELAY);
        expectBridgeProofDisputed({txId: txId, guard: guard});
        dispute({caller: guard, txId: txId});
        assertEq(fastBridge.bridgeStatuses(txId), IFastBridgeV2.BridgeStatus.REQUESTED);
        assertEq(fastBridge.protocolFees(address(srcToken)), INITIAL_PROTOCOL_FEES_TOKEN);
        assertEq(srcToken.balanceOf(address(fastBridge)), INITIAL_PROTOCOL_FEES_TOKEN + tokenParams.originAmount);
    }

    function test_dispute_eth() public {
        bridge({caller: userA, msgValue: 0, params: tokenParams});
        bytes32 txId = getTxId(ethTx);
        bridge({caller: userA, msgValue: ethParams.originAmount, params: ethParams});
        prove({caller: relayerA, bridgeTx: ethTx, destTxHash: hex"01"});
        expectBridgeProofDisputed({txId: txId, guard: guard});
        dispute({caller: guard, txId: txId});
        assertEq(fastBridge.bridgeStatuses(txId), IFastBridgeV2.BridgeStatus.REQUESTED);
        assertEq(fastBridge.protocolFees(ETH_ADDRESS), INITIAL_PROTOCOL_FEES_ETH);
        assertEq(address(fastBridge).balance, INITIAL_PROTOCOL_FEES_ETH + ethParams.originAmount);
    }

    function test_dispute_eth_justBeforeDeadline() public {
        bridge({caller: userA, msgValue: 0, params: tokenParams});
        bytes32 txId = getTxId(ethTx);
        bridge({caller: userA, msgValue: ethParams.originAmount, params: ethParams});
        prove({caller: relayerA, bridgeTx: ethTx, destTxHash: hex"01"});
        skip(CLAIM_DELAY);
        expectBridgeProofDisputed({txId: txId, guard: guard});
        dispute({caller: guard, txId: txId});
        assertEq(fastBridge.bridgeStatuses(txId), IFastBridgeV2.BridgeStatus.REQUESTED);
        assertEq(fastBridge.protocolFees(ETH_ADDRESS), INITIAL_PROTOCOL_FEES_ETH);
        assertEq(address(fastBridge).balance, INITIAL_PROTOCOL_FEES_ETH + ethParams.originAmount);
    }

    function test_dispute_revert_afterDeadline() public {
        bytes32 txId = getTxId(tokenTx);
        bridge({caller: userA, msgValue: 0, params: tokenParams});
        prove({caller: relayerA, bridgeTx: tokenTx, destTxHash: hex"01"});
        skip(CLAIM_DELAY + 1);
        vm.expectRevert(DisputePeriodPassed.selector);
        dispute({caller: guard, txId: txId});
    }

    function test_dispute_revert_callerNotGuard(address caller) public {
        vm.assume(caller != guard);
        bytes32 txId = getTxId(tokenTx);
        bridge({caller: userA, msgValue: 0, params: tokenParams});
        prove({caller: relayerA, bridgeTx: tokenTx, destTxHash: hex"01"});
        expectUnauthorized(caller, fastBridge.GUARD_ROLE());
        dispute({caller: caller, txId: txId});
    }

    function test_dispute_revert_statusNull() public {
        bytes32 txId = getTxId(tokenTx);
        vm.expectRevert(StatusIncorrect.selector);
        dispute({caller: guard, txId: txId});
    }

    function test_dispute_revert_statusRequested() public {
        bytes32 txId = getTxId(tokenTx);
        bridge({caller: userA, msgValue: 0, params: tokenParams});
        vm.expectRevert(StatusIncorrect.selector);
        dispute({caller: guard, txId: txId});
    }

    function test_dispute_revert_statusClaimed() public {
        bytes32 txId = getTxId(tokenTx);
        bridge({caller: userA, msgValue: 0, params: tokenParams});
        prove({caller: relayerA, bridgeTx: tokenTx, destTxHash: hex"01"});
        skip(CLAIM_DELAY + 1);
        claim({caller: relayerA, bridgeTx: tokenTx, to: relayerA});
        vm.expectRevert(StatusIncorrect.selector);
        dispute({caller: guard, txId: txId});
    }

    function test_dispute_revert_statusRefunded() public {
        bytes32 txId = getTxId(tokenTx);
        bridge({caller: userA, msgValue: 0, params: tokenParams});
        skip(DEADLINE + 1);
        refund({caller: refunder, bridgeTx: tokenTx});
        vm.expectRevert(StatusIncorrect.selector);
        dispute({caller: guard, txId: txId});
    }

    // ══════════════════════════════════════════════════ REFUND ═══════════════════════════════════════════════════════

    function test_refund_token() public {
        bytes32 txId = getTxId(tokenTx);
        bridge({caller: userA, msgValue: 0, params: tokenParams});
        skip(DEADLINE + 1);
        expectBridgeDepositRefunded({bridgeParams: tokenParams, txId: txId});
        refund({caller: refunder, bridgeTx: tokenTx});
        assertEq(fastBridge.bridgeStatuses(txId), IFastBridgeV2.BridgeStatus.REFUNDED);
        assertEq(fastBridge.protocolFees(address(srcToken)), INITIAL_PROTOCOL_FEES_TOKEN);
        assertEq(srcToken.balanceOf(userA), LEFTOVER_BALANCE + tokenParams.originAmount);
        assertEq(srcToken.balanceOf(address(fastBridge)), INITIAL_PROTOCOL_FEES_TOKEN);
    }

    /// @notice Deposit should be refunded to the BridgeParams.sender, regardless of the actual caller
    function test_refund_token_diffSender() public {
        bytes32 txId = getTxId(tokenTx);
        bridge({caller: userB, msgValue: 0, params: tokenParams});
        skip(DEADLINE + 1);
        expectBridgeDepositRefunded({bridgeParams: tokenParams, txId: txId});
        refund({caller: refunder, bridgeTx: tokenTx});
        assertEq(fastBridge.bridgeStatuses(txId), IFastBridgeV2.BridgeStatus.REFUNDED);
        assertEq(fastBridge.protocolFees(address(srcToken)), INITIAL_PROTOCOL_FEES_TOKEN);
        assertEq(srcToken.balanceOf(userA), LEFTOVER_BALANCE + 2 * tokenParams.originAmount);
        assertEq(srcToken.balanceOf(userB), LEFTOVER_BALANCE);
        assertEq(srcToken.balanceOf(address(fastBridge)), INITIAL_PROTOCOL_FEES_TOKEN);
    }

    function test_refund_token_longDelay() public {
        bytes32 txId = getTxId(tokenTx);
        bridge({caller: userA, msgValue: 0, params: tokenParams});
        skip(DEADLINE + 30 days);
        expectBridgeDepositRefunded({bridgeParams: tokenParams, txId: txId});
        refund({caller: refunder, bridgeTx: tokenTx});
        assertEq(fastBridge.bridgeStatuses(txId), IFastBridgeV2.BridgeStatus.REFUNDED);
        assertEq(fastBridge.protocolFees(address(srcToken)), INITIAL_PROTOCOL_FEES_TOKEN);
        assertEq(srcToken.balanceOf(userA), LEFTOVER_BALANCE + tokenParams.originAmount);
        assertEq(srcToken.balanceOf(address(fastBridge)), INITIAL_PROTOCOL_FEES_TOKEN);
    }

    function test_refund_token_permisionless(address caller) public {
        vm.assume(caller != refunder);
        bytes32 txId = getTxId(tokenTx);
        bridge({caller: userA, msgValue: 0, params: tokenParams});
        skip(DEADLINE + PERMISSIONLESS_REFUND_DELAY + 1);
        expectBridgeDepositRefunded({bridgeParams: tokenParams, txId: txId});
        refund({caller: caller, bridgeTx: tokenTx});
        assertEq(fastBridge.bridgeStatuses(txId), IFastBridgeV2.BridgeStatus.REFUNDED);
        assertEq(fastBridge.protocolFees(address(srcToken)), INITIAL_PROTOCOL_FEES_TOKEN);
        assertEq(srcToken.balanceOf(userA), LEFTOVER_BALANCE + tokenParams.originAmount);
        assertEq(srcToken.balanceOf(address(fastBridge)), INITIAL_PROTOCOL_FEES_TOKEN);
    }

    function test_refund_eth() public {
        bridge({caller: userA, msgValue: 0, params: tokenParams});
        bytes32 txId = getTxId(ethTx);
        bridge({caller: userA, msgValue: ethParams.originAmount, params: ethParams});
        skip(DEADLINE + 1);
        expectBridgeDepositRefunded({bridgeParams: ethParams, txId: txId});
        refund({caller: refunder, bridgeTx: ethTx});
        assertEq(fastBridge.bridgeStatuses(txId), IFastBridgeV2.BridgeStatus.REFUNDED);
        assertEq(fastBridge.protocolFees(ETH_ADDRESS), INITIAL_PROTOCOL_FEES_ETH);
        assertEq(address(userA).balance, LEFTOVER_BALANCE + ethParams.originAmount);
        assertEq(address(fastBridge).balance, INITIAL_PROTOCOL_FEES_ETH);
    }

    /// @notice Deposit should be refunded to the BridgeParams.sender, regardless of the actual caller
    function test_refund_eth_diffSender() public {
        bridge({caller: userA, msgValue: 0, params: tokenParams});
        bytes32 txId = getTxId(ethTx);
        bridge({caller: userB, msgValue: ethParams.originAmount, params: ethParams});
        skip(DEADLINE + 1);
        expectBridgeDepositRefunded({bridgeParams: ethParams, txId: txId});
        refund({caller: refunder, bridgeTx: ethTx});
        assertEq(fastBridge.bridgeStatuses(txId), IFastBridgeV2.BridgeStatus.REFUNDED);
        assertEq(fastBridge.protocolFees(ETH_ADDRESS), INITIAL_PROTOCOL_FEES_ETH);
        assertEq(address(userA).balance, LEFTOVER_BALANCE + 2 * ethParams.originAmount);
        assertEq(address(userB).balance, LEFTOVER_BALANCE);
        assertEq(address(fastBridge).balance, INITIAL_PROTOCOL_FEES_ETH);
    }

    function test_refund_eth_longDelay() public {
        bridge({caller: userA, msgValue: 0, params: tokenParams});
        bytes32 txId = getTxId(ethTx);
        bridge({caller: userA, msgValue: ethParams.originAmount, params: ethParams});
        skip(DEADLINE + 30 days);
        expectBridgeDepositRefunded({bridgeParams: ethParams, txId: txId});
        refund({caller: refunder, bridgeTx: ethTx});
        assertEq(fastBridge.bridgeStatuses(txId), IFastBridgeV2.BridgeStatus.REFUNDED);
        assertEq(fastBridge.protocolFees(ETH_ADDRESS), INITIAL_PROTOCOL_FEES_ETH);
        assertEq(address(userA).balance, LEFTOVER_BALANCE + ethParams.originAmount);
        assertEq(address(fastBridge).balance, INITIAL_PROTOCOL_FEES_ETH);
    }

    function test_refund_eth_permisionless(address caller) public {
        vm.assume(caller != refunder);
        bytes32 txId = getTxId(ethTx);
        bridge({caller: userA, msgValue: 0, params: tokenParams});
        bridge({caller: userA, msgValue: ethParams.originAmount, params: ethParams});
        skip(DEADLINE + PERMISSIONLESS_REFUND_DELAY + 1);
        expectBridgeDepositRefunded({bridgeParams: ethParams, txId: txId});
        refund({caller: caller, bridgeTx: ethTx});
        assertEq(fastBridge.bridgeStatuses(txId), IFastBridgeV2.BridgeStatus.REFUNDED);
        assertEq(fastBridge.protocolFees(ETH_ADDRESS), INITIAL_PROTOCOL_FEES_ETH);
        assertEq(address(userA).balance, LEFTOVER_BALANCE + ethParams.originAmount);
        assertEq(address(fastBridge).balance, INITIAL_PROTOCOL_FEES_ETH);
    }

    function test_refund_revert_zeroDelay() public {
        bridge({caller: userA, msgValue: 0, params: tokenParams});
        vm.expectRevert(DeadlineNotExceeded.selector);
        refund({caller: refunder, bridgeTx: tokenTx});
    }

    function test_refund_revert_justBeforeDeadline() public {
        bridge({caller: userA, msgValue: 0, params: tokenParams});
        skip(DEADLINE);
        vm.expectRevert(DeadlineNotExceeded.selector);
        refund({caller: refunder, bridgeTx: tokenTx});
    }

    function test_refund_revert_justBeforeDeadline_permisionless(address caller) public {
        vm.assume(caller != refunder);
        bridge({caller: userA, msgValue: 0, params: tokenParams});
        skip(DEADLINE + PERMISSIONLESS_REFUND_DELAY);
        vm.expectRevert(DeadlineNotExceeded.selector);
        refund({caller: caller, bridgeTx: tokenTx});
    }

    function test_refund_revert_statusNull() public {
        vm.expectRevert(StatusIncorrect.selector);
        refund({caller: refunder, bridgeTx: ethTx});
    }

    function test_refund_revert_statusProven() public {
        bridge({caller: userA, msgValue: 0, params: tokenParams});
        prove({caller: relayerA, bridgeTx: tokenTx, destTxHash: hex"01"});
        vm.expectRevert(StatusIncorrect.selector);
        refund({caller: refunder, bridgeTx: tokenTx});
    }

    function test_refund_revert_statusClaimed() public {
        bridge({caller: userA, msgValue: 0, params: tokenParams});
        prove({caller: relayerA, bridgeTx: tokenTx, destTxHash: hex"01"});
        skip(CLAIM_DELAY + 1);
        claim({caller: relayerA, bridgeTx: tokenTx, to: relayerA});
        vm.expectRevert(StatusIncorrect.selector);
        refund({caller: refunder, bridgeTx: tokenTx});
    }

    function test_refund_revert_statusRefunded() public {
        bridge({caller: userA, msgValue: 0, params: tokenParams});
        skip(DEADLINE + 1);
        refund({caller: refunder, bridgeTx: tokenTx});
        vm.expectRevert(StatusIncorrect.selector);
        refund({caller: refunder, bridgeTx: tokenTx});
    }
}<|MERGE_RESOLUTION|>--- conflicted
+++ resolved
@@ -1,7 +1,6 @@
 // SPDX-License-Identifier: MIT
 pragma solidity ^0.8.20;
 
-<<<<<<< HEAD
 import {
     AmountIncorrect,
     ChainIncorrect,
@@ -16,9 +15,6 @@
 } from "../contracts/libs/Errors.sol";
 
 import {FastBridgeV2, FastBridgeV2Test, IFastBridge, IFastBridgeV2} from "./FastBridgeV2.t.sol";
-=======
-import {FastBridgeV2, FastBridgeV2SrcBaseTest, IFastBridge} from "./FastBridgeV2.Src.Base.t.sol";
->>>>>>> 5fd9baca
 
 // solhint-disable func-name-mixedcase, ordering
 contract FastBridgeV2SrcTest is FastBridgeV2SrcBaseTest {
@@ -100,13 +96,10 @@
         });
     }
 
-<<<<<<< HEAD
     function assertEq(IFastBridgeV2.BridgeStatus a, IFastBridgeV2.BridgeStatus b) public pure {
         assertEq(uint8(a), uint8(b));
     }
 
-=======
->>>>>>> 5fd9baca
     // ══════════════════════════════════════════════════ BRIDGE ═══════════════════════════════════════════════════════
 
     function checkTokenBalancesAfterBridge(address caller) public view {
