// SPDX-License-Identifier: MIT
pragma solidity ^0.8.20;

import {IAdmin} from "../contracts/interfaces/IAdmin.sol";

import {FastBridgeV2, FastBridgeV2Test} from "./FastBridgeV2.t.sol";

// solhint-disable func-name-mixedcase, ordering
contract FastBridgeV2ManagementTest is FastBridgeV2Test {
    uint256 public constant FEE_RATE_MAX = 1e4; // 1%
    bytes32 public constant GOVERNOR_ROLE = keccak256("GOVERNOR_ROLE");

    uint256 public constant MIN_CANCEL_DELAY = 1 hours;
    uint256 public constant DEFAULT_CANCEL_DELAY = 1 days;

    uint256 public constant MIN_DISPUTE_PENALTY_TIME = 1 minutes;
    uint256 public constant DEFAULT_DISPUTE_PENALTY_TIME = 30 minutes;

    address public admin = makeAddr("Admin");
    address public governorA = makeAddr("Governor A");

    address public proverA = makeAddr("Prover A");
    address public proverB = makeAddr("Prover B");

    event ProverAdded(address prover);
    event ProverRemoved(address prover);

    event CancelDelayUpdated(uint256 oldCancelDelay, uint256 newCancelDelay);
<<<<<<< HEAD
    event DeployBlockSet(uint256 blockNumber);
=======
    event DisputePenaltyTimeUpdated(uint256 oldDisputePenaltyTime, uint256 newDisputePenaltyTime);
>>>>>>> 3d3530de
    event FeeRateUpdated(uint256 oldFeeRate, uint256 newFeeRate);
    event FeesSwept(address token, address recipient, uint256 amount);

    function deployFastBridge() public override returns (FastBridgeV2) {
        return new FastBridgeV2(admin);
    }

    function configureFastBridge() public override {
        setGovernor(admin, governor);
    }

    function mintTokens() public override {
        srcToken.mint(address(fastBridge), 100);
        deal(address(fastBridge), 200);
        cheatCollectedProtocolFees(address(srcToken), 100);
        cheatCollectedProtocolFees(ETH_ADDRESS, 200);
    }

    function addProver(address caller, address prover) public {
        vm.prank(caller);
        fastBridge.addProver(prover);
    }

    function removeProver(address caller, address prover) public {
        vm.prank(caller);
        fastBridge.removeProver(prover);
    }

    function setGovernor(address caller, address newGovernor) public {
        vm.prank(caller);
        fastBridge.grantRole(GOVERNOR_ROLE, newGovernor);
    }

    function setCancelDelay(address caller, uint256 newCancelDelay) public {
        vm.prank(caller);
        fastBridge.setCancelDelay(newCancelDelay);
    }

<<<<<<< HEAD
    function setDeployBlock(address caller, uint256 blockNumber) public {
        vm.prank(caller);
        fastBridge.setDeployBlock(blockNumber);
=======
    function setDisputePenaltyTime(address caller, uint256 newDisputePenaltyTime) public {
        vm.prank(caller);
        fastBridge.setDisputePenaltyTime(newDisputePenaltyTime);
>>>>>>> 3d3530de
    }

    function setProtocolFeeRate(address caller, uint256 newFeeRate) public {
        vm.prank(caller);
        fastBridge.setProtocolFeeRate(newFeeRate);
    }

    function sweepProtocolFees(address caller, address token, address recipient) public {
        vm.prank(caller);
        fastBridge.sweepProtocolFees(token, recipient);
    }

    function test_grantGovernorRole() public {
        assertFalse(fastBridge.hasRole(GOVERNOR_ROLE, governorA));
        setGovernor(admin, governorA);
        assertTrue(fastBridge.hasRole(GOVERNOR_ROLE, governorA));
    }

    function test_grantGovernorRole_revertNotAdmin(address caller) public {
        vm.assume(caller != admin);
        expectUnauthorized(caller, fastBridge.DEFAULT_ADMIN_ROLE());
        setGovernor(caller, governorA);
    }

    function test_defaultValues() public view {
        assertEq(fastBridge.cancelDelay(), DEFAULT_CANCEL_DELAY);
<<<<<<< HEAD
        assertEq(fastBridge.deployBlock(), block.number);
        assertEq(fastBridge.protocolFeeRate(), 0);
=======
        assertEq(fastBridge.disputePenaltyTime(), DEFAULT_DISPUTE_PENALTY_TIME);
        assertEq(fastBridge.protocolFeeRate(), 0);
    }

    // ════════════════════════════════════════════════ ADD PROVER ═════════════════════════════════════════════════════

    function checkProverInfo(address prover, uint16 proverID, uint256 activeFromTimestamp) public view {
        (uint16 id, uint256 ts) = fastBridge.getProverInfo(prover);
        assertEq(id, proverID);
        assertEq(ts, activeFromTimestamp);
        address p;
        (p, ts) = fastBridge.getProverInfoByID(proverID);
        if (proverID != 0) {
            assertEq(p, prover);
            assertEq(ts, activeFromTimestamp);
        } else {
            assertEq(p, address(0));
            assertEq(ts, 0);
        }
    }

    function test_addProver() public {
        uint256 proverAtime = block.timestamp;
        vm.expectEmit(address(fastBridge));
        emit ProverAdded(proverA);
        addProver(admin, proverA);
        assertEq(fastBridge.getActiveProverID(proverA), 1);
        assertEq(fastBridge.getActiveProverID(proverB), 0);
        address[] memory provers = fastBridge.getProvers();
        assertEq(provers.length, 1);
        assertEq(provers[0], proverA);
        checkProverInfo(proverA, 1, proverAtime);
        checkProverInfo(proverB, 0, 0);
    }

    function test_addProver_twice() public {
        uint256 proverAtime = block.timestamp;
        test_addProver();
        skip(1 hours);
        uint256 proverBtime = block.timestamp;
        vm.expectEmit(address(fastBridge));
        emit ProverAdded(proverB);
        addProver(admin, proverB);
        assertEq(fastBridge.getActiveProverID(proverA), 1);
        assertEq(fastBridge.getActiveProverID(proverB), 2);
        address[] memory provers = fastBridge.getProvers();
        assertEq(provers.length, 2);
        assertEq(provers[0], proverA);
        assertEq(provers[1], proverB);
        checkProverInfo(proverA, 1, proverAtime);
        checkProverInfo(proverB, 2, proverBtime);
    }

    function test_addProver_twice_afterRemoval() public {
        test_removeProver_twice();
        // Add B back
        skip(1 hours);
        uint256 proverBtime = block.timestamp;
        vm.expectEmit(address(fastBridge));
        emit ProverAdded(proverB);
        addProver(admin, proverB);
        assertEq(fastBridge.getActiveProverID(proverA), 0);
        assertEq(fastBridge.getActiveProverID(proverB), 2);
        address[] memory provers = fastBridge.getProvers();
        assertEq(provers.length, 1);
        assertEq(provers[0], proverB);
        checkProverInfo(proverA, 1, 0);
        checkProverInfo(proverB, 2, proverBtime);
        // Add A back
        skip(1 hours);
        uint256 proverAtime = block.timestamp;
        vm.expectEmit(address(fastBridge));
        emit ProverAdded(proverA);
        addProver(admin, proverA);
        assertEq(fastBridge.getActiveProverID(proverA), 1);
        assertEq(fastBridge.getActiveProverID(proverB), 2);
        provers = fastBridge.getProvers();
        assertEq(provers.length, 2);
        assertEq(provers[0], proverA);
        assertEq(provers[1], proverB);
        checkProverInfo(proverA, 1, proverAtime);
        checkProverInfo(proverB, 2, proverBtime);
    }

    function test_addProver_revertNotAdmin(address caller) public {
        vm.assume(caller != admin);
        expectUnauthorized(caller, fastBridge.DEFAULT_ADMIN_ROLE());
        addProver(caller, proverA);
    }

    function test_addProver_revertAlreadyActive() public {
        test_addProver();
        vm.expectRevert(ProverAlreadyActive.selector);
        addProver(admin, proverA);
    }

    function test_addProver_revertTooManyProvers() public {
        for (uint256 i = 0; i < type(uint16).max; i++) {
            addProver(admin, address(uint160(i)));
        }
        vm.expectRevert(ProverCapacityExceeded.selector);
        addProver(admin, proverA);
    }

    // ═══════════════════════════════════════════════ REMOVE PROVER ═══════════════════════════════════════════════════

    function test_removeProver() public {
        test_addProver_twice();
        uint256 proverBtime = block.timestamp;
        vm.expectEmit(address(fastBridge));
        emit ProverRemoved(proverA);
        removeProver(admin, proverA);
        assertEq(fastBridge.getActiveProverID(proverA), 0);
        assertEq(fastBridge.getActiveProverID(proverB), 2);
        address[] memory provers = fastBridge.getProvers();
        assertEq(provers.length, 1);
        assertEq(provers[0], proverB);
        checkProverInfo(proverA, 1, 0);
        checkProverInfo(proverB, 2, proverBtime);
    }

    function test_removeProver_twice() public {
        test_removeProver();
        vm.expectEmit(address(fastBridge));
        emit ProverRemoved(proverB);
        removeProver(admin, proverB);
        assertEq(fastBridge.getActiveProverID(proverA), 0);
        assertEq(fastBridge.getActiveProverID(proverB), 0);
        address[] memory provers = fastBridge.getProvers();
        assertEq(provers.length, 0);
        checkProverInfo(proverA, 1, 0);
        checkProverInfo(proverB, 2, 0);
    }

    function test_removeProver_revertNotAdmin(address caller) public {
        vm.assume(caller != admin);
        expectUnauthorized(caller, fastBridge.DEFAULT_ADMIN_ROLE());
        removeProver(caller, proverA);
    }

    function test_removeProver_revertNeverBeenActive() public {
        vm.expectRevert(ProverNotActive.selector);
        removeProver(admin, proverA);
    }

    function test_removeProver_revertNotActive() public {
        test_removeProver();
        vm.expectRevert(ProverNotActive.selector);
        removeProver(admin, proverA);
>>>>>>> 3d3530de
    }

    // ═════════════════════════════════════════════ SET CANCEL DELAY ══════════════════════════════════════════════════

    function test_setCancelDelay() public {
        vm.expectEmit(address(fastBridge));
        emit CancelDelayUpdated(DEFAULT_CANCEL_DELAY, 4 days);
        setCancelDelay(governor, 4 days);
        assertEq(fastBridge.cancelDelay(), 4 days);
    }

    function test_setCancelDelay_twice() public {
        test_setCancelDelay();
        vm.expectEmit(address(fastBridge));
        emit CancelDelayUpdated(4 days, 8 days);
        setCancelDelay(governor, 8 days);
        assertEq(fastBridge.cancelDelay(), 8 days);
    }

    function test_setCancelDelay_revertBelowMin() public {
        vm.expectRevert(CancelDelayBelowMin.selector);
        setCancelDelay(governor, MIN_CANCEL_DELAY - 1);
    }

    function test_setCancelDelay_revertNotGovernor(address caller) public {
        vm.assume(caller != governor);
        expectUnauthorized(caller, fastBridge.GOVERNOR_ROLE());
        setCancelDelay(caller, 4 days);
    }

<<<<<<< HEAD
    // ═════════════════════════════════════════════ SET DEPLOY BLOCK ══════════════════════════════════════════════════

    function test_setDeployBlock() public {
        vm.expectEmit(address(fastBridge));
        emit DeployBlockSet(123_456);
        setDeployBlock(admin, 123_456);
        assertEq(fastBridge.deployBlock(), 123_456);
    }

    function test_setDeployBlock_revertNotAdmin(address caller) public {
        vm.assume(caller != admin);
        expectUnauthorized(caller, fastBridge.DEFAULT_ADMIN_ROLE());
        setDeployBlock(caller, 123_456);
=======
    // ═════════════════════════════════════════ SET DISPUTE PENALTY TIME ══════════════════════════════════════════════

    function test_setDisputePenaltyTime() public {
        vm.expectEmit(address(fastBridge));
        emit DisputePenaltyTimeUpdated(DEFAULT_DISPUTE_PENALTY_TIME, 1 days);
        setDisputePenaltyTime(governor, 1 days);
        assertEq(fastBridge.disputePenaltyTime(), 1 days);
    }

    function test_setDisputePenaltyTime_twice() public {
        test_setDisputePenaltyTime();
        vm.expectEmit(address(fastBridge));
        emit DisputePenaltyTimeUpdated(1 days, 2 days);
        setDisputePenaltyTime(governor, 2 days);
        assertEq(fastBridge.disputePenaltyTime(), 2 days);
    }

    function test_setDisputePenaltyTime_revertBelowMin() public {
        vm.expectRevert(DisputePenaltyTimeBelowMin.selector);
        setDisputePenaltyTime(governor, MIN_DISPUTE_PENALTY_TIME - 1);
    }

    function test_setDisputePenaltyTime_revertNotGovernor(address caller) public {
        vm.assume(caller != governor);
        expectUnauthorized(caller, fastBridge.GOVERNOR_ROLE());
        setDisputePenaltyTime(caller, 1 days);
>>>>>>> 3d3530de
    }

    // ═══════════════════════════════════════════ SET PROTOCOL FEE RATE ═══════════════════════════════════════════════

    function test_setProtocolFeeRate() public {
        vm.expectEmit(address(fastBridge));
        emit FeeRateUpdated(0, 123);
        setProtocolFeeRate(governor, 123);
        assertEq(fastBridge.protocolFeeRate(), 123);
    }

    function test_setProtocolFeeRate_twice() public {
        test_setProtocolFeeRate();
        vm.expectEmit(address(fastBridge));
        emit FeeRateUpdated(123, FEE_RATE_MAX);
        setProtocolFeeRate(governor, FEE_RATE_MAX);
        assertEq(fastBridge.protocolFeeRate(), FEE_RATE_MAX);
    }

    function test_setProtocolFeeRate_revert_tooHigh() public {
        vm.expectRevert(FeeRateAboveMax.selector);
        setProtocolFeeRate(governor, FEE_RATE_MAX + 1);
    }

    function test_setProtocolFeeRate_revert_notGovernor(address caller) public {
        vm.assume(caller != governor);
        expectUnauthorized(caller, fastBridge.GOVERNOR_ROLE());
        setProtocolFeeRate(caller, 123);
    }

    // ════════════════════════════════════════════ SWEEP PROTOCOL FEES ════════════════════════════════════════════════

    function test_sweepProtocolFees_erc20() public {
        vm.expectEmit(address(fastBridge));
        emit FeesSwept(address(srcToken), governorA, 100);
        sweepProtocolFees(governor, address(srcToken), governorA);
        assertEq(srcToken.balanceOf(address(fastBridge)), 0);
        assertEq(srcToken.balanceOf(governorA), 100);
        assertEq(fastBridge.protocolFees(address(srcToken)), 0);
    }

    function test_sweepProtocolFees_eth() public {
        vm.expectEmit(address(fastBridge));
        emit FeesSwept(ETH_ADDRESS, governorA, 200);
        sweepProtocolFees(governor, ETH_ADDRESS, governorA);
        assertEq(address(fastBridge).balance, 0);
        assertEq(governorA.balance, 200);
        assertEq(fastBridge.protocolFees(ETH_ADDRESS), 0);
    }

    function test_sweepProtocolFees_revertNotGovernor(address caller) public {
        vm.assume(caller != governor);
        expectUnauthorized(caller, fastBridge.GOVERNOR_ROLE());
        sweepProtocolFees(caller, address(srcToken), governorA);
    }

    // ═══════════════════════════════════════════ SET CHAIN GAS AMOUNT ════════════════════════════════════════════════

    function test_chainGasAmountZero() public view {
        assertEq(fastBridge.chainGasAmount(), 0);
    }

    function test_setChainGasAmount_revert() public {
        // Generic revert: this function should not be in the V2 interface
        vm.expectRevert();
        vm.prank(governor);
        IAdmin(address(fastBridge)).setChainGasAmount(123);
    }
}<|MERGE_RESOLUTION|>--- conflicted
+++ resolved
@@ -26,11 +26,8 @@
     event ProverRemoved(address prover);
 
     event CancelDelayUpdated(uint256 oldCancelDelay, uint256 newCancelDelay);
-<<<<<<< HEAD
     event DeployBlockSet(uint256 blockNumber);
-=======
     event DisputePenaltyTimeUpdated(uint256 oldDisputePenaltyTime, uint256 newDisputePenaltyTime);
->>>>>>> 3d3530de
     event FeeRateUpdated(uint256 oldFeeRate, uint256 newFeeRate);
     event FeesSwept(address token, address recipient, uint256 amount);
 
@@ -69,15 +66,14 @@
         fastBridge.setCancelDelay(newCancelDelay);
     }
 
-<<<<<<< HEAD
     function setDeployBlock(address caller, uint256 blockNumber) public {
         vm.prank(caller);
         fastBridge.setDeployBlock(blockNumber);
-=======
+    }
+
     function setDisputePenaltyTime(address caller, uint256 newDisputePenaltyTime) public {
         vm.prank(caller);
         fastBridge.setDisputePenaltyTime(newDisputePenaltyTime);
->>>>>>> 3d3530de
     }
 
     function setProtocolFeeRate(address caller, uint256 newFeeRate) public {
@@ -104,10 +100,7 @@
 
     function test_defaultValues() public view {
         assertEq(fastBridge.cancelDelay(), DEFAULT_CANCEL_DELAY);
-<<<<<<< HEAD
         assertEq(fastBridge.deployBlock(), block.number);
-        assertEq(fastBridge.protocolFeeRate(), 0);
-=======
         assertEq(fastBridge.disputePenaltyTime(), DEFAULT_DISPUTE_PENALTY_TIME);
         assertEq(fastBridge.protocolFeeRate(), 0);
     }
@@ -257,7 +250,6 @@
         test_removeProver();
         vm.expectRevert(ProverNotActive.selector);
         removeProver(admin, proverA);
->>>>>>> 3d3530de
     }
 
     // ═════════════════════════════════════════════ SET CANCEL DELAY ══════════════════════════════════════════════════
@@ -288,7 +280,6 @@
         setCancelDelay(caller, 4 days);
     }
 
-<<<<<<< HEAD
     // ═════════════════════════════════════════════ SET DEPLOY BLOCK ══════════════════════════════════════════════════
 
     function test_setDeployBlock() public {
@@ -302,7 +293,8 @@
         vm.assume(caller != admin);
         expectUnauthorized(caller, fastBridge.DEFAULT_ADMIN_ROLE());
         setDeployBlock(caller, 123_456);
-=======
+    }
+
     // ═════════════════════════════════════════ SET DISPUTE PENALTY TIME ══════════════════════════════════════════════
 
     function test_setDisputePenaltyTime() public {
@@ -329,7 +321,6 @@
         vm.assume(caller != governor);
         expectUnauthorized(caller, fastBridge.GOVERNOR_ROLE());
         setDisputePenaltyTime(caller, 1 days);
->>>>>>> 3d3530de
     }
 
     // ═══════════════════════════════════════════ SET PROTOCOL FEE RATE ═══════════════════════════════════════════════
