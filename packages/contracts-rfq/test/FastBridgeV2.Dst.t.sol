// SPDX-License-Identifier: MIT
pragma solidity ^0.8.20;

import {FastBridgeV2DstBaseTest, IFastBridgeV2} from "./FastBridgeV2.Dst.Base.t.sol";

import {ExcessiveReturnValueRecipient} from "./mocks/ExcessiveReturnValueRecipient.sol";
import {IncorrectReturnValueRecipient} from "./mocks/IncorrectReturnValueRecipient.sol";
import {NoOpContract} from "./mocks/NoOpContract.sol";
import {NoReturnValueRecipient} from "./mocks/NoReturnValueRecipient.sol";
import {NonPayableRecipient} from "./mocks/NonPayableRecipient.sol";

// solhint-disable func-name-mixedcase, ordering
contract FastBridgeV2DstTest is FastBridgeV2DstBaseTest {
    event BridgeRelayed(
        bytes32 indexed transactionId,
        address indexed relayer,
        address indexed to,
        uint32 originChainId,
        address originToken,
        address destToken,
        uint256 originAmount,
        uint256 destAmount,
        uint256 chainGasAmount
    );

    uint256 public constant CALL_VALUE = 1_337_420;

    address public excessiveReturnValueRecipient;
    address public incorrectReturnValueRecipient;
    address public noOpRecipient;
    address public noReturnValueRecipient;
    address public nonPayableRecipient;

    function setUp() public virtual override {
        super.setUp();
        excessiveReturnValueRecipient = address(new ExcessiveReturnValueRecipient());
        vm.label(excessiveReturnValueRecipient, "ExcessiveReturnValueRecipient");
        incorrectReturnValueRecipient = address(new IncorrectReturnValueRecipient());
        vm.label(incorrectReturnValueRecipient, "IncorrectReturnValueRecipient");
        noOpRecipient = address(new NoOpContract());
        vm.label(noOpRecipient, "NoOpRecipient");
        noReturnValueRecipient = address(new NoReturnValueRecipient());
        vm.label(noReturnValueRecipient, "NoReturnValueRecipient");
        nonPayableRecipient = address(new NonPayableRecipient());
        vm.label(nonPayableRecipient, "NonPayableRecipient");
    }

    function setTokenTestRecipient(address recipient) public {
        userB = recipient;
        tokenParams.to = recipient;
        tokenTx.destRecipient = recipient;
    }

    function setEthTestRecipient(address recipient) public {
        userB = recipient;
        ethParams.to = recipient;
        ethTx.destRecipient = recipient;
    }

    function assertEmptyCallParams(bytes memory callParams) public pure {
        assertEq(callParams.length, 0, "Invalid setup: callParams are not empty");
    }

    function expectBridgeRelayed(
        IFastBridgeV2.BridgeTransactionV2 memory bridgeTx,
        bytes32 txId,
        address relayer
    )
        public
        virtual
    {
        uint256 chainGasAmount = bridgeTx.destToken == ETH_ADDRESS ? 0 : bridgeTx.callValue;
        vm.expectEmit(address(fastBridge));
        emit BridgeRelayed({
            transactionId: txId,
            relayer: relayer,
            to: bridgeTx.destRecipient,
            originChainId: bridgeTx.originChainId,
            originToken: bridgeTx.originToken,
            destToken: bridgeTx.destToken,
            originAmount: bridgeTx.originAmount,
            destAmount: bridgeTx.destAmount,
            chainGasAmount: chainGasAmount
        });
    }

    function checkRelayedViews(bytes32 txId, address expectedRelayer) public view {
        assertTrue(fastBridge.bridgeRelays(txId));
        (uint48 blockNumber, uint48 blockTimestamp, address relayer) = fastBridge.bridgeRelayDetails(txId);
        assertEq(blockNumber, block.number);
        assertEq(blockTimestamp, block.timestamp);
        assertEq(relayer, expectedRelayer);
    }

    function checkTokenBalances(address recipient, address relayCaller) public view {
        assertEq(dstToken.balanceOf(recipient), tokenParams.destAmount);
        assertEq(dstToken.balanceOf(relayCaller), LEFTOVER_BALANCE);
        assertEq(dstToken.balanceOf(address(fastBridge)), 0);
    }

    function checkEthBalances(address recipient, address relayCaller) public view {
        assertEq(recipient.balance, ethParams.destAmount);
        assertEq(relayCaller.balance, LEFTOVER_BALANCE);
        assertEq(address(fastBridge).balance, 0);
    }

    /// @notice RelayerA completes the ERC20 bridge request
    function test_relay_token() public {
        bytes32 txId = getTxId(tokenTx);
        expectBridgeRelayed(tokenTx, txId, relayerA);
        relay({caller: relayerA, msgValue: 0, bridgeTx: tokenTx});
        checkRelayedViews({txId: txId, expectedRelayer: relayerA});
        checkTokenBalances({recipient: userB, relayCaller: relayerA});
    }

    /// @notice RelayerB completes the ERC20 bridge request, using relayerA's address
    function test_relay_token_withRelayerAddress() public {
        bytes32 txId = getTxId(tokenTx);
        expectBridgeRelayed(tokenTx, txId, relayerA);
        relayWithAddress({caller: relayerB, relayer: relayerA, msgValue: 0, bridgeTx: tokenTx});
        checkRelayedViews({txId: txId, expectedRelayer: relayerA});
        checkTokenBalances({recipient: userB, relayCaller: relayerB});
    }

    /// @notice RelayerB completes the ETH bridge request
    function test_relay_eth() public {
        bytes32 txId = getTxId(ethTx);
        expectBridgeRelayed(ethTx, txId, relayerB);
        relay({caller: relayerB, msgValue: ethParams.destAmount, bridgeTx: ethTx});
        checkRelayedViews({txId: txId, expectedRelayer: relayerB});
        checkEthBalances({recipient: userB, relayCaller: relayerB});
    }

    /// @notice RelayerA completes the ETH bridge request, using relayerB's address
    function test_relay_eth_withRelayerAddress() public {
        bytes32 txId = getTxId(ethTx);
        expectBridgeRelayed(ethTx, txId, relayerB);
        relayWithAddress({caller: relayerA, relayer: relayerB, msgValue: ethParams.destAmount, bridgeTx: ethTx});
        checkRelayedViews({txId: txId, expectedRelayer: relayerB});
        checkEthBalances({recipient: userB, relayCaller: relayerA});
    }

    /// @notice RelayerA completes the ETH bridge request, using relayerB's address
    function test_relay_eth_withRelayerAddress_checkBlockData() public {
        vm.roll(987_654_321);
        vm.warp(123_456_789);
        bytes32 txId = getTxId(ethTx);
        expectBridgeRelayed(ethTx, txId, relayerB);
        relayWithAddress({caller: relayerA, relayer: relayerB, msgValue: ethParams.destAmount, bridgeTx: ethTx});
        assertTrue(fastBridge.bridgeRelays(txId));
        (uint48 recordedBlockNumber, uint48 recordedBlockTimestamp, address recordedRelayer) =
            fastBridge.bridgeRelayDetails(txId);
        assertEq(recordedBlockNumber, 987_654_321);
        assertEq(recordedBlockTimestamp, 123_456_789);
        assertEq(recordedRelayer, relayerB);
        checkEthBalances({recipient: userB, relayCaller: relayerA});
    }

    // ══════════════════════════════════════════ RELAYS WITH CALL VALUE ═══════════════════════════════════════════════

    function test_relay_token_withCallValue() public {
        setTokenTestCallValue(CALL_VALUE);
        bytes32 txId = getTxId(tokenTx);
        expectBridgeRelayed(tokenTx, txId, relayerA);
        relay({caller: relayerA, msgValue: CALL_VALUE, bridgeTx: tokenTx});
        checkRelayedViews({txId: txId, expectedRelayer: relayerA});
        checkTokenBalances({recipient: userB, relayCaller: relayerA});
        assertEq(userB.balance, CALL_VALUE);
    }

    function test_relay_token_withRelayerAddressCallValue() public {
        setTokenTestCallValue(CALL_VALUE);
        bytes32 txId = getTxId(tokenTx);
        expectBridgeRelayed(tokenTx, txId, relayerA);
        relayWithAddress({caller: relayerB, relayer: relayerA, msgValue: CALL_VALUE, bridgeTx: tokenTx});
        checkRelayedViews({txId: txId, expectedRelayer: relayerA});
        checkTokenBalances({recipient: userB, relayCaller: relayerB});
        assertEq(userB.balance, CALL_VALUE);
    }

    // ═════════════════════════════════════ EXCESSIVE RETURN VALUE RECIPIENT ══════════════════════════════════════════

    // Note: in this test, the callParams are not present, and the below test functions succeed.
    // Override them in the derived tests where callParams are present to check for a revert.

    function test_relay_token_excessiveReturnValueRecipient_revertWhenCallParamsPresent() public virtual {
        assertEmptyCallParams(tokenTx.callParams);
        setTokenTestRecipient(excessiveReturnValueRecipient);
        test_relay_token();
    }

    function test_relay_token_withRelayerAddress_excessiveReturnValueRecipient_revertWhenCallParamsPresent()
        public
        virtual
    {
        assertEmptyCallParams(tokenTx.callParams);
        setTokenTestRecipient(excessiveReturnValueRecipient);
        test_relay_token_withRelayerAddress();
    }

    function test_relay_token_withCallValue_excessiveReturnValueRecipient_revertWhenCallParamsPresent()
        public
        virtual
    {
        assertEmptyCallParams(tokenTx.callParams);
        setTokenTestCallValue(CALL_VALUE);
        setTokenTestRecipient(excessiveReturnValueRecipient);
        test_relay_token_withCallValue();
    }

    function test_relay_token_withRelayerAddressCallValue_excessiveReturnValueRecipient_revertWhenCallParamsPresent()
        public
        virtual
    {
        assertEmptyCallParams(tokenTx.callParams);
        setTokenTestCallValue(CALL_VALUE);
        setTokenTestRecipient(excessiveReturnValueRecipient);
        test_relay_token_withRelayerAddressCallValue();
    }

    function test_relay_eth_excessiveReturnValueRecipient_revertWhenCallParamsPresent() public virtual {
        assertEmptyCallParams(ethTx.callParams);
        setEthTestRecipient(excessiveReturnValueRecipient);
        test_relay_eth();
    }

    function test_relay_eth_withRelayerAddress_excessiveReturnValueRecipient_revertWhenCallParamsPresent()
        public
        virtual
    {
        assertEmptyCallParams(ethTx.callParams);
        setEthTestRecipient(excessiveReturnValueRecipient);
        test_relay_eth_withRelayerAddress();
    }

    // ═════════════════════════════════════ INCORRECT RETURN VALUE RECIPIENT ══════════════════════════════════════════

    // Note: in this test, the callParams are not present, and the below test functions succeed.
    // Override them in the derived tests where callParams are present to check for a revert.

    function test_relay_token_incorrectReturnValueRecipient_revertWhenCallParamsPresent() public virtual {
        assertEmptyCallParams(tokenTx.callParams);
        setTokenTestRecipient(incorrectReturnValueRecipient);
        test_relay_token();
    }

    function test_relay_token_withRelayerAddress_incorrectReturnValueRecipient_revertWhenCallParamsPresent()
        public
        virtual
    {
        assertEmptyCallParams(tokenTx.callParams);
        setTokenTestRecipient(incorrectReturnValueRecipient);
        test_relay_token_withRelayerAddress();
    }

    function test_relay_token_withCallValue_incorrectReturnValueRecipient_revertWhenCallParamsPresent()
        public
        virtual
    {
        assertEmptyCallParams(tokenTx.callParams);
        setTokenTestCallValue(CALL_VALUE);
        setTokenTestRecipient(incorrectReturnValueRecipient);
        test_relay_token_withCallValue();
    }

    function test_relay_token_withRelayerAddressCallValue_incorrectReturnValueRecipient_revertWhenCallParamsPresent()
        public
        virtual
    {
        assertEmptyCallParams(tokenTx.callParams);
        setTokenTestCallValue(CALL_VALUE);
        setTokenTestRecipient(incorrectReturnValueRecipient);
        test_relay_token_withRelayerAddressCallValue();
    }

    function test_relay_eth_incorrectReturnValueRecipient_revertWhenCallParamsPresent() public virtual {
        assertEmptyCallParams(ethTx.callParams);
        setEthTestRecipient(incorrectReturnValueRecipient);
        test_relay_eth();
    }

    function test_relay_eth_withRelayerAddress_incorrectReturnValueRecipient_revertWhenCallParamsPresent()
        public
        virtual
    {
        assertEmptyCallParams(ethTx.callParams);
        setEthTestRecipient(incorrectReturnValueRecipient);
        test_relay_eth_withRelayerAddress();
    }

    // ═══════════════════════════════════════════ NON PAYABLE RECIPIENT ═══════════════════════════════════════════════

    /// @notice Should not affect the ERC20 transfer
    function test_relay_token_nonPayableRecipient() public {
        setTokenTestRecipient(nonPayableRecipient);
        test_relay_token();
    }

    function test_relay_token_withRelayerAddress_nonPayableRecipient() public {
        setTokenTestRecipient(nonPayableRecipient);
        test_relay_token_withRelayerAddress();
    }

    function test_relay_token_withCallValue_nonPayableRecipient_revert() public {
        setTokenTestCallValue(CALL_VALUE);
        setTokenTestRecipient(nonPayableRecipient);
        vm.expectRevert();
        relay({caller: relayerA, msgValue: CALL_VALUE, bridgeTx: tokenTx});
    }

    function test_relay_token_withRelayerAddressCallValue_nonPayableRecipient_revert() public {
        setTokenTestCallValue(CALL_VALUE);
        setTokenTestRecipient(nonPayableRecipient);
        vm.expectRevert();
        relayWithAddress({caller: relayerB, relayer: relayerA, msgValue: CALL_VALUE, bridgeTx: tokenTx});
    }

    function test_relay_eth_revert_nonPayableRecipient() public {
        setEthTestRecipient(nonPayableRecipient);
        vm.expectRevert();
        relay({caller: relayerB, msgValue: ethParams.destAmount, bridgeTx: ethTx});
    }

    function test_relay_eth_withRelayerAddress_revert_nonPayableRecipient() public {
        setEthTestRecipient(nonPayableRecipient);
        vm.expectRevert();
        relayWithAddress({caller: relayerA, relayer: relayerB, msgValue: ethParams.destAmount, bridgeTx: ethTx});
    }

    // ══════════════════════════════════════════════ NO-OP RECIPIENT ══════════════════════════════════════════════════

    // Note: in this test, the callParams are not present, and the below test functions succeed.
    // Override them in the derived tests where callParams are present to check for a revert.

    function test_relay_token_noOpRecipient_revertWhenCallParamsPresent() public virtual {
        assertEmptyCallParams(tokenTx.callParams);
        setTokenTestRecipient(noOpRecipient);
        test_relay_token();
    }

    function test_relay_token_withRelayerAddress_noOpRecipient_revertWhenCallParamsPresent() public virtual {
        assertEmptyCallParams(tokenTx.callParams);
        setTokenTestRecipient(noOpRecipient);
        test_relay_token_withRelayerAddress();
    }

    function test_relay_token_withCallValue_noOpRecipient_revertWhenCallParamsPresent() public virtual {
        assertEmptyCallParams(tokenTx.callParams);
        setTokenTestCallValue(CALL_VALUE);
        setTokenTestRecipient(noOpRecipient);
        test_relay_token_withCallValue();
    }

    function test_relay_token_withRelayerAddressCallValue_noOpRecipient_revertWhenCallParamsPresent() public virtual {
        assertEmptyCallParams(tokenTx.callParams);
        setTokenTestCallValue(CALL_VALUE);
        setTokenTestRecipient(noOpRecipient);
        test_relay_token_withRelayerAddressCallValue();
    }

    function test_relay_eth_noOpRecipient_revertWhenCallParamsPresent() public virtual {
        assertEmptyCallParams(ethTx.callParams);
        setEthTestRecipient(noOpRecipient);
        test_relay_eth();
    }

    function test_relay_eth_withRelayerAddress_noOpRecipient_revertWhenCallParamsPresent() public virtual {
        assertEmptyCallParams(ethTx.callParams);
        setEthTestRecipient(noOpRecipient);
        test_relay_eth_withRelayerAddress();
    }

    // ═════════════════════════════════════════ NO RETURN VALUE RECIPIENT ═════════════════════════════════════════════

    // Note: in this test, the callParams are not present, and the below test functions succeed.
    // Override them in the derived tests where callParams are present to check for a revert.

    function test_relay_token_noReturnValueRecipient_revertWhenCallParamsPresent() public virtual {
        assertEmptyCallParams(tokenTx.callParams);
        setTokenTestRecipient(noReturnValueRecipient);
        test_relay_token();
    }

    function test_relay_token_withRelayerAddress_noReturnValueRecipient_revertWhenCallParamsPresent() public virtual {
        assertEmptyCallParams(tokenTx.callParams);
        setTokenTestRecipient(noReturnValueRecipient);
        test_relay_token_withRelayerAddress();
    }

    function test_relay_token_withCallValue_noReturnValueRecipient_revertWhenCallParamsPresent() public virtual {
        assertEmptyCallParams(tokenTx.callParams);
        setTokenTestCallValue(CALL_VALUE);
        setTokenTestRecipient(noReturnValueRecipient);
        test_relay_token_withCallValue();
    }

    function test_relay_token_withRelayerAddressCallValue_noReturnValueRecipient_revertWhenCallParamsPresent()
        public
        virtual
    {
        assertEmptyCallParams(tokenTx.callParams);
        setTokenTestCallValue(CALL_VALUE);
        setTokenTestRecipient(noReturnValueRecipient);
        test_relay_token_withRelayerAddressCallValue();
    }

    function test_relay_eth_noReturnValueRecipient_revertWhenCallParamsPresent() public virtual {
        assertEmptyCallParams(ethTx.callParams);
        setEthTestRecipient(noReturnValueRecipient);
        test_relay_eth();
    }

    function test_relay_eth_withRelayerAddress_noReturnValueRecipient_revertWhenCallParamsPresent() public virtual {
        assertEmptyCallParams(ethTx.callParams);
        setEthTestRecipient(noReturnValueRecipient);
        test_relay_eth_withRelayerAddress();
    }

    // ══════════════════════════════════════════════════ REVERTS ══════════════════════════════════════════════════════

    function test_relay_revert_usedRequestV1() public {
        bytes memory request = abi.encode(extractV1(tokenTx));
        vm.expectRevert();
        vm.prank({msgSender: relayerA, txOrigin: relayerA});
        fastBridge.relay(request);
    }

    function test_relay_revert_chainIncorrect() public {
        vm.chainId(SRC_CHAIN_ID);
        vm.expectRevert(ChainIncorrect.selector);
        relay({caller: relayerA, msgValue: 0, bridgeTx: tokenTx});
    }

    function test_relay_revert_transactionRelayed() public {
        relay({caller: relayerA, msgValue: 0, bridgeTx: tokenTx});
        vm.expectRevert(TransactionRelayed.selector);
        relay({caller: relayerA, msgValue: 0, bridgeTx: tokenTx});
    }

    function test_relay_revert_deadlineExceeded() public {
        skip(DEADLINE + 1);
        vm.expectRevert(DeadlineExceeded.selector);
        relay({caller: relayerA, msgValue: 0, bridgeTx: tokenTx});
    }

    function test_relay_withRelayerAddress_revert_usedRequestV1() public {
        bytes memory request = abi.encode(extractV1(tokenTx));
        vm.expectRevert();
        vm.prank({msgSender: relayerA, txOrigin: relayerA});
        fastBridge.relay(request, relayerB);
    }

    function test_relay_withRelayerAddress_revert_chainIncorrect() public {
        vm.chainId(SRC_CHAIN_ID);
        vm.expectRevert(ChainIncorrect.selector);
        relayWithAddress({caller: relayerA, relayer: relayerB, msgValue: 0, bridgeTx: tokenTx});
    }

    function test_relay_withRelayerAddress_revert_transactionRelayed() public {
        relay({caller: relayerA, msgValue: 0, bridgeTx: tokenTx});
        vm.expectRevert(TransactionRelayed.selector);
        relayWithAddress({caller: relayerA, relayer: relayerB, msgValue: 0, bridgeTx: tokenTx});
    }

    function test_relay_withRelayerAddress_revert_deadlineExceeded() public {
        skip(DEADLINE + 1);
        vm.expectRevert(DeadlineExceeded.selector);
        relayWithAddress({caller: relayerA, relayer: relayerB, msgValue: 0, bridgeTx: tokenTx});
    }

    function test_relay_withRelayerAddress_revert_zeroAddr() public {
        vm.expectRevert(ZeroAddress.selector);
        relayWithAddress({caller: relayerA, relayer: address(0), msgValue: 0, bridgeTx: tokenTx});
    }

    function test_relay_token_withCallValue_revert_zeroCallValue() public {
        setTokenTestCallValue(CALL_VALUE);
        vm.expectRevert(MsgValueIncorrect.selector);
        relay({caller: relayerA, msgValue: 0, bridgeTx: tokenTx});
    }

    function test_relay_token_withCallValue_revert_lowerCallValue() public {
        setTokenTestCallValue(CALL_VALUE);
        vm.expectRevert(MsgValueIncorrect.selector);
        relay({caller: relayerA, msgValue: CALL_VALUE - 1, bridgeTx: tokenTx});
    }

    function test_relay_token_withCallValue_revert_higherCallValue() public {
        setTokenTestCallValue(CALL_VALUE);
        vm.expectRevert(MsgValueIncorrect.selector);
        relay({caller: relayerA, msgValue: CALL_VALUE + 1, bridgeTx: tokenTx});
    }

    function test_relay_token_withRelayerAddressCallValue_revert_zeroCallValue() public {
        setTokenTestCallValue(CALL_VALUE);
        vm.expectRevert(MsgValueIncorrect.selector);
        relayWithAddress({caller: relayerB, relayer: relayerA, msgValue: 0, bridgeTx: tokenTx});
    }

    function test_relay_token_withRelayerAddressCallValue_revert_lowerCallValue() public {
        setTokenTestCallValue(CALL_VALUE);
        vm.expectRevert(MsgValueIncorrect.selector);
        relayWithAddress({caller: relayerB, relayer: relayerA, msgValue: CALL_VALUE - 1, bridgeTx: tokenTx});
    }

    function test_relay_token_withRelayerAddressCallValue_revert_higherCallValue() public {
        setTokenTestCallValue(CALL_VALUE);
        vm.expectRevert(MsgValueIncorrect.selector);
        relayWithAddress({caller: relayerB, relayer: relayerA, msgValue: CALL_VALUE + 1, bridgeTx: tokenTx});
    }

    function test_relay_eth_withCallValue_revert_notSupported() public {
        setEthTestCallValue(CALL_VALUE);
        // Neither destAmount, CALL_VALUE, nor destAmount + CALL_VALUE should work here
        vm.expectRevert(NativeTokenCallValueNotSupported.selector);
        relay({caller: relayerB, msgValue: CALL_VALUE, bridgeTx: ethTx});
        vm.expectRevert(NativeTokenCallValueNotSupported.selector);
        relay({caller: relayerB, msgValue: ethParams.destAmount, bridgeTx: ethTx});
        vm.expectRevert(NativeTokenCallValueNotSupported.selector);
        relay({caller: relayerB, msgValue: ethParams.destAmount + CALL_VALUE, bridgeTx: ethTx});
    }

    function test_relay_eth_withRelayerAddressCallValue_revert_notSupported() public {
        setEthTestCallValue(CALL_VALUE);
        // Neither destAmount, CALL_VALUE, nor destAmount + CALL_VALUE should work here
        vm.expectRevert(NativeTokenCallValueNotSupported.selector);
        relayWithAddress({caller: relayerA, relayer: relayerB, msgValue: CALL_VALUE, bridgeTx: ethTx});
        vm.expectRevert(NativeTokenCallValueNotSupported.selector);
        relayWithAddress({caller: relayerA, relayer: relayerB, msgValue: ethParams.destAmount, bridgeTx: ethTx});
        vm.expectRevert(NativeTokenCallValueNotSupported.selector);
        relayWithAddress({
            caller: relayerA,
            relayer: relayerB,
            msgValue: ethParams.destAmount + CALL_VALUE,
            bridgeTx: ethTx
        });
    }
<<<<<<< HEAD
=======

    function test_relay_token_revert_approvedZero() public {
        vm.prank(relayerA);
        dstToken.approve(address(fastBridge), 0);
        vm.expectRevert();
        relay({caller: relayerA, msgValue: 0, bridgeTx: tokenTx});
    }

    function test_relay_token_revert_approvedNotEnough() public {
        vm.prank(relayerA);
        dstToken.approve(address(fastBridge), tokenParams.destAmount - 1);
        vm.expectRevert();
        relay({caller: relayerA, msgValue: 0, bridgeTx: tokenTx});
    }

    function test_relay_token_revert_nonZeroMsgValue() public {
        vm.expectRevert();
        relay({caller: relayerA, msgValue: tokenParams.destAmount, bridgeTx: tokenTx});
    }

    function test_relay_token_withRelayerAddress_revert_approvedZero() public {
        vm.prank(relayerB);
        dstToken.approve(address(fastBridge), 0);
        vm.expectRevert();
        relayWithAddress({caller: relayerB, relayer: relayerA, msgValue: 0, bridgeTx: tokenTx});
    }

    function test_relay_token_withRelayerAddress_revert_approvedNotEnough() public {
        vm.prank(relayerB);
        dstToken.approve(address(fastBridge), tokenParams.destAmount - 1);
        vm.expectRevert();
        relayWithAddress({caller: relayerB, relayer: relayerA, msgValue: 0, bridgeTx: tokenTx});
    }

    function test_relay_token_withRelayerAddress_revert_nonZeroMsgValue() public {
        vm.expectRevert();
        relayWithAddress({caller: relayerB, relayer: relayerA, msgValue: tokenParams.destAmount, bridgeTx: tokenTx});
    }

    function test_relay_eth_revert_lowerMsgValue() public {
        vm.expectRevert();
        relay({caller: relayerB, msgValue: ethParams.destAmount - 1, bridgeTx: ethTx});
    }

    function test_relay_eth_revert_higherMsgValue() public {
        vm.expectRevert();
        relay({caller: relayerB, msgValue: ethParams.destAmount + 1, bridgeTx: ethTx});
    }

    function test_relay_eth_revert_zeroMsgValue() public {
        vm.expectRevert();
        relay({caller: relayerB, msgValue: 0, bridgeTx: ethTx});
    }

    function test_relay_eth_withRelayerAddress_revert_lowerMsgValue() public {
        vm.expectRevert();
        relayWithAddress({caller: relayerA, relayer: relayerB, msgValue: ethParams.destAmount - 1, bridgeTx: ethTx});
    }

    function test_relay_eth_withRelayerAddress_revert_higherMsgValue() public {
        vm.expectRevert();
        relayWithAddress({caller: relayerA, relayer: relayerB, msgValue: ethParams.destAmount + 1, bridgeTx: ethTx});
    }

    function test_relay_eth_withRelayerAddress_revert_zeroMsgValue() public {
        vm.expectRevert();
        relayWithAddress({caller: relayerA, relayer: relayerB, msgValue: 0, bridgeTx: ethTx});
    }
>>>>>>> 47ceb855
}<|MERGE_RESOLUTION|>--- conflicted
+++ resolved
@@ -535,8 +535,6 @@
             bridgeTx: ethTx
         });
     }
-<<<<<<< HEAD
-=======
 
     function test_relay_token_revert_approvedZero() public {
         vm.prank(relayerA);
@@ -605,5 +603,4 @@
         vm.expectRevert();
         relayWithAddress({caller: relayerA, relayer: relayerB, msgValue: 0, bridgeTx: ethTx});
     }
->>>>>>> 47ceb855
 }