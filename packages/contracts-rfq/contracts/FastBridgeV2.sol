--- conflicted
+++ resolved
@@ -162,11 +162,7 @@
 
         // transfer tokens to bridge contract
         /// @dev use returned originAmount in request in case of transfer fees
-<<<<<<< HEAD
-        uint256 originAmount = _pullToken(params.originToken, params.originAmount);
-=======
         uint256 originAmount = _takeBridgedUserAsset(params.originToken, params.originAmount);
->>>>>>> 47ceb855
 
         // track amount of origin token owed to protocol
         uint256 originFeeAmount;
@@ -243,20 +239,12 @@
         // This follows the checks-effects-interactions pattern to mitigate potential reentrancy attacks.
         if (token == UniversalTokenLib.ETH_ADDRESS) {
             // For ETH non-zero callValue is not allowed
-<<<<<<< HEAD
-            if (transaction.callValue != 0) revert NativeTokenCallValueNotSupported();
-=======
             if (callValue != 0) revert NativeTokenCallValueNotSupported();
->>>>>>> 47ceb855
             // Check that the correct msg.value was sent
             if (msg.value != amount) revert MsgValueIncorrect();
         } else {
             // For ERC20s, we check that the correct msg.value was sent
-<<<<<<< HEAD
-            if (msg.value != transaction.callValue) revert MsgValueIncorrect();
-=======
             if (msg.value != callValue) revert MsgValueIncorrect();
->>>>>>> 47ceb855
             // We need to transfer the tokens from the Relayer to the recipient first before performing an
             // optional post-transfer arbitrary call.
             IERC20(token).safeTransferFrom(msg.sender, to, amount);
@@ -272,21 +260,6 @@
             // or a non-zero callValue request with an ERC20. In both cases, transfer the ETH to the recipient.
             Address.sendValue(payable(to), msg.value);
         }
-<<<<<<< HEAD
-
-        emit BridgeRelayed({
-            transactionId: transactionId,
-            relayer: relayer,
-            to: to,
-            originChainId: transaction.originChainId,
-            originToken: transaction.originToken,
-            destToken: transaction.destToken,
-            originAmount: transaction.originAmount,
-            destAmount: transaction.destAmount,
-            chainGasAmount: transaction.callValue
-        });
-=======
->>>>>>> 47ceb855
     }
 
     /// @inheritdoc IFastBridgeV2
@@ -353,23 +326,6 @@
         return abi.decode(request, (BridgeTransactionV2));
     }
 
-<<<<<<< HEAD
-    /// @notice Pulls a requested token from the user to this contract.
-    function _pullToken(address token, uint256 amount) internal returns (uint256 amountPulled) {
-        if (token == UniversalTokenLib.ETH_ADDRESS) {
-            // For ETH we just need to check that the supplied msg.value is correct
-            if (amount != msg.value) revert MsgValueIncorrect();
-            amountPulled = msg.value;
-        } else {
-            token.assertIsContract();
-            // Record token balance before transfer
-            amountPulled = IERC20(token).balanceOf(address(this));
-            // Token needs to be pulled only if msg.value is zero
-            // This way user can specify WETH as the origin asset
-            IERC20(token).safeTransferFrom(msg.sender, address(this), amount);
-            // Use the difference between the recorded balance and the current balance as the amountPulled
-            amountPulled = IERC20(token).balanceOf(address(this)) - amountPulled;
-=======
     /// @notice Takes the bridged asset from the user into FastBridgeV2 custody. It will be later
     /// claimed by the relayer who completed the relay on destination chain, or refunded back to the user,
     /// should no one complete the relay.
@@ -388,7 +344,6 @@
             IERC20(token).safeTransferFrom(msg.sender, address(this), amount);
             // Use the balance difference as the amount taken in case of fee on transfer tokens.
             amountTaken = IERC20(token).balanceOf(address(this)) - amountTaken;
->>>>>>> 47ceb855
         }
     }
 
@@ -469,11 +424,7 @@
         if (relayer == address(0)) revert ZeroAddress();
         // Check if the transaction has already been relayed
         if (bridgeRelays(transactionId)) revert TransactionRelayed();
-<<<<<<< HEAD
-        if (transaction.destChainId != uint32(block.chainid)) revert ChainIncorrect();
-=======
         if (transaction.destChainId != block.chainid) revert ChainIncorrect();
->>>>>>> 47ceb855
         // Check the deadline for relay to happen
         if (block.timestamp > transaction.deadline) revert DeadlineExceeded();
         // Check the exclusivity period, if it is still ongoing
