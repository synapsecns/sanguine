--- conflicted
+++ resolved
@@ -106,34 +106,16 @@
     function refund(bytes calldata request) external {
         request.validateV2();
         bytes32 transactionId = keccak256(request);
-
-<<<<<<< HEAD
-        if (bridgeTxDetails[transactionId].status != BridgeStatus.REQUESTED) revert StatusIncorrect();
+        BridgeTxDetails storage $ = bridgeTxDetails[transactionId];
+
+        if ($.status != BridgeStatus.REQUESTED) revert StatusIncorrect();
 
         uint256 deadline = request.deadline();
         // Permissionless refund is allowed after REFUND_DELAY
         if (!hasRole(REFUNDER_ROLE, msg.sender)) deadline += REFUND_DELAY;
         if (block.timestamp <= deadline) revert DeadlineNotExceeded();
-        // if all checks passed, set to REFUNDED status
-        bridgeTxDetails[transactionId].status = BridgeStatus.REFUNDED;
-=======
-        BridgeTransactionV2 memory transaction = getBridgeTransactionV2(request);
-
-        BridgeTxDetails storage $ = bridgeTxDetails[transactionId];
-
-        if ($.status != BridgeStatus.REQUESTED) revert StatusIncorrect();
-
-        if (hasRole(REFUNDER_ROLE, msg.sender)) {
-            // Refunder can refund if deadline has passed
-            if (block.timestamp <= transaction.deadline) revert DeadlineNotExceeded();
-        } else {
-            // Permissionless refund is allowed after REFUND_DELAY
-            if (block.timestamp <= transaction.deadline + REFUND_DELAY) revert DeadlineNotExceeded();
-        }
-
         // Note: this is a storage write
         $.status = BridgeStatus.REFUNDED;
->>>>>>> a0684a80
 
         // transfer origin collateral back to original sender
         address to = request.originSender();
@@ -321,17 +303,12 @@
     function claim(bytes calldata request, address to) public {
         request.validateV2();
         bytes32 transactionId = keccak256(request);
-<<<<<<< HEAD
-=======
-        BridgeTransactionV2 memory transaction = getBridgeTransactionV2(request);
-
         BridgeTxDetails storage $ = bridgeTxDetails[transactionId];
 
         address proofRelayer = $.proofRelayer;
         BridgeStatus status = $.status;
         uint40 proofBlockTimestamp = $.proofBlockTimestamp;
 
->>>>>>> a0684a80
         // update bridge tx status if able to claim origin collateral
         if (status != BridgeStatus.RELAYER_PROVED) revert StatusIncorrect();
 
@@ -361,11 +338,7 @@
             IERC20(token).safeTransfer(to, amount);
         }
 
-<<<<<<< HEAD
-        emit BridgeDepositClaimed(transactionId, bridgeTxDetails[transactionId].proofRelayer, to, token, amount);
-=======
-        emit BridgeDepositClaimed(transactionId, proofRelayer, to, transaction.originToken, transaction.originAmount);
->>>>>>> a0684a80
+        emit BridgeDepositClaimed(transactionId, proofRelayer, to, token, amount);
     }
 
     function bridgeStatuses(bytes32 transactionId) public view returns (BridgeStatus status) {
