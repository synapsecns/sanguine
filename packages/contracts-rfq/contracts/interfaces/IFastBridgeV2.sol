// SPDX-License-Identifier: MIT
pragma solidity ^0.8.20;

import {IFastBridge} from "./IFastBridge.sol";

interface IFastBridgeV2 is IFastBridge {
    enum BridgeStatus {
        NULL, // doesn't exist yet
        REQUESTED,
        RELAYER_PROVED,
        RELAYER_CLAIMED,
        REFUNDED
    }

    struct BridgeTxDetails {
        BridgeStatus status;
        uint40 proofBlockTimestamp;
        uint48 proofBlockNumber;
        address proofRelayer;
    }

    struct BridgeRelay {
        uint48 blockNumber;
        uint48 blockTimestamp;
        address relayer;
    }

    /// @notice New params introduced in the FastBridgeV2.
    /// We are passing fields from the older BridgeParams struct outside of this struct
    /// for backwards compatibility.
    /// Note: quoteRelayer and quoteExclusivitySeconds are either both zero (indicating no exclusivity)
    /// or both non-zero (indicating exclusivity for the given period).
    /// @param quoteRelayer             Relayer that provided the quote for the transaction
    /// @param quoteExclusivitySeconds  Period of time the quote relayer is guaranteed exclusivity after user's deposit
    /// @param quoteId                  Unique quote identifier used for tracking the quote
    struct BridgeParamsV2 {
        address quoteRelayer;
        uint256 quoteExclusivitySeconds;
        bytes quoteId;
    }

    /// @notice Updated bridge transaction struct to include parameters introduced in FastBridgeV2.
    /// Note: only `exclusivityRelayer` can fill such a transaction until `exclusivityEndTime`.
    /// TODO: consider changing the encoding scheme to prevent spending extra gas on decoding.
    struct BridgeTransactionV2 {
        BridgeTransaction txV1;
        address exclusivityRelayer;
        uint256 exclusivityEndTime;
    }

    event BridgeRequestedV2(bytes32 indexed transactionId, bytes quoteId);

    /// @notice Initiates bridge on origin chain to be relayed by off-chain relayer, with the ability
    /// to provide temporary exclusivity fill rights for the quote relayer.
    /// @param params   The parameters required to bridge
    /// @param paramsV2 The parameters for exclusivity fill rights (optional, could be left empty)
    function bridge(BridgeParams memory params, BridgeParamsV2 memory paramsV2) external payable;

    /// @notice Relays destination side of bridge transaction by off-chain relayer
    /// @param request The encoded bridge transaction to relay on destination chain
    /// @param relayer The address of the relaying entity which should have control of the origin funds when claimed
    function relay(bytes memory request, address relayer) external payable;

    /// @notice Provides proof on origin side that relayer provided funds on destination side of bridge transaction
    /// @param transactionId The transaction id associated with the encoded bridge transaction to prove
    /// @param destTxHash The destination tx hash proving bridge transaction was relayed
    /// @param relayer The address of the relaying entity which should have control of the origin funds when claimed
    function prove(bytes32 transactionId, bytes32 destTxHash, address relayer) external;

    /// @notice Completes bridge transaction on origin chain by claiming originally deposited capital.
    /// @notice Can only send funds to the relayer address on the proof.
    /// @param request The encoded bridge transaction to claim on origin chain
    function claim(bytes memory request) external;
    /// @notice Checks if a transaction has been relayed
    /// @param transactionId The ID of the transaction to check
    /// @return True if the transaction has been relayed, false otherwise
    function bridgeRelays(bytes32 transactionId) external view returns (bool);

<<<<<<< HEAD
    /// @notice Decodes bridge request into a bridge transaction V2 struct used by FastBridgeV2
    /// @param request The bridge request to decode
    function getBridgeTransactionV2(bytes memory request) external view returns (BridgeTransactionV2 memory);
=======
    /// @notice Returns the status of a bridge transaction
    /// @param transactionId The ID of the bridge transaction
    /// @return BridgeStatus Status of the bridge transaction
    function bridgeStatuses(bytes32 transactionId) external view returns (BridgeStatus);

    /// @notice Returns the timestamp and relayer of a bridge proof
    /// @param transactionId The ID of the bridge transaction
    /// @return timestamp The timestamp of the bridge proof
    /// @return relayer The relayer address of the bridge proof
    function bridgeProofs(bytes32 transactionId) external view returns (uint96 timestamp, address relayer);
>>>>>>> 44338bea
}<|MERGE_RESOLUTION|>--- conflicted
+++ resolved
@@ -76,11 +76,6 @@
     /// @return True if the transaction has been relayed, false otherwise
     function bridgeRelays(bytes32 transactionId) external view returns (bool);
 
-<<<<<<< HEAD
-    /// @notice Decodes bridge request into a bridge transaction V2 struct used by FastBridgeV2
-    /// @param request The bridge request to decode
-    function getBridgeTransactionV2(bytes memory request) external view returns (BridgeTransactionV2 memory);
-=======
     /// @notice Returns the status of a bridge transaction
     /// @param transactionId The ID of the bridge transaction
     /// @return BridgeStatus Status of the bridge transaction
@@ -91,5 +86,8 @@
     /// @return timestamp The timestamp of the bridge proof
     /// @return relayer The relayer address of the bridge proof
     function bridgeProofs(bytes32 transactionId) external view returns (uint96 timestamp, address relayer);
->>>>>>> 44338bea
+
+    /// @notice Decodes bridge request into a bridge transaction V2 struct used by FastBridgeV2
+    /// @param request The bridge request to decode
+    function getBridgeTransactionV2(bytes memory request) external view returns (BridgeTransactionV2 memory);
 }