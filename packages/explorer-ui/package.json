{
  "name": "@synapsecns/explorer-ui",
  "version": "0.1.44",
  "private": true,
  "engines": {
    "node": ">=18.17.0"
  },
  "dependencies": {
    "@apollo/client": "^3.6.2",
    "@emotion/react": "^11.10.5",
    "@emotion/styled": "^11.10.5",
    "@ethersproject/address": "^5.6.1",
    "@ethersproject/bignumber": "^5.7.0",
    "@headlessui/react": "^1.6.2",
    "@heroicons/react": "^1.0.6",
    "@mui/material": "^5.11.8",
    "@mui/x-date-pickers": "^5.0.17",
    "@popperjs/core": "^2.11.5",
    "@testing-library/jest-dom": "^5.16.4",
    "@testing-library/react": "^13.2.0",
    "@testing-library/user-event": "^13.5.0",
    "@vercel/analytics": "^1.0.2",
    "chart.js": "^3.8.0",
    "date-fns": "^2.28.0",
    "dayjs": "^1.11.7",
    "graphql": "^16.5.0",
    "keccak": "^3.0.3",
    "lodash": "^4.17.21",
    "next": "^13.5.4",
    "nextjs-google-analytics": "^2.3.3",
    "numeral": "^2.0.6",
    "react": "^18.2.0",
    "react-chartjs-2": "^4.1.0",
    "react-dom": "^18.2.0",
    "react-ga": "^3.3.1",
    "recharts": "^2.3.2",
    "sharp": "^0.31.3",
    "swr": "^1.3.0",
<<<<<<< HEAD
    "synapse-constants": "^1.3.17",
=======
    "synapse-constants": "^1.4.0",
>>>>>>> 79927134
    "tailwind-merge": "^1.3.0",
    "tiny-warning": "^1.0.3",
    "web-vitals": "^2.1.4"
  },
  "scripts": {
    "dev": "next dev",
    "start": "next start",
    "build": "next build",
    "test:coverage": "echo 'No tests defined.'",
    "lint": "next lint",
    "ci:lint": " ",
    "build:go": " ",
    "build:slither": " ",
    "storybook": "start-storybook -p 6006",
    "build-storybook": "build-storybook",
    "lint:fix": "npm run lint -- --fix",
    "lint:check": "eslint . --max-warnings=0"
  },
  "browserslist": {
    "production": [
      ">0.2%",
      "not dead",
      "not op_mini all"
    ],
    "development": [
      "last 1 chrome version",
      "last 1 firefox version",
      "last 1 safari version"
    ]
  },
  "devDependencies": {
    "@babel/core": "^7.20.7",
    "@storybook/addon-actions": "^6.5.15",
    "@storybook/addon-essentials": "^6.5.15",
    "@storybook/addon-interactions": "^6.5.15",
    "@storybook/addon-links": "^6.5.15",
    "@storybook/builder-webpack5": "^6.5.15",
    "@storybook/manager-webpack5": "^6.5.15",
    "@storybook/react": "^6.5.15",
    "@storybook/testing-library": "^0.0.13",
    "autoprefixer": "^10.4.7",
    "babel-loader": "^8.3.0",
    "postcss": "^8.4.13",
    "tailwindcss": "^3.0.24",
    "ts-loader": "^9.5.1"
  }
}<|MERGE_RESOLUTION|>--- conflicted
+++ resolved
@@ -36,11 +36,7 @@
     "recharts": "^2.3.2",
     "sharp": "^0.31.3",
     "swr": "^1.3.0",
-<<<<<<< HEAD
     "synapse-constants": "^1.3.17",
-=======
-    "synapse-constants": "^1.4.0",
->>>>>>> 79927134
     "tailwind-merge": "^1.3.0",
     "tiny-warning": "^1.0.3",
     "web-vitals": "^2.1.4"
