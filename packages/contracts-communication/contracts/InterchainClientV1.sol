// SPDX-License-Identifier: MIT
pragma solidity 0.8.20;

import {IExecutionFees} from "./interfaces/IExecutionFees.sol";
import {IExecutionService} from "./interfaces/IExecutionService.sol";
import {IInterchainApp} from "./interfaces/IInterchainApp.sol";
import {IInterchainClientV1} from "./interfaces/IInterchainClientV1.sol";
import {IInterchainDB} from "./interfaces/IInterchainDB.sol";

import {InterchainEntry} from "./libs/InterchainEntry.sol";
import {OptionsLib, OptionsV1} from "./libs/Options.sol";
import {TypeCasts} from "./libs/TypeCasts.sol";

import {Ownable} from "@openzeppelin/contracts/access/Ownable.sol";

/**
 * @title InterchainClientV1
 * @dev Implements the operations of the Interchain Execution Layer.
 */
contract InterchainClientV1 is Ownable, IInterchainClientV1 {
    using OptionsLib for bytes;

    uint64 public clientNonce;
    address public interchainDB;
    address public executionFees;
    mapping(bytes32 => bool) public executedTransactions;

    // Chain ID => Bytes32 Address of src clients
    mapping(uint256 => bytes32) public linkedClients;

    constructor() Ownable(msg.sender) {}

    // @inheritdoc IInterchainClientV1
    function setExecutionFees(address executionFees_) public onlyOwner {
        executionFees = executionFees_;
    }

    // @inheritdoc IInterchainClientV1
    function setInterchainDB(address _interchainDB) public onlyOwner {
        interchainDB = _interchainDB;
    }

    // @inheritdoc IInterchainClientV1
    function setLinkedClient(uint256 chainId, bytes32 client) public onlyOwner {
        linkedClients[chainId] = client;
    }

    /**
     * @notice Emitted when an interchain transaction is sent.
     */
    event InterchainTransactionSent(
        bytes32 srcSender,
        uint256 srcChainId,
        bytes32 indexed dstReceiver,
        uint256 indexed dstChainId,
        bytes message,
        uint64 nonce,
        bytes options,
        bytes32 indexed transactionId,
        uint256 dbNonce
    );

    // @notice Emitted when an interchain transaction is executed.
    // TODO: Indexing
    event InterchainTransactionExecuted(
        bytes32 indexed srcSender,
        uint256 indexed srcChainId,
        bytes32 dstReceiver,
        uint256 dstChainId,
        bytes message,
        uint64 nonce,
        bytes options,
        bytes32 indexed transactionId,
        uint256 dbNonce
    );

    /**
     * @dev Represents an interchain transaction.
     */
    struct InterchainTransaction {
        bytes32 srcSender;
        uint256 srcChainId;
        bytes32 dstReceiver;
        uint256 dstChainId;
        bytes message;
        uint64 nonce;
        bytes options;
        bytes32 transactionId;
        uint256 dbNonce;
    }

    function _generateTransactionId(
        bytes32 srcSender,
        uint256 srcChainId,
        bytes32 dstReceiver,
        uint256 dstChainId,
        bytes memory message,
        uint64 nonce,
        bytes memory options
    )
        internal
        pure
        returns (bytes32)
    {
        return keccak256(abi.encode(srcSender, srcChainId, dstReceiver, dstChainId, message, nonce, options));
    }

    // TODO: Calculate Gas Pricing per module and charge fees
    // @inheritdoc IInterchainClientV1
    function interchainSend(
        uint256 dstChainId,
        bytes32 receiver,
        address srcExecutionService,
        bytes calldata message,
        bytes calldata options,
        address[] calldata srcModules
    )
        public
        payable
    {
        uint256 verificationFees = IInterchainDB(interchainDB).getInterchainFee(dstChainId, srcModules);
        // TODO: should check msg.value >= totalModuleFees
        uint256 executionFee = msg.value - verificationFees;

        InterchainTransaction memory icTx = InterchainTransaction({
            srcSender: TypeCasts.addressToBytes32(msg.sender),
            srcChainId: block.chainid,
            dstReceiver: receiver,
            dstChainId: dstChainId,
            message: message,
            nonce: clientNonce,
            options: options,
            transactionId: 0,
            dbNonce: 0
        });

        bytes32 transactionId = _generateTransactionId(
            icTx.srcSender, icTx.srcChainId, icTx.dstReceiver, icTx.dstChainId, icTx.message, icTx.nonce, icTx.options
        );
        icTx.transactionId = transactionId;

<<<<<<< HEAD
        uint256 dbNonce = IInterchainDB(interchainDB).writeEntryWithVerification{value: totalModuleFees}(
            icTx.dstChainId, icTx.transactionId, srcModules
        );
        icTx.dbNonce = dbNonce;

=======
        icTx.dbWriterNonce = IInterchainDB(interchainDB).writeEntryWithVerification{value: verificationFees}(
            icTx.dstChainId, icTx.transactionId, srcModules
        );
        IExecutionService(srcExecutionService).requestExecution({
            dstChainId: dstChainId,
            // TODO: this should be encodedTx.length
            txPayloadSize: message.length,
            transactionId: transactionId,
            executionFee: executionFee,
            options: options
        });
        IExecutionFees(executionFees).addExecutionFee{value: executionFee}(dstChainId, transactionId);
>>>>>>> 207e894c
        emit InterchainTransactionSent(
            icTx.srcSender,
            icTx.srcChainId,
            icTx.dstReceiver,
            icTx.dstChainId,
            icTx.message,
            icTx.nonce,
            icTx.options,
            icTx.transactionId,
            icTx.dbNonce
        );
        // Increment nonce for next message
        clientNonce++;
    }

    // TODO: App Config Versioning
    // TODO: What if receiver is not a contract / doesn't conform to interface?
    /**
     * @dev Retrieves the application configuration for a given receiver application.
     * @param receiverApp The address of the receiver application.
     * @return requiredResponses The number of required responses from the receiving modules.
     * @return optimisticTimePeriod The time period within which responses are considered valid.
     * @return approvedDstModules An array of addresses of the approved destination modules.
     */
    function _getAppConfig(address receiverApp)
        internal
        view
        returns (uint256 requiredResponses, uint256 optimisticTimePeriod, address[] memory approvedDstModules)
    {
        requiredResponses = IInterchainApp(receiverApp).getRequiredResponses();
        optimisticTimePeriod = IInterchainApp(receiverApp).getOptimisticTimePeriod();
        approvedDstModules = IInterchainApp(receiverApp).getReceivingModules();
    }

    // @inheritdoc IInterchainClientV1
    function isExecutable(bytes calldata transaction) public view returns (bool) {
        InterchainTransaction memory icTx = abi.decode(transaction, (InterchainTransaction));
        require(executedTransactions[icTx.transactionId] == false, "Transaction already executed");
        // Construct expected entry based on icTransaction data
        InterchainEntry memory icEntry = InterchainEntry({
            srcChainId: icTx.srcChainId,
            dbNonce: icTx.dbNonce,
            srcWriter: linkedClients[icTx.srcChainId],
            dataHash: icTx.transactionId
        });

        bytes32 reconstructedID = _generateTransactionId(
            icTx.srcSender, icTx.srcChainId, icTx.dstReceiver, icTx.dstChainId, icTx.message, icTx.nonce, icTx.options
        );

        require(icTx.transactionId == reconstructedID, "Invalid transaction ID");

        (uint256 requiredResponses, uint256 optimisticTimePeriod, address[] memory approvedDstModules) =
            _getAppConfig(TypeCasts.bytes32ToAddress(icTx.dstReceiver));

        uint256[] memory approvedResponses = _getApprovedResponses(approvedDstModules, icEntry);

        uint256 finalizedResponses = _getFinalizedResponsesCount(approvedResponses, optimisticTimePeriod);
        require(finalizedResponses >= requiredResponses, "Not enough valid responses to meet the threshold");
        return true;
    }
    /**
     * @dev Calculates the number of responses that are considered finalized within the optimistic time period.
     * @param approvedResponses An array of timestamps when each approved response was recorded.
     * @param optimisticTimePeriod The time period in seconds within which a response is considered valid.
     * @return finalizedResponses The count of responses that are finalized within the optimistic time period.
     */

    function _getFinalizedResponsesCount(
        uint256[] memory approvedResponses,
        uint256 optimisticTimePeriod
    )
        internal
        view
        returns (uint256)
    {
        uint256 finalizedResponses = 0;
        for (uint256 i = 0; i < approvedResponses.length; i++) {
            if (approvedResponses[i] + optimisticTimePeriod <= block.timestamp) {
                finalizedResponses++;
            }
        }
        return finalizedResponses;
    }
    /**
     * @dev Retrieves the responses from approved modules for a given InterchainEntry.
     * This function iterates over all approved modules, querying the InterchainDB for each module's response
     * to the provided InterchainEntry. It compiles these responses into an array of uint256, where each
     * element represents the timestamp of a module's response.
     *
     * @param approvedModules An array of addresses representing the approved modules that can write responses.
     * @param icEntry The InterchainEntry for which responses are being retrieved.
     * @return approvedResponses An array of uint256 representing the timestamps of responses from approved modules.
     */

    function _getApprovedResponses(
        address[] memory approvedModules,
        InterchainEntry memory icEntry
    )
        internal
        view
        returns (uint256[] memory)
    {
        uint256[] memory approvedResponses = new uint256[](approvedModules.length);
        for (uint256 i = 0; i < approvedModules.length; i++) {
            approvedResponses[i] = IInterchainDB(interchainDB).readEntry(approvedModules[i], icEntry);
        }
        return approvedResponses;
    }

    // TODO: Gas Fee Consideration that is paid to executor
    // @inheritdoc IInterchainClientV1
    function interchainExecute(bytes calldata transaction) public {
        require(isExecutable(transaction), "Transaction is not executable");
        InterchainTransaction memory icTx = abi.decode(transaction, (InterchainTransaction));
        executedTransactions[icTx.transactionId] = true;

        OptionsV1 memory decodedOptions = icTx.options.decodeOptionsV1();

        IInterchainApp(TypeCasts.bytes32ToAddress(icTx.dstReceiver)).appReceive{gas: decodedOptions.gasLimit}();
        emit InterchainTransactionExecuted(
            icTx.srcSender,
            icTx.srcChainId,
            icTx.dstReceiver,
            icTx.dstChainId,
            icTx.message,
            icTx.nonce,
            icTx.options,
            icTx.transactionId,
            icTx.dbNonce
        );
    }
}<|MERGE_RESOLUTION|>--- conflicted
+++ resolved
@@ -139,14 +139,7 @@
         );
         icTx.transactionId = transactionId;
 
-<<<<<<< HEAD
-        uint256 dbNonce = IInterchainDB(interchainDB).writeEntryWithVerification{value: totalModuleFees}(
-            icTx.dstChainId, icTx.transactionId, srcModules
-        );
-        icTx.dbNonce = dbNonce;
-
-=======
-        icTx.dbWriterNonce = IInterchainDB(interchainDB).writeEntryWithVerification{value: verificationFees}(
+        icTx.dbNonce = IInterchainDB(interchainDB).writeEntryWithVerification{value: verificationFees}(
             icTx.dstChainId, icTx.transactionId, srcModules
         );
         IExecutionService(srcExecutionService).requestExecution({
@@ -158,7 +151,6 @@
             options: options
         });
         IExecutionFees(executionFees).addExecutionFee{value: executionFee}(dstChainId, transactionId);
->>>>>>> 207e894c
         emit InterchainTransactionSent(
             icTx.srcSender,
             icTx.srcChainId,
