// SPDX-License-Identifier: MIT
pragma solidity 0.8.20;

import {InterchainClientV1Events} from "./events/InterchainClientV1Events.sol";

import {IExecutionFees} from "./interfaces/IExecutionFees.sol";
import {IExecutionService} from "./interfaces/IExecutionService.sol";
import {IInterchainApp} from "./interfaces/IInterchainApp.sol";
import {IInterchainClientV1} from "./interfaces/IInterchainClientV1.sol";
import {IInterchainDB} from "./interfaces/IInterchainDB.sol";

import {InterchainEntry} from "./libs/InterchainEntry.sol";
import {OptionsLib, OptionsV1} from "./libs/Options.sol";
import {TypeCasts} from "./libs/TypeCasts.sol";

import {Ownable} from "@openzeppelin/contracts/access/Ownable.sol";

/**
 * @title InterchainClientV1
 * @dev Implements the operations of the Interchain Execution Layer.
 */
contract InterchainClientV1 is Ownable, InterchainClientV1Events, IInterchainClientV1 {
    using OptionsLib for bytes;

    uint64 public clientNonce;
    address public interchainDB;
    address public executionFees;
    mapping(bytes32 => bool) public executedTransactions;

    // Chain ID => Bytes32 Address of src clients
    mapping(uint256 => bytes32) public linkedClients;

    constructor() Ownable(msg.sender) {}

    // @inheritdoc IInterchainClientV1
    function setExecutionFees(address executionFees_) public onlyOwner {
        executionFees = executionFees_;
    }

    // @inheritdoc IInterchainClientV1
    function setInterchainDB(address _interchainDB) public onlyOwner {
        interchainDB = _interchainDB;
    }

    // @inheritdoc IInterchainClientV1
    function setLinkedClient(uint256 chainId, bytes32 client) public onlyOwner {
        linkedClients[chainId] = client;
    }

    /**
     * @dev Represents an interchain transaction.
     */
    struct InterchainTransaction {
        bytes32 srcSender;
        uint256 srcChainId;
        bytes32 dstReceiver;
        uint256 dstChainId;
        bytes message;
        uint64 nonce;
        bytes options;
        bytes32 transactionId;
        uint256 dbNonce;
    }

    function _generateTransactionId(
        bytes32 srcSender,
        uint256 srcChainId,
        bytes32 dstReceiver,
        uint256 dstChainId,
        bytes memory message,
        uint64 nonce,
        bytes memory options
    )
        internal
        pure
        returns (bytes32)
    {
        return keccak256(abi.encode(srcSender, srcChainId, dstReceiver, dstChainId, message, nonce, options));
    }

    // TODO: Calculate Gas Pricing per module and charge fees
    // @inheritdoc IInterchainClientV1
    function interchainSend(
        uint256 dstChainId,
        bytes32 receiver,
        address srcExecutionService,
        address[] calldata srcModules,
        bytes calldata options,
        bytes calldata message
    )
        public
        payable
    {
        // TODO: should check options for being correctly formatted
        uint256 verificationFee = IInterchainDB(interchainDB).getInterchainFee(dstChainId, srcModules);
        // TODO: should check msg.value >= verificationFee
        uint256 executionFee = msg.value - verificationFee;

        InterchainTransaction memory icTx = InterchainTransaction({
            srcSender: TypeCasts.addressToBytes32(msg.sender),
            srcChainId: block.chainid,
            dstReceiver: receiver,
            dstChainId: dstChainId,
            message: message,
            nonce: clientNonce,
            options: options,
            transactionId: 0,
            dbNonce: 0
        });
        // TODO: dbNonce should be a part of the transactionId calculation
        bytes32 transactionId = _generateTransactionId(
            icTx.srcSender, icTx.srcChainId, icTx.dstReceiver, icTx.dstChainId, icTx.message, icTx.nonce, icTx.options
        );
        icTx.transactionId = transactionId;
        icTx.dbNonce = IInterchainDB(interchainDB).writeEntryWithVerification{value: verificationFee}(
            icTx.dstChainId, icTx.transactionId, srcModules
        );
        IExecutionFees(executionFees).addExecutionFee{value: executionFee}(dstChainId, transactionId);
        // TODO: Should this be moved into a seperate configurable contract, for easier upgradeability later?
        if (srcExecutionService != address(0)) {
            IExecutionService(srcExecutionService).requestExecution({
                dstChainId: dstChainId,
                // TODO: there should be a way to calculate the payload size without encoding the transaction
                txPayloadSize: abi.encode(icTx).length,
                transactionId: transactionId,
                executionFee: executionFee,
                options: options
            });
            address srcExecutorEOA = IExecutionService(srcExecutionService).executorEOA();
            IExecutionFees(executionFees).recordExecutor(dstChainId, transactionId, srcExecutorEOA);
        }
<<<<<<< HEAD
=======
        IExecutionFees(executionFees).addExecutionFee{value: executionFee}(icTx.dstChainId, transactionId);
>>>>>>> d6c16d02
        emit InterchainTransactionSent(
            transactionId,
            icTx.dbNonce,
            icTx.dstChainId,
            icTx.srcSender,
            icTx.dstReceiver,
            verificationFee,
            executionFee,
            options,
            message
        );
        // Increment nonce for next message
        clientNonce++;
    }

    // TODO: App Config Versioning
    // TODO: What if receiver is not a contract / doesn't conform to interface?
    /**
     * @dev Retrieves the application configuration for a given receiver application.
     * @param receiverApp The address of the receiver application.
     * @return requiredResponses The number of required responses from the receiving modules.
     * @return optimisticTimePeriod The time period within which responses are considered valid.
     * @return approvedDstModules An array of addresses of the approved destination modules.
     */
    function _getAppConfig(address receiverApp)
        internal
        view
        returns (uint256 requiredResponses, uint256 optimisticTimePeriod, address[] memory approvedDstModules)
    {
        requiredResponses = IInterchainApp(receiverApp).getRequiredResponses();
        optimisticTimePeriod = IInterchainApp(receiverApp).getOptimisticTimePeriod();
        approvedDstModules = IInterchainApp(receiverApp).getReceivingModules();
    }

    // @inheritdoc IInterchainClientV1
    function isExecutable(bytes calldata transaction) public view returns (bool) {
        InterchainTransaction memory icTx = abi.decode(transaction, (InterchainTransaction));
        require(executedTransactions[icTx.transactionId] == false, "Transaction already executed");
        // Construct expected entry based on icTransaction data
        InterchainEntry memory icEntry = InterchainEntry({
            srcChainId: icTx.srcChainId,
            dbNonce: icTx.dbNonce,
            srcWriter: linkedClients[icTx.srcChainId],
            dataHash: icTx.transactionId
        });

        bytes32 reconstructedID = _generateTransactionId(
            icTx.srcSender, icTx.srcChainId, icTx.dstReceiver, icTx.dstChainId, icTx.message, icTx.nonce, icTx.options
        );

        require(icTx.transactionId == reconstructedID, "Invalid transaction ID");

        (uint256 requiredResponses, uint256 optimisticTimePeriod, address[] memory approvedDstModules) =
            _getAppConfig(TypeCasts.bytes32ToAddress(icTx.dstReceiver));

        uint256[] memory approvedResponses = _getApprovedResponses(approvedDstModules, icEntry);

        uint256 finalizedResponses = _getFinalizedResponsesCount(approvedResponses, optimisticTimePeriod);
        require(finalizedResponses >= requiredResponses, "Not enough valid responses to meet the threshold");
        return true;
    }
    /**
     * @dev Calculates the number of responses that are considered finalized within the optimistic time period.
     * @param approvedResponses An array of timestamps when each approved response was recorded.
     * @param optimisticTimePeriod The time period in seconds within which a response is considered valid.
     * @return finalizedResponses The count of responses that are finalized within the optimistic time period.
     */

    function _getFinalizedResponsesCount(
        uint256[] memory approvedResponses,
        uint256 optimisticTimePeriod
    )
        internal
        view
        returns (uint256)
    {
        uint256 finalizedResponses = 0;
        for (uint256 i = 0; i < approvedResponses.length; i++) {
            if (approvedResponses[i] + optimisticTimePeriod <= block.timestamp) {
                finalizedResponses++;
            }
        }
        return finalizedResponses;
    }
    /**
     * @dev Retrieves the responses from approved modules for a given InterchainEntry.
     * This function iterates over all approved modules, querying the InterchainDB for each module's response
     * to the provided InterchainEntry. It compiles these responses into an array of uint256, where each
     * element represents the timestamp of a module's response.
     *
     * @param approvedModules An array of addresses representing the approved modules that can write responses.
     * @param icEntry The InterchainEntry for which responses are being retrieved.
     * @return approvedResponses An array of uint256 representing the timestamps of responses from approved modules.
     */

    function _getApprovedResponses(
        address[] memory approvedModules,
        InterchainEntry memory icEntry
    )
        internal
        view
        returns (uint256[] memory)
    {
        uint256[] memory approvedResponses = new uint256[](approvedModules.length);
        for (uint256 i = 0; i < approvedModules.length; i++) {
            approvedResponses[i] = IInterchainDB(interchainDB).readEntry(approvedModules[i], icEntry);
        }
        return approvedResponses;
    }

    function encodeTransaction(InterchainTransaction memory icTx) public view returns (bytes memory) {
        return abi.encode(icTx);
    }

    function encodeOptionsV1(OptionsV1 memory options) public view returns (bytes memory) {
        return options.encodeOptionsV1();
    }

    // TODO: Gas Fee Consideration that is paid to executor
    // @inheritdoc IInterchainClientV1
    function interchainExecute(bytes calldata transaction) public {
        require(isExecutable(transaction), "Transaction is not executable");
        InterchainTransaction memory icTx = abi.decode(transaction, (InterchainTransaction));
        executedTransactions[icTx.transactionId] = true;

        OptionsV1 memory decodedOptions = icTx.options.decodeOptionsV1();

        IInterchainApp(TypeCasts.bytes32ToAddress(icTx.dstReceiver)).appReceive{gas: decodedOptions.gasLimit}();
        emit InterchainTransactionReceived(
            icTx.transactionId, icTx.dbNonce, icTx.srcChainId, icTx.srcSender, icTx.dstReceiver
        );
    }
}<|MERGE_RESOLUTION|>--- conflicted
+++ resolved
@@ -115,7 +115,7 @@
         icTx.dbNonce = IInterchainDB(interchainDB).writeEntryWithVerification{value: verificationFee}(
             icTx.dstChainId, icTx.transactionId, srcModules
         );
-        IExecutionFees(executionFees).addExecutionFee{value: executionFee}(dstChainId, transactionId);
+        IExecutionFees(executionFees).addExecutionFee{value: executionFee}(icTx.dstChainId, transactionId);
         // TODO: Should this be moved into a seperate configurable contract, for easier upgradeability later?
         if (srcExecutionService != address(0)) {
             IExecutionService(srcExecutionService).requestExecution({
@@ -129,10 +129,6 @@
             address srcExecutorEOA = IExecutionService(srcExecutionService).executorEOA();
             IExecutionFees(executionFees).recordExecutor(dstChainId, transactionId, srcExecutorEOA);
         }
-<<<<<<< HEAD
-=======
-        IExecutionFees(executionFees).addExecutionFee{value: executionFee}(icTx.dstChainId, transactionId);
->>>>>>> d6c16d02
         emit InterchainTransactionSent(
             transactionId,
             icTx.dbNonce,
