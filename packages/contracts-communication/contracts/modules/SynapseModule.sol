pragma solidity 0.8.20;

import {Ownable} from '@openzeppelin/contracts/access/Ownable.sol';
import {ECDSA} from '@openzeppelin/contracts/utils/cryptography/ECDSA.sol';
import {Interchain} from '../Interchain.sol';
import {SynapseGasService} from './SynapseGasService.sol';
import '../IInterchain.sol';
import 'forge-std/console.sol';
import {IInterchainDB} from '../interfaces/IInterchainDB.sol';
import {IInterchainModule} from '../interfaces/IInterchainModule.sol';
import {InterchainEntry} from '../libs/InterchainEntry.sol';

import {ISynapseModuleEvents} from '../interfaces/ISynapseModuleEvents.sol';

contract SynapseModule is Ownable, SynapseGasService, ISynapseModuleEvents {
  address[] public verifiers;
  uint256 public requiredThreshold;
  address public interchainDB;

  constructor() public Ownable(msg.sender) {}

  function setInterchainDB(address _interchainDB) public onlyOwner {
    interchainDB = _interchainDB;
  }

  function setRequiredThreshold(uint256 _threshold) public onlyOwner {
    requiredThreshold = _threshold;
  }

  function setVerifiers(address[] calldata _verifiers) public onlyOwner {
    verifiers = _verifiers;
  }

<<<<<<< HEAD
  event ModuleMessageSent(uint256 dstChainId, bytes transaction);

  function estimateFee(uint256 dstChainId) public view returns (uint256) {
    // Get Latest Posted Destination Gas Price from oracle
    // Requires: Access to origin USD Gas Price / Destination USD Gas PRice
    // Get current price of origin chain assets
    // Get current price of destination chain assets
    // Calculate the estiamted fee based on preset gas limit
    // return

    // TODO: Right now, we don't have all of the info needed to provide a real fee estimation - we will provide 1 wei to enable other functionality to be built.
    return 1;
  }

  function decodeInterchainTransaction(bytes calldata transaction) public view returns (Interchain.InterchainTransaction memory) {
    Interchain.InterchainTransaction memory decodedTransaction = abi.decode(
      transaction,
      (Interchain.InterchainTransaction)
    );
    return decodedTransaction;
  }

  function sendModuleMessage(bytes calldata transaction) public payable {
    Interchain.InterchainTransaction memory decodedTransaction = abi.decode(
      transaction,
      (Interchain.InterchainTransaction)
=======
  function requestVerification(
    uint256 destChainId,
    InterchainEntry memory entry
  ) external payable {
    require(
      msg.sender == interchainDB,
      'Only InterchainDB can request verification'
>>>>>>> 2bf9f1a8
    );

    require(
      msg.value >= getModuleFee(destChainId),
      'Insufficient fee to request verification'
    );

    _payFeesForExecution(msg.value);
    emit VerfificationRequested(destChainId, entry);
  }

  function verifyEntry(
    InterchainEntry memory entry,
    bytes[] calldata signatures
  ) external {
    bytes32 messageHashToCheck = keccak256(abi.encode(entry));

    require(
      signatures.length >= requiredThreshold,
      'Not enough signatures to meet the threshold'
    );

    uint256 validSignatures;
    for (uint256 i = 0; i < verifiers.length; i++) {
      // TODO: Use TryRecover for explicit error handling
      address signer = ECDSA.recover(messageHashToCheck, signatures[i]);
      for (uint256 j = 0; j < verifiers.length; j++) {
        if (signer == verifiers[j]) {
          validSignatures++;
          break;
        }
      }
    }

    require(
      validSignatures >= requiredThreshold,
      'Not enough valid signatures to meet the threshold'
    );

    IInterchainDB(interchainDB).verifyEntry(entry);

    emit EntryVerified(entry);
  }
}<|MERGE_RESOLUTION|>--- conflicted
+++ resolved
@@ -13,101 +13,72 @@
 import {ISynapseModuleEvents} from '../interfaces/ISynapseModuleEvents.sol';
 
 contract SynapseModule is Ownable, SynapseGasService, ISynapseModuleEvents {
-  address[] public verifiers;
-  uint256 public requiredThreshold;
-  address public interchainDB;
+    address[] public verifiers;
+    uint256 public requiredThreshold;
+    address public interchainDB;
 
-  constructor() public Ownable(msg.sender) {}
+    constructor() public Ownable(msg.sender) {}
 
-  function setInterchainDB(address _interchainDB) public onlyOwner {
-    interchainDB = _interchainDB;
-  }
-
-  function setRequiredThreshold(uint256 _threshold) public onlyOwner {
-    requiredThreshold = _threshold;
-  }
-
-  function setVerifiers(address[] calldata _verifiers) public onlyOwner {
-    verifiers = _verifiers;
-  }
-
-<<<<<<< HEAD
-  event ModuleMessageSent(uint256 dstChainId, bytes transaction);
-
-  function estimateFee(uint256 dstChainId) public view returns (uint256) {
-    // Get Latest Posted Destination Gas Price from oracle
-    // Requires: Access to origin USD Gas Price / Destination USD Gas PRice
-    // Get current price of origin chain assets
-    // Get current price of destination chain assets
-    // Calculate the estiamted fee based on preset gas limit
-    // return
-
-    // TODO: Right now, we don't have all of the info needed to provide a real fee estimation - we will provide 1 wei to enable other functionality to be built.
-    return 1;
-  }
-
-  function decodeInterchainTransaction(bytes calldata transaction) public view returns (Interchain.InterchainTransaction memory) {
-    Interchain.InterchainTransaction memory decodedTransaction = abi.decode(
-      transaction,
-      (Interchain.InterchainTransaction)
-    );
-    return decodedTransaction;
-  }
-
-  function sendModuleMessage(bytes calldata transaction) public payable {
-    Interchain.InterchainTransaction memory decodedTransaction = abi.decode(
-      transaction,
-      (Interchain.InterchainTransaction)
-=======
-  function requestVerification(
-    uint256 destChainId,
-    InterchainEntry memory entry
-  ) external payable {
-    require(
-      msg.sender == interchainDB,
-      'Only InterchainDB can request verification'
->>>>>>> 2bf9f1a8
-    );
-
-    require(
-      msg.value >= getModuleFee(destChainId),
-      'Insufficient fee to request verification'
-    );
-
-    _payFeesForExecution(msg.value);
-    emit VerfificationRequested(destChainId, entry);
-  }
-
-  function verifyEntry(
-    InterchainEntry memory entry,
-    bytes[] calldata signatures
-  ) external {
-    bytes32 messageHashToCheck = keccak256(abi.encode(entry));
-
-    require(
-      signatures.length >= requiredThreshold,
-      'Not enough signatures to meet the threshold'
-    );
-
-    uint256 validSignatures;
-    for (uint256 i = 0; i < verifiers.length; i++) {
-      // TODO: Use TryRecover for explicit error handling
-      address signer = ECDSA.recover(messageHashToCheck, signatures[i]);
-      for (uint256 j = 0; j < verifiers.length; j++) {
-        if (signer == verifiers[j]) {
-          validSignatures++;
-          break;
-        }
-      }
+    function setInterchainDB(address _interchainDB) public onlyOwner {
+        interchainDB = _interchainDB;
     }
 
-    require(
-      validSignatures >= requiredThreshold,
-      'Not enough valid signatures to meet the threshold'
-    );
+    function setRequiredThreshold(uint256 _threshold) public onlyOwner {
+        requiredThreshold = _threshold;
+    }
 
-    IInterchainDB(interchainDB).verifyEntry(entry);
+    function setVerifiers(address[] calldata _verifiers) public onlyOwner {
+        verifiers = _verifiers;
+    }
 
-    emit EntryVerified(entry);
-  }
+    function requestVerification(
+        uint256 destChainId,
+        InterchainEntry memory entry
+    ) external payable {
+        require(
+            msg.sender == interchainDB,
+            'Only InterchainDB can request verification'
+        );
+
+        require(
+            msg.value >= getModuleFee(destChainId),
+            'Insufficient fee to request verification'
+        );
+
+        _payFeesForExecution(msg.value);
+        emit VerfificationRequested(destChainId, entry);
+    }
+
+    function verifyEntry(
+        InterchainEntry memory entry,
+        bytes[] calldata signatures
+    ) external {
+        bytes32 messageHashToCheck = keccak256(abi.encode(entry));
+
+        require(
+            signatures.length >= requiredThreshold,
+            'Not enough signatures to meet the threshold'
+        );
+
+        uint256 validSignatures;
+        for (uint256 i = 0; i < verifiers.length; i++) {
+            // TODO: Use TryRecover for explicit error handling
+            address signer = ECDSA.recover(messageHashToCheck, signatures[i]);
+            for (uint256 j = 0; j < verifiers.length; j++) {
+                if (signer == verifiers[j]) {
+                    validSignatures++;
+                    break;
+                }
+            }
+        }
+
+        require(
+            validSignatures >= requiredThreshold,
+            'Not enough valid signatures to meet the threshold'
+        );
+
+        IInterchainDB(interchainDB).verifyEntry(entry);
+
+        emit EntryVerified(entry);
+    }
 }