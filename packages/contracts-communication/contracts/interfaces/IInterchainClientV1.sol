--- conflicted
+++ resolved
@@ -8,12 +8,8 @@
     error InterchainClientV1__IncorrectDstChainId(uint64 chainId);
     error InterchainClientV1__IncorrectMsgValue(uint256 actual, uint256 required);
     error InterchainClientV1__InvalidTransactionVersion(uint16 version);
-<<<<<<< HEAD
     error InterchainClientV1__NoLinkedClient(uint64 chainId);
-=======
-    error InterchainClientV1__NoLinkedClient(uint256 chainId);
     error InterchainClientV1__NotEnoughGasSupplied();
->>>>>>> 4f34139f
     error InterchainClientV1__NotEnoughResponses(uint256 actual, uint256 required);
     error InterchainClientV1__NotEVMClient(bytes32 client);
     error InterchainClientV1__NotRemoteChainId(uint64 chainId);
