{
  "name": "contracts-communication",
  "version": "1.0.3",
  "private": true,
  "files": [
    "contracts/*.sol"
  ],
  "scripts": {
    "build:contracts": "forge build",
<<<<<<< HEAD
    "build:go": "./flatten.sh contracts/*.sol contracts/modules/*.sol contracts/mocks/*.sol test/mocks/*.sol contracts/apps/examples/*.sol test/gomocks/*.sol",
=======
    "build:go": "./flatten.sh contracts/*.sol contracts/apps/examples/*.sol contracts/modules/*.sol contracts/mocks/*.sol test/harnesses/*.sol test/mocks/*.sol",
>>>>>>> 6e477072
    "build:slither": "forge build --out=out --build-info --force",
    "ci:lint": "yarn lint:check",
    "lint:contracts:fix": "forge fmt && solhint --fix -c .solhint.json '{contracts,script,test}/**/*.sol'",
    "lint": "yarn lint:contracts:fix",
    "lint:check": "forge fmt --check && solhint -c .solhint.json '{contracts,script,test}/**/*.sol'",
    "test": "forge test",
    "test:coverage": "echo 'Please use foundry'"
  },
  "dependencies": {
    "@openzeppelin/contracts": "5.0.1",
    "@openzeppelin/contracts-upgradeable": "5.0.1"
  },
  "devDependencies": {
    "@synapsecns/solidity-devops": "^0.1.6",
    "solhint": "^4.1.1"
  }
}<|MERGE_RESOLUTION|>--- conflicted
+++ resolved
@@ -7,11 +7,7 @@
   ],
   "scripts": {
     "build:contracts": "forge build",
-<<<<<<< HEAD
-    "build:go": "./flatten.sh contracts/*.sol contracts/modules/*.sol contracts/mocks/*.sol test/mocks/*.sol contracts/apps/examples/*.sol test/gomocks/*.sol",
-=======
-    "build:go": "./flatten.sh contracts/*.sol contracts/apps/examples/*.sol contracts/modules/*.sol contracts/mocks/*.sol test/harnesses/*.sol test/mocks/*.sol",
->>>>>>> 6e477072
+    "build:go": "./flatten.sh contracts/*.sol contracts/apps/examples/*.sol contracts/modules/*.sol contracts/mocks/*.sol test/harnesses/*.sol test/mocks/*.sol test/gomocks/*.sol",
     "build:slither": "forge build --out=out --build-info --force",
     "ci:lint": "yarn lint:check",
     "lint:contracts:fix": "forge fmt && solhint --fix -c .solhint.json '{contracts,script,test}/**/*.sol'",
