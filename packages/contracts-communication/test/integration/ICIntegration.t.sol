--- conflicted
+++ resolved
@@ -29,16 +29,6 @@
 {
     using TypeCasts for address;
 
-<<<<<<< HEAD
-    uint256 public constant COUNTER = 42;
-
-    OptionsV1 public ppOptions = OptionsV1({gasLimit: 500_000, gasAirdrop: 0});
-
-    event PingReceived(uint256 counter, uint64 dbNonce, uint64 entryIndex);
-    event PingSent(uint256 counter, uint64 dbNonce, uint64 entryIndex);
-
-=======
->>>>>>> a0cf0d41
     function assertEq(InterchainBatch memory batch, InterchainBatch memory expected) internal {
         assertEq(batch.srcChainId, expected.srcChainId);
         assertEq(batch.dbNonce, expected.dbNonce);
@@ -197,11 +187,7 @@
         assertEq(leafs[0], batch.batchRoot);
     }
 
-<<<<<<< HEAD
-    function checkDatabaseStatePingSent(InterchainEntry memory entry, uint64 initialDBNonce) internal {
-=======
-    function checkDatabaseStateMsgSent(InterchainEntry memory entry, uint256 initialDBNonce) internal {
->>>>>>> a0cf0d41
+    function checkDatabaseStateMsgSent(InterchainEntry memory entry, uint64 initialDBNonce) internal {
         InterchainBatch memory batch = getInterchainBatch(entry);
         InterchainTxDescriptor memory desc = getInterchainTxDescriptor(entry);
         assertEq(desc.dbNonce, initialDBNonce);
