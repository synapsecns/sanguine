--- conflicted
+++ resolved
@@ -159,15 +159,7 @@
         require(icDB.getDBNonce() == end, "DB nonce not increased");
     }
 
-<<<<<<< HEAD
-    function dealEther() internal virtual {
-        deal(address(pingPongApp), PING_PONG_BALANCE);
-    }
-
     function getGasDataFixture(uint64 chainId)
-=======
-    function getGasDataFixture(uint256 chainId)
->>>>>>> a0cf0d41
         internal
         view
         virtual
