import { Provider } from '@ethersproject/abstract-provider'
import { providers as etherProvider } from 'ethers'
import { BigNumber } from '@ethersproject/bignumber'

import { SynapseSDK } from './sdk'
jest.setTimeout(30000)
// TODO add more tests checking parity of to and from values
// as well as more token/chain combinations
describe('SynapseSDK', () => {
  const arbitrumProvider: Provider = new etherProvider.JsonRpcProvider(
    'https://arb1.arbitrum.io/rpc'
  )
  const avalancheProvider: Provider = new etherProvider.JsonRpcProvider(
    'https://api.avax.network/ext/bc/C/rpc'
  )
  const optimisimProvider: Provider = new etherProvider.JsonRpcProvider(
    'https://mainnet.optimism.io'
  )
  const bscProvider: Provider = new etherProvider.JsonRpcProvider(
    'https://endpoints.omniatech.io/v1/bsc/mainnet/public'
  )
  // test constructor
  describe('#constructor', () => {
    it('fails with unequal amount of chains to providers', () => {
      const chainIds = [42161, 43114, 10]
      const providers = [arbitrumProvider]
      expect(() => new SynapseSDK(chainIds, providers)).toThrowError(
        'Amount of chains and providers does not equal'
      )
    })
  })

  // test arb usdc > op usdc
  describe('bridgeQuote', () => {
    it('test', async () => {
      const chainIds = [42161, 10]
      const providers = [arbitrumProvider, optimisimProvider]
      const Synapse = new SynapseSDK(chainIds, providers)
<<<<<<< HEAD
      const { bridgeFee, destQuery } = await Synapse.bridgeQuote(
=======
      const { feeConfig, originQuery, destQuery } = await Synapse.bridgeQuote(
        42161,
        10,
        '0xFF970A61A04b1cA14834A43f5dE4533eBDDB5CC8',
        '0x7F5c764cBc14f9669B88837ca1490cCa17c31607',
        BigNumber.from('100000000')
      )
      expect(feeConfig?.bridgeFee).toBeGreaterThan(0)
      expect(originQuery?.length).toBeGreaterThan(0)
      expect(destQuery?.length).toBeGreaterThan(0)
      const { data, to } = await Synapse.bridge(
        '0x0AF91FA049A7e1894F480bFE5bBa20142C6c29a9',
>>>>>>> 173d497d
        42161,
        10,
        '0x7F5c764cBc14f9669B88837ca1490cCa17c31607',
        BigNumber.from('100000000'),
        originQuery!,
        destQuery!
      )
      expect(data?.length).toBeGreaterThan(0)
      expect(to?.length).toBeGreaterThan(0)
    })
  })

  // test avax usdc.e > bsc usdc
  describe('bridgeQuote', () => {
    it('test', async () => {
      const chainIds = [43114, 56]
      const providers = [avalancheProvider, bscProvider]
      const Synapse = new SynapseSDK(chainIds, providers)
      const { feeConfig, destQuery, originQuery } = await Synapse.bridgeQuote(
        43114,
<<<<<<< HEAD
        '0x8D9bA570D6cb60C7e3e0F31343Efe75AB8E65FB1',
        '0x321E7092a180BB43555132ec53AaA65a5bF84251',
        BigNumber.from('10000000000000000000')
      )
      expect(bridgeFee).toBeGreaterThan(0)
      expect(destQuery?.length).toBeGreaterThan(0)
      console.log(destQuery)
=======
        56,
        '0xA7D7079b0FEaD91F3e65f86E8915Cb59c1a4C664',
        '0x8AC76a51cc950d9822D68b83fE1Ad97B32Cd580d',
        BigNumber.from('100000000')
      )
      expect(feeConfig?.bridgeFee).toBeGreaterThan(0)
      expect(originQuery?.length).toBeGreaterThan(0)
      expect(destQuery?.length).toBeGreaterThan(0)
      const { data, to } = await Synapse.bridge(
        '0x0AF91FA049A7e1894F480bFE5bBa20142C6c29a9',
        43114,
        56,
        '0x8AC76a51cc950d9822D68b83fE1Ad97B32Cd580d',
        BigNumber.from('100000000'),
        originQuery!,
        destQuery!
      )
      expect(data?.length).toBeGreaterThan(0)
      expect(to?.length).toBeGreaterThan(0)
>>>>>>> 173d497d
    })
  })

  // test gohn arb > gohn avax
  describe('bridge', () => {
    it('test', async () => {
      const chainIds = [42161, 43114]
      const providers = [arbitrumProvider, avalancheProvider]
      const Synapse = new SynapseSDK(chainIds, providers)
<<<<<<< HEAD
      const { originQuery, destQuery } = await Synapse.bridgeQuote(
=======
      const { feeConfig, originQuery, destQuery } = await Synapse.bridgeQuote(
>>>>>>> 173d497d
        42161,
        43114,
        '0x8D9bA570D6cb60C7e3e0F31343Efe75AB8E65FB1',
        '0x321E7092a180BB43555132ec53AaA65a5bF84251',
        BigNumber.from('10000000000000000000')
      )
<<<<<<< HEAD
=======
      expect(feeConfig?.bridgeFee).toBeGreaterThan(0)
      expect(originQuery?.length).toBeGreaterThan(0)
      expect(destQuery?.length).toBeGreaterThan(0)
>>>>>>> 173d497d
      const { data, to } = await Synapse.bridge(
        '0x0AF91FA049A7e1894F480bFE5bBa20142C6c29a9',
        42161,
        43114,
<<<<<<< HEAD
        '0xff970a61a04b1ca14834a43f5de4533ebddb5cc8',
        BigNumber.from('20000000'),
        originQuery!,
        destQuery!
      )
      console.log(data, 'ttttt', to)
=======
        '0x321E7092a180BB43555132ec53AaA65a5bF84251',
        BigNumber.from('10000000000000000000'),
        originQuery!,
        destQuery!
      )
>>>>>>> 173d497d
      expect(data?.length).toBeGreaterThan(0)
      expect(to?.length).toBeGreaterThan(0)
    })
  })
})<|MERGE_RESOLUTION|>--- conflicted
+++ resolved
@@ -36,9 +36,6 @@
       const chainIds = [42161, 10]
       const providers = [arbitrumProvider, optimisimProvider]
       const Synapse = new SynapseSDK(chainIds, providers)
-<<<<<<< HEAD
-      const { bridgeFee, destQuery } = await Synapse.bridgeQuote(
-=======
       const { feeConfig, originQuery, destQuery } = await Synapse.bridgeQuote(
         42161,
         10,
@@ -51,7 +48,6 @@
       expect(destQuery?.length).toBeGreaterThan(0)
       const { data, to } = await Synapse.bridge(
         '0x0AF91FA049A7e1894F480bFE5bBa20142C6c29a9',
->>>>>>> 173d497d
         42161,
         10,
         '0x7F5c764cBc14f9669B88837ca1490cCa17c31607',
@@ -72,15 +68,6 @@
       const Synapse = new SynapseSDK(chainIds, providers)
       const { feeConfig, destQuery, originQuery } = await Synapse.bridgeQuote(
         43114,
-<<<<<<< HEAD
-        '0x8D9bA570D6cb60C7e3e0F31343Efe75AB8E65FB1',
-        '0x321E7092a180BB43555132ec53AaA65a5bF84251',
-        BigNumber.from('10000000000000000000')
-      )
-      expect(bridgeFee).toBeGreaterThan(0)
-      expect(destQuery?.length).toBeGreaterThan(0)
-      console.log(destQuery)
-=======
         56,
         '0xA7D7079b0FEaD91F3e65f86E8915Cb59c1a4C664',
         '0x8AC76a51cc950d9822D68b83fE1Ad97B32Cd580d',
@@ -100,7 +87,6 @@
       )
       expect(data?.length).toBeGreaterThan(0)
       expect(to?.length).toBeGreaterThan(0)
->>>>>>> 173d497d
     })
   })
 
@@ -110,41 +96,25 @@
       const chainIds = [42161, 43114]
       const providers = [arbitrumProvider, avalancheProvider]
       const Synapse = new SynapseSDK(chainIds, providers)
-<<<<<<< HEAD
-      const { originQuery, destQuery } = await Synapse.bridgeQuote(
-=======
       const { feeConfig, originQuery, destQuery } = await Synapse.bridgeQuote(
->>>>>>> 173d497d
         42161,
         43114,
         '0x8D9bA570D6cb60C7e3e0F31343Efe75AB8E65FB1',
         '0x321E7092a180BB43555132ec53AaA65a5bF84251',
         BigNumber.from('10000000000000000000')
       )
-<<<<<<< HEAD
-=======
       expect(feeConfig?.bridgeFee).toBeGreaterThan(0)
       expect(originQuery?.length).toBeGreaterThan(0)
       expect(destQuery?.length).toBeGreaterThan(0)
->>>>>>> 173d497d
       const { data, to } = await Synapse.bridge(
         '0x0AF91FA049A7e1894F480bFE5bBa20142C6c29a9',
         42161,
         43114,
-<<<<<<< HEAD
-        '0xff970a61a04b1ca14834a43f5de4533ebddb5cc8',
-        BigNumber.from('20000000'),
-        originQuery!,
-        destQuery!
-      )
-      console.log(data, 'ttttt', to)
-=======
         '0x321E7092a180BB43555132ec53AaA65a5bF84251',
         BigNumber.from('10000000000000000000'),
         originQuery!,
         destQuery!
       )
->>>>>>> 173d497d
       expect(data?.length).toBeGreaterThan(0)
       expect(to?.length).toBeGreaterThan(0)
     })
