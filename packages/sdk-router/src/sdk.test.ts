import { Provider } from '@ethersproject/abstract-provider'
import { providers as etherProvider } from 'ethers'
import { BigNumber } from '@ethersproject/bignumber'

import { SynapseSDK } from './sdk'
jest.setTimeout(30000)
// TODO add more tests checking parity of to and from values
// as well as more token/chain combinations
describe('SynapseSDK', () => {
  const ethProvider: Provider = new etherProvider.JsonRpcProvider(
    'https://rpc.builder0x69.io	'
  )
  const arbitrumProvider: Provider = new etherProvider.JsonRpcProvider(
    'https://arb1.arbitrum.io/rpc'
  )
  const avalancheProvider: Provider = new etherProvider.JsonRpcProvider(
    'https://api.avax.network/ext/bc/C/rpc'
  )
  const optimisimProvider: Provider = new etherProvider.JsonRpcProvider(
    'https://mainnet.optimism.io'
  )
  const bscProvider: Provider = new etherProvider.JsonRpcProvider(
    'https://endpoints.omniatech.io/v1/bsc/mainnet/public'
  )
  const ethProvider: Provider = new etherProvider.JsonRpcProvider(
    'https://rpc.builder0x69.io	'
  )
  // test constructor
  describe('#constructor', () => {
    it('fails with unequal amount of chains to providers', () => {
      const chainIds = [42161, 43114, 10]
      const providers = [arbitrumProvider]
      expect(() => new SynapseSDK(chainIds, providers)).toThrowError(
        'Amount of chains and providers does not equal'
      )
    })
  })

  // test arb usdc > op usdc
  describe('bridgeQuote', () => {
    it('test', async () => {
      const chainIds = [42161, 10]
      const providers = [arbitrumProvider, optimisimProvider]
      const Synapse = new SynapseSDK(chainIds, providers)
      const { feeConfig, originQuery, destQuery, routerAddress } =
        await Synapse.bridgeQuote(
          42161,
          10,
          '0xFF970A61A04b1cA14834A43f5dE4533eBDDB5CC8',
          '0x7F5c764cBc14f9669B88837ca1490cCa17c31607',
          BigNumber.from('100000000')
        )
      expect(feeConfig?.bridgeFee).toBeGreaterThan(0)
      expect(originQuery?.length).toBeGreaterThan(0)
      expect(destQuery?.length).toBeGreaterThan(0)
      expect(routerAddress?.length).toBeGreaterThan(0)

      const { data, to } = await Synapse.bridge(
        '0x0AF91FA049A7e1894F480bFE5bBa20142C6c29a9',
        42161,
        10,
        '0x7F5c764cBc14f9669B88837ca1490cCa17c31607',
        BigNumber.from('100000000'),
        originQuery!,
        destQuery!
      )
      expect(data?.length).toBeGreaterThan(0)
      expect(to?.length).toBeGreaterThan(0)
    })
  })

  // test avax usdc.e > bsc usdc
  describe('bridgeQuote', () => {
    it('test', async () => {
      const chainIds = [43114, 56]
      const providers = [avalancheProvider, bscProvider]
      const Synapse = new SynapseSDK(chainIds, providers)
      const { feeConfig, destQuery, originQuery } = await Synapse.bridgeQuote(
        43114,
        56,
        '0xA7D7079b0FEaD91F3e65f86E8915Cb59c1a4C664',
        '0x8AC76a51cc950d9822D68b83fE1Ad97B32Cd580d',
        BigNumber.from('100000000')
      )
      expect(feeConfig?.bridgeFee).toBeGreaterThan(0)
      expect(originQuery?.length).toBeGreaterThan(0)
      expect(destQuery?.length).toBeGreaterThan(0)
      const { data, to } = await Synapse.bridge(
        '0x0AF91FA049A7e1894F480bFE5bBa20142C6c29a9',
        43114,
        56,
        '0x8AC76a51cc950d9822D68b83fE1Ad97B32Cd580d',
        BigNumber.from('100000000'),
        originQuery!,
        destQuery!
      )
      expect(data?.length).toBeGreaterThan(0)
      expect(to?.length).toBeGreaterThan(0)
    })
  })

  // test gohn arb > gohn avax
  describe('bridge', () => {
    it('test', async () => {
      const chainIds = [42161, 43114]
      const providers = [arbitrumProvider, avalancheProvider]
      const Synapse = new SynapseSDK(chainIds, providers)
      const { feeConfig, originQuery, destQuery } = await Synapse.bridgeQuote(
        42161,
        43114,
        '0x8D9bA570D6cb60C7e3e0F31343Efe75AB8E65FB1',
        '0x321E7092a180BB43555132ec53AaA65a5bF84251',
        BigNumber.from('10000000000000000000')
      )
      expect(feeConfig?.bridgeFee).toBeGreaterThan(0)
      expect(originQuery?.length).toBeGreaterThan(0)
      expect(destQuery?.length).toBeGreaterThan(0)
      const { data, to } = await Synapse.bridge(
        '0x0AF91FA049A7e1894F480bFE5bBa20142C6c29a9',
        42161,
        43114,
        '0x321E7092a180BB43555132ec53AaA65a5bF84251',
        BigNumber.from('10000000000000000000'),
        originQuery!,
        destQuery!
      )
      expect(data?.length).toBeGreaterThan(0)
      expect(to?.length).toBeGreaterThan(0)
    })
  })
<<<<<<< HEAD

=======
>>>>>>> 99869606
  describe('bridge', () => {
    it('test', async () => {
      const chainIds = [1, 42161]
      const providers = [ethProvider, arbitrumProvider]
      const Synapse = new SynapseSDK(chainIds, providers)
      const { feeConfig, originQuery, destQuery } = await Synapse.bridgeQuote(
        1,
        42161,
        '',
        '',
        BigNumber.from('1000000000000000000')
      )
<<<<<<< HEAD
      console.log('YYYYY', originQuery, feeConfig)
=======
>>>>>>> 99869606

      expect(feeConfig?.bridgeFee).toBeGreaterThan(0)
      expect(originQuery?.length).toBeGreaterThan(0)
      expect(destQuery?.length).toBeGreaterThan(0)
      const { data, to } = await Synapse.bridge(
        '0x0AF91FA049A7e1894F480bFE5bBa20142C6c29a9',
        42161,
        43114,
        '0x321E7092a180BB43555132ec53AaA65a5bF84251',
        BigNumber.from('10000000000000000000'),
        originQuery!,
        destQuery!
      )
      expect(data?.length).toBeGreaterThan(0)
      expect(to?.length).toBeGreaterThan(0)
    })
  })
})<|MERGE_RESOLUTION|>--- conflicted
+++ resolved
@@ -22,9 +22,7 @@
   const bscProvider: Provider = new etherProvider.JsonRpcProvider(
     'https://endpoints.omniatech.io/v1/bsc/mainnet/public'
   )
-  const ethProvider: Provider = new etherProvider.JsonRpcProvider(
-    'https://rpc.builder0x69.io	'
-  )
+
   // test constructor
   describe('#constructor', () => {
     it('fails with unequal amount of chains to providers', () => {
@@ -128,10 +126,6 @@
       expect(to?.length).toBeGreaterThan(0)
     })
   })
-<<<<<<< HEAD
-
-=======
->>>>>>> 99869606
   describe('bridge', () => {
     it('test', async () => {
       const chainIds = [1, 42161]
@@ -144,10 +138,6 @@
         '',
         BigNumber.from('1000000000000000000')
       )
-<<<<<<< HEAD
-      console.log('YYYYY', originQuery, feeConfig)
-=======
->>>>>>> 99869606
 
       expect(feeConfig?.bridgeFee).toBeGreaterThan(0)
       expect(originQuery?.length).toBeGreaterThan(0)
