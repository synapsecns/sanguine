--- conflicted
+++ resolved
@@ -59,12 +59,7 @@
 
 const EXPECTED_GAS_DROP: { [chainId: number]: BigNumber } = {
   [SupportedChainId.ETH]: BigNumber.from(0),
-<<<<<<< HEAD
-  // TODO: reenable once both ARB airdrops are adjusted
-  // [SupportedChainId.ARBITRUM]: parseFixed('0.0003', 18),
-=======
   [SupportedChainId.ARBITRUM]: parseFixed('0.00001', 18),
->>>>>>> 223cc94c
   [SupportedChainId.BSC]: parseFixed('0.0004', 18),
   [SupportedChainId.AVALANCHE]: parseFixed('0.025', 18),
 }
