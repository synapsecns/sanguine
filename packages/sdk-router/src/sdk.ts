import { Provider } from '@ethersproject/abstract-provider'
import invariant from 'tiny-invariant'
import { BigNumber } from '@ethersproject/bignumber'
import { PopulatedTransaction } from 'ethers'
import { AddressZero, Zero } from '@ethersproject/constants'
import { Interface } from '@ethersproject/abi'
import { Contract } from '@ethersproject/contracts'

import {
  handleNativeToken,
  ETH_NATIVE_TOKEN_ADDRESS,
} from './utils/handleNativeToken'
import { BigintIsh, CCTP_ROUTER_ADDRESS } from './constants'
import { SynapseRouter } from './synapseRouter'
import bridgeAbi from './abi/SynapseBridge.json'
import {
  Query,
  FeeConfig,
  PoolToken,
  SynapseCCTPRouterQuery,
  SynapseRouterQuery,
} from './utils/types'
import { SynapseCCTPRouter } from './SynapseCCTPRouter'
const ONE_WEEK_DEADLINE = BigNumber.from(Math.floor(Date.now() / 1000) + 604800) // one week in the future
const TEN_MIN_DEADLINE = BigNumber.from(Math.floor(Date.now() / 1000) + 600) // ten minutes in the future

type SynapseRouters = {
  [key: number]: SynapseRouter
}
type SynapseCCTPRouters = {
  [key: number]: SynapseCCTPRouter
}
type BridgeQuote = {
  feeAmount: BigNumber | undefined
  feeConfig: FeeConfig | undefined
  routerAddress: string | undefined
  maxAmountOut: BigNumber | undefined
  originQuery: Query | undefined
  destQuery: Query | undefined
}

/**
 * SynapseSDK class provides methods for interacting with Synapse protocol's routers
 * across different chains. It also provides methods for bridging tokens across these chains.
 *
 * @property {SynapseRouters} synapseRouters - Collection of SynapseRouters indexed by chain ID.
 * @property {SynapseCCTPRouters} synapseCCTPRouters - Collection of SynapseCCTPRouters indexed by chain ID.
 * @property {{[x: number]: Provider}} providers - Collection of Ethereum providers indexed by chain ID.
 */
class SynapseSDK {
  public synapseRouters: SynapseRouters
  public synapseCCTPRouters: SynapseCCTPRouters
  public providers: { [x: number]: Provider }
  public bridgeAbi: Interface = new Interface(bridgeAbi)
  public bridgeTokenCache: {
    [x: string]: { symbol: string; token: string }[]
  } = {}
  /**
   * Constructor for the SynapseSDK class.
   * It sets up the SynapseRouters and SynapseCCTPRouters for the specified chain IDs and providers.
   *
   * @param {number[]} chainIds - The IDs of the chains to initialize routers for.
   * @param {Provider[]} providers - The Ethereum providers for the respective chains.
   */
  constructor(chainIds: number[], providers: Provider[]) {
    invariant(
      chainIds.length === providers.length,
      `Amount of chains and providers does not equal`
    )
    this.synapseRouters = {}
    this.synapseCCTPRouters = {}
    this.providers = {}
    for (let i = 0; i < chainIds.length; i++) {
      this.synapseRouters[chainIds[i]] = new SynapseRouter(
        chainIds[i],
        providers[i]
      )
      this.providers[chainIds[i]] = providers[i]
      // check if the chain id is in the CCTP_ROUTER_ADDRESS object
      if (CCTP_ROUTER_ADDRESS.hasOwnProperty(chainIds[i])) {
        this.synapseCCTPRouters[chainIds[i]] = new SynapseCCTPRouter(
          chainIds[i],
          providers[i]
        )
      }
    }
  }

  /**
   * Fetches bridge tokens for a destination chain and output token.
   *
   * Checks the cache first, and fetches from the router if not cached. Filters invalid tokens and caches the result.
   *
   * @param destChainId - The destination chain ID.
   * @param tokenOut - The output token.
   * @param destRouter - The SynapseRouter or SynapseCCTPRouter to use.
   * @returns An array of { symbol, token } objects for valid bridge tokens.
   */
  public async getBridgeTokens(
    destChainId: number,
    tokenOut: string,
    destRouter: SynapseRouter | SynapseCCTPRouter
  ): Promise<{ symbol: string; token: string }[]> {
    // Check the cache first
    const cacheKey = `${destChainId}_${tokenOut}_${destRouter.routerContract.address}`
    if (this.bridgeTokenCache[cacheKey]) {
      return this.bridgeTokenCache[cacheKey]
    }

    // If not cached, get bridge tokens from the destination router
    const routerBridgeTokens =
      await destRouter.routerContract.getConnectedBridgeTokens(tokenOut)

    // Filter out invalid tokens
    const validBridgeTokens = routerBridgeTokens.filter(
      (token) => token.symbol && token.token !== AddressZero
    )

    // Store only the symbol and token fields
    const bridgeTokens = validBridgeTokens.map(({ symbol, token }) => ({
      symbol,
      token,
    }))

    // Cache the tokens for future use
    this.bridgeTokenCache[cacheKey] = bridgeTokens

    return bridgeTokens
  }

  /**
   * Fetches origin queries from either a SynapseRouter or SynapseCCTPRouter.
   *
   * @param router - The router to use (SynapseRouter or SynapseCCTPRouter)
   * @param tokenIn - The input token
   * @param tokenSymbols - The token symbols
   * @param amountIn - The input amount
   * @returns A promise that resolves to an array of Query objects
   * @throws Will throw an error if unable to fetch origin queries
   */
  public async getOriginQueries(
    router: SynapseRouter | SynapseCCTPRouter,
    tokenIn: string,
    tokenSymbols: string[],
    amountIn: BigintIsh
  ): Promise<Query[]> {
    try {
      if (router instanceof SynapseRouter) {
        const routerQueries = (await router.routerContract.getOriginAmountOut(
          tokenIn,
          tokenSymbols,
          amountIn
        )) as SynapseRouterQuery[]

        // Filter out 0 amounts and normalize the queries to the Query type
        return routerQueries
          .filter((query) => !query.minAmountOut.eq(0))
          .map((routerQuery) => ({
            swapAdapter: routerQuery.swapAdapter,
            tokenOut: routerQuery.tokenOut,
            minAmountOut: routerQuery.minAmountOut,
            deadline: routerQuery.deadline,
            rawParams: routerQuery.rawParams,
          }))
      } else {
        const routerQueries = (await router.routerContract.getOriginAmountOut(
          tokenIn,
          tokenSymbols,
          amountIn
        )) as SynapseCCTPRouterQuery[]

        // Filter out 0 amounts and normalize the queries to the Query type
        return routerQueries
          .filter((query) => !query.minAmountOut.eq(0))
          .map((routerQuery) => ({
            routerAdapter: routerQuery.routerAdapter,
            tokenOut: routerQuery.tokenOut,
            minAmountOut: routerQuery.minAmountOut,
            deadline: routerQuery.deadline,
            rawParams: routerQuery.rawParams,
          }))
      }
    } catch (error) {
      console.error('Failed to fetch origin queries', error)
      throw error
    }
  }

  /**
   * Fetches destination queries from either a SynapseRouter or SynapseCCTPRouter.
   *
   * @param router - The router to use (SynapseRouter or SynapseCCTPRouter)
   * @param requests - The requests with symbol and amount in.
   * @param tokenOut - The output token.
   * @returns A promise that resolves to an array of Query objects.
   * @throws Will throw an error if unable to fetch destination queries.
   */
  public async getDestinationQueries(
    router: SynapseRouter | SynapseCCTPRouter,
    requests: { symbol: string; amountIn: BigintIsh }[],
    tokenOut: string
  ): Promise<Query[]> {
    try {
      if (router instanceof SynapseRouter) {
        const routerQueries =
          (await router.routerContract.getDestinationAmountOut(
            requests,
            tokenOut
          )) as SynapseRouterQuery[]

        // Filter out 0 amounts and normalize the queries to the Query type
        return routerQueries
          .filter((query) => !query.minAmountOut.eq(0))
          .map((routerQuery) => ({
            ...routerQuery,
            swapAdapter: routerQuery.swapAdapter,
          }))
      } else {
        const routerQueries =
          (await router.routerContract.getDestinationAmountOut(
            requests,
            tokenOut
          )) as SynapseCCTPRouterQuery[]

        // Filter out 0 amounts and normalize the queries to the Query type
        return routerQueries
          .filter((query) => !query.minAmountOut.eq(0))
          .map((routerQuery) => ({
            ...routerQuery,
            swapAdapter: routerQuery.routerAdapter,
          }))
      }
    } catch (error) {
      console.error('Failed to fetch destination queries', error)
      throw error
    }
  }

  /**
   * Finds the best query pair from origin and destination queries.
   *
   * @param destQueries - The destination queries.
   * @param originQueries - The origin queries.
   * @param bridgeTokens - The bridge tokens.
   * @returns The best origin query, destination query, and bridge token.
   * @throws Will throw an error if no best queries are found.
   */
  public findBestQuery(
    destQueries: Query[],
    originQueries: Query[],
    bridgeTokens: { symbol: string; token: string }[]
  ): [Query, Query, { symbol: string; token: string }] {
    // avoid naive nested looped find best Query
    let maxAmountOut: BigNumber = BigNumber.from(0)
    let bestDestQuery: Query | null = null
    let bestOriginQuery: Query | null = null
    let bestBridgeToken: { symbol: string; token: string } | null = null

    for (let i = 0; i < destQueries.length; i++) {
      const destQuery = destQueries[i]
      if (!destQuery.minAmountOut.gt(maxAmountOut)) {
        continue
      }

      const originQuery = originQueries[i]
      const bridgeToken = bridgeTokens[i]

      maxAmountOut = destQuery.minAmountOut
      bestDestQuery = destQuery
      bestOriginQuery = originQuery
      bestBridgeToken = bridgeToken
    }

    if (!bestDestQuery || !bestOriginQuery || !bestBridgeToken) {
      throw new Error('No best queries found')
    }

    return [bestOriginQuery, bestDestQuery, bestBridgeToken]
  }

  /**
   * Finalizes a quote by getting fee data and setting default deadlines.
   *
   * @param bestQuery - The best origin query, destination query and bridge token.
   * @param router - The router to use (SynapseRouter or SynapseCCTPRouter).
   * @param deadline - The deadline to use (default 10 mins).
   * @param isCCTP - Whether the router is a SynapseCCTPRouter (default false).
   * @returns The finalized quote with fee data and deadlines.
   */
  public async finalizeQuote(
    bestQuery: [Query, Query, { symbol: string; token: string }],
    router: SynapseRouter | SynapseCCTPRouter,
    deadline?: BigNumber,
    isCCTP = false
  ): Promise<{
    feeAmount: BigNumber
    feeConfig: FeeConfig
    routerAddress: string
    maxAmountOut: BigNumber
    originQuery: Query
    destQuery: Query
  }> {
    const [originQuery, destQuery, bestBridgeToken] = bestQuery

    let formattedOriginQuery: Query
    let formattedDestQuery: Query

    // Set default deadlines
    if ((originQuery as SynapseCCTPRouterQuery).routerAdapter) {
      formattedOriginQuery = { ...(originQuery as SynapseCCTPRouterQuery) }
    } else {
      formattedOriginQuery = { ...(originQuery as SynapseRouterQuery) }
    }
    formattedOriginQuery.deadline = deadline ?? TEN_MIN_DEADLINE

    let isSwap = false
    if ((destQuery as SynapseCCTPRouterQuery).routerAdapter) {
      formattedDestQuery = { ...(destQuery as SynapseCCTPRouterQuery) }
      isSwap = formattedDestQuery.routerAdapter !== AddressZero
    } else {
      formattedDestQuery = { ...(destQuery as SynapseRouterQuery) }
    }
    formattedDestQuery.deadline = ONE_WEEK_DEADLINE

    let feeAmount!: BigNumber
    let feeConfig!: FeeConfig

    // Get fee data from the appropriate router
    if (isCCTP) {
      const cctpRouter = router as SynapseCCTPRouter

      feeAmount = await cctpRouter.routerContract.calculateFeeAmount(
        bestBridgeToken.token,
        formattedOriginQuery.minAmountOut,
        isSwap
      )

      const [relayerFee, minBaseFee, , maxFee] =
        await cctpRouter.routerContract.feeStructures(bestBridgeToken.token)
      feeConfig = {
        bridgeFee: relayerFee,
        minFee: minBaseFee,
        maxFee,
      }
    } else {
      const synapseRouter = router as SynapseRouter
      feeAmount = await synapseRouter.routerContract.calculateBridgeFee(
        bestBridgeToken.token,
        formattedOriginQuery.minAmountOut
      )
      feeConfig = await synapseRouter.routerContract.fee(bestBridgeToken.token)
    }

    return {
      feeAmount,
      feeConfig,
      routerAddress: router.routerContract.address,
      maxAmountOut: formattedDestQuery.minAmountOut,
      originQuery: formattedOriginQuery,
      destQuery: formattedDestQuery,
    }
  }

  /**
   * This method tries to fetch the best quote from either the Synapse Router or SynapseCCTP Router.
   * It first handles the native token, then fetches the best quote for both types of routers.
   * If the router addresses are valid for CCTP, it will fetch the quote from the CCTP routers, otherwise it will resolve to undefined.
   * It waits for both types of quotes, then determines the best one by comparing the maximum output amount.
   * If no best quote can be found, it will throw an error.
   *
   * @param originChainId - The ID of the original chain.
   * @param destChainId - The ID of the destination chain.
   * @param tokenIn - The input token.
   * @param tokenOut - The output token.
   * @param amountIn - The amount of input token.
   * @param deadline - The transaction deadline, optional.
   *
   * @returns - A promise that resolves to the best bridge quote, or undefined if no route is found.
   *
   * @throws - Will throw an error if no best quote could be determined.
   */
  public async bridgeQuote(
    originChainId: number,
    destChainId: number,
    tokenIn: string,
    tokenOut: string,
    amountIn: BigintIsh,
    deadline?: BigNumber
  ): Promise<BridgeQuote | undefined> {
    tokenOut = handleNativeToken(tokenOut)
    tokenIn = handleNativeToken(tokenIn)

    const originSynapseRouter = this.synapseRouters[originChainId]
    const destSynapseRouter = this.synapseRouters[destChainId]

    const synapseQuotePromise = this.calculateBestQuote(
      originSynapseRouter,
      destSynapseRouter,
      destChainId,
      tokenIn,
      tokenOut,
      amountIn,
      deadline
    ).catch((error) => {
      console.error('Error with synapseQuotePromise', error)
      return undefined
    })

    let cctpQuotePromise: Promise<BridgeQuote | undefined>
    if (
      CCTP_ROUTER_ADDRESS[originChainId] &&
      CCTP_ROUTER_ADDRESS[destChainId]
    ) {
      const originCCTPRouter = this.synapseCCTPRouters[originChainId]
      const destCCTPRouter = this.synapseCCTPRouters[destChainId]
      cctpQuotePromise = this.calculateBestQuote(
        originCCTPRouter,
        destCCTPRouter,
        destChainId,
        tokenIn,
        tokenOut,
        amountIn,
        deadline
      ).catch((error) => {
        console.error('Error with cctpQuotePromise', error)
        return undefined
      })
    } else {
      cctpQuotePromise = Promise.resolve(undefined)
    }

    const [synapseQuote, cctpQuote] = await Promise.all([
      synapseQuotePromise,
      cctpQuotePromise,
    ])

    const bestQuote = [synapseQuote, cctpQuote].reduce(
      (prev, current) =>
        !prev ||
        (current &&
          current.maxAmountOut &&
          prev.maxAmountOut &&
          current.maxAmountOut.gt(prev.maxAmountOut))
          ? current
          : prev,
      undefined
    )

    if (!bestQuote) {
      throw new Error('No route found')
    }

    return bestQuote
  }

  /**
   * This method calculates the best bridge quote by using either the SynapseRouter or SynapseCCTPRouter.
   * For each set of bridge tokens, it fetches queries from the origin and destination routers and finds the best query.
   * After that, it finalizes the quote and checks if this quote is better than the previous best.
   *
   * @param originRouter - The origin router (SynapseRouter or SynapseCCTPRouter or undefined).
   * @param destRouter - The destination router (SynapseRouter or SynapseCCTPRouter or undefined).
   * @param destChainId - The ID of the destination chain.
   * @param tokenIn - The input token.
   * @param tokenOut - The output token.
   * @param amountIn - The amount of input token.
   * @param deadline - The transaction deadline, optional.
   *
   * @returns - A promise that resolves to the best bridge quote, or undefined if no best quote could be determined.
   */
  private async calculateBestQuote(
    originRouter: SynapseRouter | SynapseCCTPRouter | undefined,
    destRouter: SynapseRouter | SynapseCCTPRouter | undefined,
    destChainId: number,
    tokenIn: string,
    tokenOut: string,
    amountIn: BigintIsh,
    deadline?: BigNumber
  ): Promise<BridgeQuote | undefined> {
    if (!originRouter || !destRouter) {
      return
    }

    let bestQuote: BridgeQuote | undefined

    // Getting bridge tokens from cache or fetch from destination router
    const bridgeTokensArray = await this.getBridgeTokens(
      destChainId,
      tokenOut,
      destRouter
    )

    // Iterate through each array of bridge tokens
    for (const bridgeTokens of bridgeTokensArray) {
      try {
        // Fetching queries from origin router
        const originQueries = await this.getOriginQueries(
          originRouter,
          tokenIn,
          [bridgeTokens.symbol],
          amountIn
        )
        if (!originQueries.length) {
          continue
        } // Skip if no origin queries for these bridge tokens

        // Building request for destination queries
        const requests = originQueries.map((query) => ({
          symbol: bridgeTokens.symbol,
          amountIn: query.minAmountOut,
        }))
        // Fetching queries from destination router
        const destQueries = await this.getDestinationQueries(
          destRouter,
          requests,
          tokenOut
        )
        if (!destQueries.length) {
          continue
        } // Skip if no destination queries for these requests

        // Finding the best query
        const bestQuery = this.findBestQuery(destQueries, originQueries, [
          bridgeTokens,
        ])

        // Finalizing quote
        const quote = await this.finalizeQuote(
          bestQuery,
          destRouter,
          deadline,
          destRouter instanceof SynapseCCTPRouter
        )
        // Check if this quote is better than previous best
        if (
          !bestQuote ||
          quote.maxAmountOut.gt(bestQuote.maxAmountOut ?? BigNumber.from(0))
        ) {
          bestQuote = quote
          if (bestQuote) {
<<<<<<< HEAD
            bestQuote.routerAddress = originRouter.routerContract.address;
=======
            bestQuote.routerAddress = originRouter.routerContract.address
>>>>>>> f6c9e459
          }
        }
      } catch (error) {
        console.error(
          `Error when trying to calculate the best quote with bridge tokens ${bridgeTokens.symbol}:`,
          error
        )
      }
    }

    return bestQuote
  }

  /**
   * Executes a bridge operation between two different chains. Depending on the origin router address, the operation
   * will use either a SynapseRouter or a SynapseCCTPRouter. This function creates a populated transaction ready
   * to be signed and sent to the origin chain.
   *
   * @param to - The recipient address of the bridged tokens.
   * @param originRouterAddress - The address of the origin router.
   * @param originChainId - The ID of the origin chain.
   * @param destChainId - The ID of the destination chain.
   * @param token - The token to bridge.
   * @param amount - The amount of token to bridge.
   * @param originQuery - The query for the origin chain.
   * @param destQuery - The query for the destination chain.
   *
   * @returns A promise that resolves to a populated transaction object which can be used to send the transaction.
   *
   * @throws Will throw an error if there's an issue with the bridge operation.
   */
  public async bridge(
    to: string,
    originRouterAddress: string,
    originChainId: number,
    destChainId: number,
    token: string,
    amount: BigintIsh,
    originQuery: Query,
    destQuery: Query
  ): Promise<PopulatedTransaction> {
    token = handleNativeToken(token)

    // Create new query objects and check the correct subtype to avoid type errors
    let bridgeOriginQuery: SynapseRouterQuery | SynapseCCTPRouterQuery
    if ((originQuery as SynapseCCTPRouterQuery).routerAdapter) {
      bridgeOriginQuery = { ...(originQuery as SynapseCCTPRouterQuery) }
    } else {
      bridgeOriginQuery = { ...(originQuery as SynapseRouterQuery) }
    }

    let bridgeDestQuery: SynapseRouterQuery | SynapseCCTPRouterQuery
    if ((destQuery as SynapseCCTPRouterQuery).routerAdapter) {
      bridgeDestQuery = { ...(destQuery as SynapseCCTPRouterQuery) }
    } else {
      bridgeDestQuery = { ...(destQuery as SynapseRouterQuery) }
    }

    const isCCTP =
      this.synapseCCTPRouters[originChainId] &&
      originRouterAddress.toLowerCase() ===
        this.synapseCCTPRouters[
          originChainId
        ].routerContract.address.toLowerCase()

    if (isCCTP) {
      // Call CCTP router bridge method
      return this.synapseCCTPRouters[
        originChainId
      ].routerContract.populateTransaction.bridge(
        to,
        destChainId,
        token,
        amount,
        { ...(bridgeOriginQuery as SynapseCCTPRouterQuery) },
        { ...(bridgeDestQuery as SynapseCCTPRouterQuery) }
      )
    } else {
      // Call Synapse router bridge method
      return this.synapseRouters[
        originChainId
      ].routerContract.populateTransaction.bridge(
        to,
        destChainId,
        token,
        amount,
        { ...(bridgeOriginQuery as SynapseRouterQuery) },
        { ...(bridgeDestQuery as SynapseRouterQuery) }
      )
    }
  }

  /**
   * Gets a swap quote from a Synapse Router.
   *
   * @param chainId The chain ID
   * @param tokenIn The input token
   * @param tokenOut The output token
   * @param amountIn The input amount
   * @param deadline The deadline
   * @returns The swap quote (query, max amount out, and router address)
   */
  public async swapQuote(
    chainId: number,
    tokenIn: string,
    tokenOut: string,
    amountIn: BigintIsh,
    deadline?: BigNumber
  ): Promise<{
    routerAddress: string | undefined
    maxAmountOut: BigNumber | undefined
    query: SynapseRouterQuery | undefined
  }> {
    tokenOut = handleNativeToken(tokenOut)
    tokenIn = handleNativeToken(tokenIn)

    const router: SynapseRouter = this.synapseRouters[chainId]
    const routerAddress = router.routerContract.address

    const rawQuery = await router.routerContract.getAmountOut(
      tokenIn,
      tokenOut,
      amountIn
    )

    // Check if call was unsuccessful.
    if (rawQuery?.length !== 5 || rawQuery.minAmountOut.isZero()) {
      throw Error('No queries found for this route')
    }

    const query = { ...(rawQuery as SynapseRouterQuery) }
    query.deadline = deadline ?? TEN_MIN_DEADLINE
    const maxAmountOut = query.minAmountOut

    return {
      routerAddress,
      maxAmountOut,
      query,
    }
  }

  /**
   * Performs a swap through a Synapse Router.
   *
   * @param chainId The chain ID
   * @param to The recipient address
   * @param token The token to swap
   * @param amount The swap amount
   * @param query The swap quote query
   * @returns A populated transaction to perform the swap
   */
  public async swap(
    chainId: number,
    to: string,
    token: string,
    amount: BigintIsh,
    query: SynapseRouterQuery
  ): Promise<PopulatedTransaction> {
    token = handleNativeToken(token)
    const originRouter: SynapseRouter = this.synapseRouters[chainId]
    return originRouter.routerContract.populateTransaction.swap(
      to,
      token,
      amount,
      query
    )
  }

  /**
   * Gets the chain gas amount for the Synapse bridge.
   *
   * @param chainId The chain ID
   * @returns The chain gas amount
   */
  public async getBridgeGas(chainId: number): Promise<BigintIsh> {
    const router: SynapseRouter = this.synapseRouters[chainId]
    const bridgeAddress = await router.routerContract.synapseBridge()
    const bridgeContract = new Contract(
      bridgeAddress,
      this.bridgeAbi,
      this.providers[chainId]
    )
    return bridgeContract.chainGasAmount()
  }

  /**
   * Gets pool tokens for a pool address.
   *
   * @param chainId The chain ID
   * @param poolAddress The pool address
   * @returns The pool tokens
   */
  public async getPoolTokens(
    chainId: number,
    poolAddress: string
  ): Promise<PoolToken[]> {
    const router: SynapseRouter = this.synapseRouters[chainId]
    const poolTokens = await router.routerContract.poolTokens(poolAddress)
    return poolTokens.map((token) => {
      return { token: token.token, isWeth: token?.isWeth }
    })
  }

  /**
   * Gets info for a pool (number of tokens and LP token).
   *
   * @param chainId The chain ID
   * @param poolAddress The pool address
   * @returns The pool info (number of tokens and LP token)
   */
  public async getPoolInfo(
    chainId: number,
    poolAddress: string
  ): Promise<{ tokens: BigNumber | undefined; lpToken: string | undefined }> {
    const router: SynapseRouter = this.synapseRouters[chainId]
    const poolInfo = await router.routerContract.poolInfo(poolAddress)
    return { tokens: poolInfo?.[0], lpToken: poolInfo?.[1] }
  }

  /**
   * Gets all pools for a chain ID.
   *
   * @param chainId The chain ID
   * @returns An array of all pools (address, tokens, LP token)
   */
  public async getAllPools(chainId: number): Promise<
    {
      poolAddress: string | undefined
      tokens: PoolToken[] | undefined
      lpToken: string | undefined
    }[]
  > {
    const router: SynapseRouter = this.synapseRouters[chainId]
    const pools = await router.routerContract.allPools()
    const res = pools.map((pool) => {
      return {
        poolAddress: pool?.pool,
        tokens: pool?.tokens.map((token) => {
          return { token: token.token, isWeth: token?.isWeth }
        }),
        lpToken: pool?.lpToken,
      }
    })
    return res
  }

  /**
   * Calculates the amount required to add liquidity for amounts of each token.
   *
   * @param chainId The chain ID
   * @param poolAddress The pool address
   * @param amounts The amounts of each token to add
   * @returns The amount of LP tokens needed and router address
   */
  public async calculateAddLiquidity(
    chainId: number,
    poolAddress: string,
    amounts: Record<string, BigNumber>
  ): Promise<{ amount: BigNumber; routerAddress: string }> {
    const router: SynapseRouter = this.synapseRouters[chainId]
    const poolTokens = await router.routerContract.poolTokens(poolAddress)
    const amountArr: BigNumber[] = []
    poolTokens.map((token) => {
      amountArr.push(amounts[token.token] ?? Zero)
    })
    if (amountArr.filter((amount) => !amount.isZero()).length === 0) {
      return { amount: Zero, routerAddress: router.routerContract.address }
    }
    return {
      amount: await router.routerContract.calculateAddLiquidity(
        poolAddress,
        amountArr
      ),
      routerAddress: router.routerContract.address,
    }
  }

  /**
   * Calculates the amounts received when removing liquidity.
   *
   * @param chainId The chain ID
   * @param poolAddress The pool address
   * @param amount The amount of LP tokens to remove
   * @returns The amounts of each token received and router address
   */
  public async calculateRemoveLiquidity(
    chainId: number,
    poolAddress: string,
    amount: BigNumber
  ): Promise<{
    amounts: Array<{ value: BigNumber; index: number }>
    routerAddress: string
  }> {
    const router: SynapseRouter = this.synapseRouters[chainId]
    const amounts = await router.routerContract.calculateRemoveLiquidity(
      poolAddress,
      amount
    )
    const amountsOut: Array<{ value: BigNumber; index: number }> = amounts.map(
      (respAmount, index) => ({
        value: respAmount,
        index,
      })
    )

    return {
      amounts: amountsOut,
      routerAddress: router.routerContract.address,
    }
  }

  /**
   * Calculates the amount of one token received when removing liquidity.
   *
   * @param chainId The chain ID
   * @param poolAddress The pool address
   * @param amount The amount of LP tokens to remove
   * @param poolIndex The index of the token to receive
   * @returns The amount received and router address
   */
  public async calculateRemoveLiquidityOne(
    chainId: number,
    poolAddress: string,
    amount: BigNumber,
    poolIndex: number
  ): Promise<{
    amount: { value: BigNumber; index: number }
    routerAddress: string
  }> {
    const router: SynapseRouter = this.synapseRouters[chainId]

    const outAmount = await router.routerContract.calculateWithdrawOneToken(
      poolAddress,
      amount,
      poolIndex
    )

    return {
      amount: { value: outAmount, index: poolIndex },
      routerAddress: router.routerContract.address,
    }
  }
}

export { SynapseSDK, ETH_NATIVE_TOKEN_ADDRESS, Query, PoolToken }<|MERGE_RESOLUTION|>--- conflicted
+++ resolved
@@ -538,11 +538,7 @@
         ) {
           bestQuote = quote
           if (bestQuote) {
-<<<<<<< HEAD
-            bestQuote.routerAddress = originRouter.routerContract.address;
-=======
             bestQuote.routerAddress = originRouter.routerContract.address
->>>>>>> f6c9e459
           }
         }
       } catch (error) {
