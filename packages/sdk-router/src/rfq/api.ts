import { BigNumber } from '@ethersproject/bignumber'

import { Ticker } from './ticker'
import {
  FastBridgeQuote,
  FastBridgeQuoteAPI,
  unmarshallFastBridgeQuote,
} from './quote'
import { logger } from '../utils/logger'

const API_URL = 'https://rfq-api-stage.omnirpc.io'
<<<<<<< HEAD
const API_TIMEOUT = 5000
=======
const API_TIMEOUT = 10000
>>>>>>> d34a59a5

/**
 * The expiration window for active quotes in milliseconds to be used by the RFQ API.
 * Relayers will have to respond with a quote within this time window.
 */
const EXPIRATION_WINDOW = 5000

export type PutRFQRequestAPI = {
  // TODO: make integrator_id required
  integrator_id?: string
  quote_types: string[]
  data: {
    origin_chain_id: number
    dest_chain_id: number
    origin_token_addr: string
    dest_token_addr: string
    origin_amount_exact: string
    expiration_window: number
    origin_sender?: string
    dest_recipient?: string
    zap_data?: string
    zap_native?: string
  }
}

export type PutRFQResponseAPI = {
  success: boolean
  reason?: string
  quote_type?: string
  quote_id?: string
  dest_amount?: string
  relayer_address?: string
}

export type RelayerQuote = {
  destAmount: BigNumber
  relayerAddress?: string
  quoteID?: string
}

export type QuoteRequestOptions = {
  originSender?: string
  destRecipient?: string
  zapData?: string
  zapNative?: BigNumber
}

const ZeroQuote: RelayerQuote = {
  destAmount: BigNumber.from(0),
}

export const fetchWithTimeout = async (
  name: string,
  url: string,
  timeout: number,
  params: any = {},
  init?: RequestInit
): Promise<Response | null> => {
  const controller = new AbortController()
  const timeoutId = setTimeout(() => controller.abort(), timeout)
  try {
    const response = await fetch(url, {
      signal: controller.signal,
      ...init,
    })
    if (!response.ok) {
      const text = await response.text()
      logger.info(
        { name, url, params, response, text },
        `${name}: response not OK`
      )
      return null
    }
    return response
  } catch (error) {
    if (error instanceof Error && error.name === 'AbortError') {
      logger.info({ name, url, timeout, params }, `${name}: timed out`)
    } else {
      logger.error(
        { name, url, params, error },
        `${name}: was not able to get a response`
      )
    }
    return null
  } finally {
    clearTimeout(timeoutId)
  }
}

export const getWithTimeout = async (
  name: string,
  url: string,
  timeout: number,
  params: any,
  headers: any = {}
): Promise<Response | null> => {
  const urlWithParams = Object.keys(params).length
    ? `${url}?${new URLSearchParams(params)}`
    : url
  return fetchWithTimeout(name, urlWithParams, timeout, params, {
    method: 'GET',
    headers,
  })
}

export const postWithTimeout = async (
  name: string,
  url: string,
  timeout: number,
  params: any,
  headers: any = {}
): Promise<Response | null> => {
  return fetchWithTimeout(name, url, timeout, params, {
    method: 'POST',
    body: JSON.stringify(params),
    headers: {
      ...headers,
      'Content-Type': 'application/json',
    },
  })
}

export const putWithTimeout = async (
  name: string,
  url: string,
  timeout: number,
  params: any,
  headers: any = {}
): Promise<Response | null> => {
  return fetchWithTimeout(name, url, timeout, params, {
    method: 'PUT',
    body: JSON.stringify(params),
    headers: {
      ...headers,
      'Content-Type': 'application/json',
    },
  })
}

/**
 * Hits Quoter API /quotes endpoint to get all quotes.
 *
 * @returns A promise that resolves to the list of quotes.
 * Will return an empty list if the request fails or times out.
 */
export const getAllQuotes = async (): Promise<FastBridgeQuote[]> => {
  try {
    const response = await fetchWithTimeout(
      'RFQ API',
      `${API_URL}/quotes`,
      API_TIMEOUT
    )
    if (!response) {
      return []
    }
    // The response is a list of quotes in the FastBridgeQuoteAPI format
    const quotes: FastBridgeQuoteAPI[] = await response.json()
    return quotes
      .map((quote) => {
        try {
          return unmarshallFastBridgeQuote(quote)
        } catch (error) {
          logger.error({ quote, error }, 'Could not unmarshall quote')
          return null
        }
      })
      .filter((quote): quote is FastBridgeQuote => quote !== null)
  } catch (error) {
    logger.error({ error }, 'Failed to fetch all quotes')
    return []
  }
}

/**
 * Hits Quoter API /rfq PUT endpoint to get the best quote for a given ticker and origin amount.
 *
 * @returns A promise that resolves to the best quote.
 * Will return a zero quote if the request fails or times out.
 */
export const getBestRelayerQuote = async (
  ticker: Ticker,
  originAmount: BigNumber,
  options: QuoteRequestOptions = {}
): Promise<RelayerQuote> => {
  const rfqRequest: PutRFQRequestAPI = {
    quote_types: ['active', 'passive'],
    data: {
      origin_chain_id: ticker.originToken.chainId,
      dest_chain_id: ticker.destToken.chainId,
      origin_token_addr: ticker.originToken.token,
      dest_token_addr: ticker.destToken.token,
      origin_amount_exact: originAmount.toString(),
      expiration_window: EXPIRATION_WINDOW,
      origin_sender: options.originSender,
      dest_recipient: options.destRecipient,
      zap_data: options.zapData ?? '0x',
      zap_native: options.zapNative?.toString() ?? '0',
    },
  }
  try {
    const response = await putWithTimeout(
      'RFQ API',
      `${API_URL}/rfq`,
      API_TIMEOUT,
      rfqRequest
    )
    if (!response) {
      return ZeroQuote
    }
    // Check that response is successful, contains non-zero dest amount, and has a relayer address
    const rfqResponse: PutRFQResponseAPI = await response.json()
    if (!rfqResponse.success) {
      logger.info(
        {
          rfqRequest,
          rfqResponse,
          reason: rfqResponse.reason ?? 'Unknown reason',
        },
        'No RFQ quote returned'
      )
      return ZeroQuote
    }
    if (!rfqResponse.dest_amount || !rfqResponse.relayer_address) {
      logger.error(
        { rfqRequest, rfqResponse },
        'Error getting RFQ quote: missing dest_amount or relayer_address in response'
      )
      return ZeroQuote
    }
    const destAmount = BigNumber.from(rfqResponse.dest_amount)
    if (destAmount.lte(0)) {
      logger.info({ rfqRequest, rfqResponse }, 'No RFQ quote returned')
      return ZeroQuote
    }
    logger.info({ rfqRequest, rfqResponse }, 'Received RFQ quote')
    return {
      destAmount,
      relayerAddress: rfqResponse.relayer_address,
      quoteID: rfqResponse.quote_id,
    }
  } catch (error) {
    logger.error({ rfqRequest, error }, 'Failed to get RFQ quote')
    return ZeroQuote
  }
}<|MERGE_RESOLUTION|>--- conflicted
+++ resolved
@@ -9,11 +9,7 @@
 import { logger } from '../utils/logger'
 
 const API_URL = 'https://rfq-api-stage.omnirpc.io'
-<<<<<<< HEAD
-const API_TIMEOUT = 5000
-=======
 const API_TIMEOUT = 10000
->>>>>>> d34a59a5
 
 /**
  * The expiration window for active quotes in milliseconds to be used by the RFQ API.
