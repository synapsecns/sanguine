--- conflicted
+++ resolved
@@ -59,17 +59,10 @@
   private async hydrateCache() {
     if (HYDRATION_SUPPORTED_CHAIN_IDS.includes(this.chainId)) {
       try {
-<<<<<<< HEAD
-        await Promise.all([
-          this.getProtocolFeeRate(),
-        ])
-      } catch (e) {}
-=======
         await Promise.all([this.getProtocolFeeRate()])
       } catch (e) {
         console.error('fastBridgeRouter: Error hydrating cache', e)
       }
->>>>>>> 2b0c4569
     }
   }
 
