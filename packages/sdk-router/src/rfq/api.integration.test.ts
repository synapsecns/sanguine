--- conflicted
+++ resolved
@@ -6,16 +6,11 @@
 
 global.fetch = require('node-fetch')
 
-<<<<<<< HEAD
-describe('Integration test: getAllQuotes', () => {
-  it('returns a non-empty array', async () => {
-=======
 // Retry the flaky tests up to 3 times
 jest.retryTimes(3)
 
-describe('getAllQuotes', () => {
-  it('Integration test', async () => {
->>>>>>> 78f3bd54
+describe('Integration test: getAllQuotes', () => {
+  it('returns a non-empty array', async () => {
     const result = await getAllQuotes()
     // console.log('Current quotes: ' + JSON.stringify(result, null, 2))
     expect(result.length).toBeGreaterThan(0)
