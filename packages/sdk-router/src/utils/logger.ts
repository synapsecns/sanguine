<<<<<<< HEAD
import pino from 'pino'

export const logger = pino()
=======
export const logger = console

// Decorator to log the execution time of a function
export const logExecutionTime =
  () => (target: any, propertyKey: string, descriptor: PropertyDescriptor) => {
    const originalMethod = descriptor.value

    descriptor.value = async function (...args: any[]) {
      const startTime = Date.now()
      const result = await originalMethod.apply(this, args)
      const elapsedTime = Date.now() - startTime
      const functionName = `${target.constructor.name}.${propertyKey}`
      logger.info({ args }, `${functionName} execution time: ${elapsedTime}ms`)
      return result
    }

    return descriptor
  }
>>>>>>> f64cf73b
<|MERGE_RESOLUTION|>--- conflicted
+++ resolved
@@ -1,9 +1,6 @@
-<<<<<<< HEAD
 import pino from 'pino'
 
 export const logger = pino()
-=======
-export const logger = console
 
 // Decorator to log the execution time of a function
 export const logExecutionTime =
@@ -20,5 +17,4 @@
     }
 
     return descriptor
-  }
->>>>>>> f64cf73b
+  }