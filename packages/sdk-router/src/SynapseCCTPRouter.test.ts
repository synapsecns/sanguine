--- conflicted
+++ resolved
@@ -33,11 +33,7 @@
         ).toEqual(
           CCTP_ROUTER_ADDRESS[
             // eslint-disable-next-line
-<<<<<<< HEAD
-            parseInt(chainId) as keyof typeof CCTP_ROUTER_ADDRESS
-=======
             parseInt(chainId, 10) as keyof typeof CCTP_ROUTER_ADDRESS
->>>>>>> 72f00440
           ]
         )
       }
