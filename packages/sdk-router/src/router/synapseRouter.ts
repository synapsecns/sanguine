import { Provider } from '@ethersproject/abstract-provider'
import invariant from 'tiny-invariant'
import { Contract, PopulatedTransaction } from '@ethersproject/contracts'
import { Interface } from '@ethersproject/abi'
import { BigNumber } from '@ethersproject/bignumber'
import { solidityKeccak256 } from 'ethers/lib/utils'
import { AddressZero } from '@ethersproject/constants'

import routerAbi from '../abi/SynapseRouter.json'
import { SynapseBridge as SynapseBridgeContract } from '../typechain/SynapseBridge'
import {
  SynapseRouter as SynapseRouterContract,
  PoolStructOutput,
} from '../typechain/SynapseRouter'
import { Router } from './router'
import {
  BridgeToken,
  FeeConfig,
  Query,
  narrowToRouterQuery,
  reduceToBridgeToken,
  reduceToFeeConfig,
  reduceToQuery,
} from '../module'
import bridgeAbi from '../abi/SynapseBridge.json'
import { BigintIsh } from '../constants'
import {
  DestRequest,
  Pool,
  PoolInfo,
  PoolToken,
  reduceToPoolToken,
} from './types'
import { adjustValueIfNative } from '../utils/handleNativeToken'
import { getMatchingTxLog } from '../utils/logs'
import { CACHE_TIMES, RouterCache } from '../utils/RouterCache'

/**
 * Wraps [tokens, lpToken] returned by the SynapseRouter contract into a PoolInfo object.
 */
const wrapToPoolInfo = (poolInfo: [BigNumber, string]): PoolInfo => {
  return {
    tokens: poolInfo[0],
    lpToken: poolInfo[1],
  }
}

/**
 * Wraps the PoolStructOutput object returned by the SynapseRouter contract into a Pool object.
 */
const wrapToPool = (pool: PoolStructOutput): Pool => {
  return {
    poolAddress: pool.pool,
    tokens: pool.tokens.map(reduceToPoolToken),
    lpToken: pool.lpToken,
  }
}

/**
 * Enum representing the type of a SynapseBridge token.
 * NotSupported: the token is not supported by the SynapseBridge contract.
 * Redeem: the token is supported by the SynapseBridge contract by burning or minting on this chain.
 * Deposit: the token is supported by the SynapseBridge contract by depositing or withdrawing on this chain.
 */
export enum BridgeTokenType {
  NotSupported = -1,
  Redeem,
  Deposit,
}

/**
 * Wrapper class for interacting with a SynapseRouter contract.
 * Abstracts away the contract interaction: the Router users don't need to know about the contract,
 * or the data structures used to interact with it.
 */
export class SynapseRouter extends Router {
  static routerInterface = new Interface(routerAbi)

  public readonly address: string

  private readonly routerContract: SynapseRouterContract
  private bridgeContractCache?: SynapseBridgeContract

  // All possible events emitted by the SynapseBridge contract in the origin transaction (in alphabetical order)
  private readonly originEvents = [
    'TokenDeposit',
    'TokenDepositAndSwap',
    'TokenRedeem',
    'TokenRedeemAndRemove',
    'TokenRedeemAndSwap',
    'TokenRedeemV2',
  ]

  constructor(chainId: number, provider: Provider, address: string) {
    // Parent constructor throws if chainId or provider are undefined
    super(chainId, provider)
    invariant(address, 'ADDRESS_UNDEFINED')
    invariant(SynapseRouter.routerInterface, 'INTERFACE_UNDEFINED')
    this.routerContract = new Contract(
      address,
      SynapseRouter.routerInterface,
      provider
    ) as SynapseRouterContract
    this.address = address
    // this.hydrateCache()
  }

<<<<<<< HEAD
  private async hydrateCache() {
    if (HYDRATION_SUPPORTED_CHAIN_IDS.includes(this.chainId)) {
      try {
        await Promise.all([this.chainGasAmount()])
      } catch (e) {
        console.error('[SynapseSDK: SynapseRouter] Error hydrating cache: ', e)
      }
    }
  }
=======
  // private async hydrateCache() {
  //   if (HYDRATION_SUPPORTED_CHAIN_IDS.includes(this.chainId)) {
  //     try {
  //       await Promise.all([this.chainGasAmount()])
  //     } catch (e) {
  //       console.error('synapseRouter: Error hydrating cache', e)
  //     }
  //   }
  // }
>>>>>>> 51503f45

  public async getOriginAmountOut(
    tokenIn: string,
    bridgeTokens: string[],
    amountIn: BigintIsh
  ): Promise<Query[]> {
    return this.routerContract
      .getOriginAmountOut(tokenIn, bridgeTokens, amountIn)
      .then((queries) => {
        return queries.map(reduceToQuery)
      })
  }

  public async getDestinationAmountOut(
    requests: DestRequest[],
    tokenOut: string
  ): Promise<Query[]> {
    return this.routerContract
      .getDestinationAmountOut(requests, tokenOut)
      .then((queries) => {
        return queries.map(reduceToQuery)
      })
  }

  @RouterCache(CACHE_TIMES.TEN_MINUTES)
  public async getConnectedBridgeTokens(
    tokenOut: string
  ): Promise<BridgeToken[]> {
    return this.routerContract
      .getConnectedBridgeTokens(tokenOut)
      .then((bridgeTokens) => {
        return bridgeTokens.map(reduceToBridgeToken)
      })
  }

  @RouterCache(CACHE_TIMES.TEN_MINUTES)
  public async getBridgeFees(
    token: string,
    amount: BigNumber
  ): Promise<{ feeAmount: BigNumber; feeConfig: FeeConfig }> {
    const [feeAmount, feeConfig] = await Promise.all([
      this.routerContract.calculateBridgeFee(token, amount),
      this.routerContract.fee(token).then(reduceToFeeConfig),
    ])
    return { feeAmount, feeConfig }
  }

  public async bridge(
    to: string,
    chainId: number,
    token: string,
    amount: BigintIsh,
    originQuery: Query,
    destQuery: Query
  ): Promise<PopulatedTransaction> {
    const populatedTransaction =
      await this.routerContract.populateTransaction.bridge(
        to,
        chainId,
        token,
        amount,
        narrowToRouterQuery(originQuery),
        narrowToRouterQuery(destQuery)
      )
    // Adjust the tx.value if the initial token is native
    return adjustValueIfNative(
      populatedTransaction,
      token,
      BigNumber.from(amount)
    )
  }

  /**
   * @inheritdoc Router.getSynapseTxId
   */
  public async getSynapseTxId(txHash: string): Promise<string> {
    // Check that the transaction hash refers to an origin transaction
    const bridgeContract = await this.getBridgeContract()
    await getMatchingTxLog(
      this.provider,
      txHash,
      bridgeContract,
      this.originEvents
    )
    // Once we know the transaction is an origin transaction, we can calculate the Synapse txId
    return solidityKeccak256(['string'], [txHash])
  }

  /**
   * @inheritdoc Router.getBridgeTxStatus
   */
  public async getBridgeTxStatus(synapseTxId: string): Promise<boolean> {
    const bridgeContract = await this.getBridgeContract()
    return bridgeContract.kappaExists(synapseTxId)
  }

  // ═════════════════════════════════════════ SYNAPSE ROUTER (V1) ONLY ══════════════════════════════════════════════

  private async getBridgeContract(): Promise<SynapseBridgeContract> {
    // Populate the cache if necessary
    if (!this.bridgeContractCache) {
      const bridgeAddress = await this.routerContract.synapseBridge()
      this.bridgeContractCache = new Contract(
        bridgeAddress,
        new Interface(bridgeAbi),
        this.provider
      ) as SynapseBridgeContract
    }
    // Return the cached contract
    return this.bridgeContractCache
  }

  @RouterCache(CACHE_TIMES.TEN_MINUTES)
  public async chainGasAmount(): Promise<BigNumber> {
    const bridgeContract = await this.getBridgeContract()
    return bridgeContract.chainGasAmount()
  }

  @RouterCache(CACHE_TIMES.TEN_MINUTES)
  public async getBridgeTokenType(token: string): Promise<BridgeTokenType> {
    const tokenConfig = await this.routerContract.config(token)
    // Check if token is supported
    if (tokenConfig.bridgeToken === AddressZero) {
      return BridgeTokenType.NotSupported
    }
    // Otherwise tokenConfig.tokenType is either 0 (Redeem) or 1 (Deposit)
    return tokenConfig.tokenType
  }

  @RouterCache(CACHE_TIMES.ONE_HOUR)
  public async getPoolTokens(poolAddress: string): Promise<PoolToken[]> {
    return this.routerContract.poolTokens(poolAddress)
  }

  public async getPoolInfo(poolAddress: string): Promise<PoolInfo> {
    return this.routerContract.poolInfo(poolAddress).then(wrapToPoolInfo)
  }

  public async getAllPools(): Promise<Pool[]> {
    return this.routerContract.allPools().then((pools) => {
      return pools.map(wrapToPool)
    })
  }

  public async calculateAddLiquidity(
    poolAddress: string,
    amounts: BigintIsh[]
  ): Promise<BigNumber> {
    return this.routerContract.calculateAddLiquidity(poolAddress, amounts)
  }

  public async calculateRemoveLiquidity(
    poolAddress: string,
    amount: BigintIsh
  ): Promise<BigNumber[]> {
    return this.routerContract.calculateRemoveLiquidity(poolAddress, amount)
  }

  public async calculateWithdrawOneToken(
    poolAddress: string,
    amount: BigintIsh,
    tokenIndex: number
  ): Promise<BigNumber> {
    return this.routerContract.calculateWithdrawOneToken(
      poolAddress,
      amount,
      tokenIndex
    )
  }

  public async getAmountOut(
    tokenIn: string,
    tokenOut: string,
    amountIn: BigintIsh
  ): Promise<Query> {
    return this.routerContract
      .getAmountOut(tokenIn, tokenOut, amountIn)
      .then(reduceToQuery)
  }

  public async swap(
    to: string,
    token: string,
    amount: BigintIsh,
    query: Query
  ): Promise<PopulatedTransaction> {
    const populatedTransaction =
      await this.routerContract.populateTransaction.swap(
        to,
        token,
        amount,
        narrowToRouterQuery(query)
      )
    // Adjust the tx.value if the initial token is native
    return adjustValueIfNative(
      populatedTransaction,
      token,
      BigNumber.from(amount)
    )
  }
}<|MERGE_RESOLUTION|>--- conflicted
+++ resolved
@@ -105,27 +105,15 @@
     // this.hydrateCache()
   }
 
-<<<<<<< HEAD
-  private async hydrateCache() {
-    if (HYDRATION_SUPPORTED_CHAIN_IDS.includes(this.chainId)) {
-      try {
-        await Promise.all([this.chainGasAmount()])
-      } catch (e) {
-        console.error('[SynapseSDK: SynapseRouter] Error hydrating cache: ', e)
-      }
-    }
-  }
-=======
   // private async hydrateCache() {
   //   if (HYDRATION_SUPPORTED_CHAIN_IDS.includes(this.chainId)) {
   //     try {
   //       await Promise.all([this.chainGasAmount()])
   //     } catch (e) {
-  //       console.error('synapseRouter: Error hydrating cache', e)
+  //       console.error('[SynapseSDK: SynapseRouter] Error hydrating cache: ', e)
   //     }
   //   }
   // }
->>>>>>> 51503f45
 
   public async getOriginAmountOut(
     tokenIn: string,
