{
  "name": "@synapsecns/sdk-router",
  "description": "An SDK for interacting with the Synapse Protocol",
<<<<<<< HEAD
  "version": "0.1.15",
=======
  "version": "0.1.17",
>>>>>>> 47f011fa
  "license": "MIT",
  "main": "dist/index.js",
  "typings": "dist/index.d.ts",
  "types": "dist/index.d.ts",
  "files": [
    "dist"
  ],
  "engines": {
    "node": ">=10"
  },
  "scripts": {
    "start": "tsdx watch",
    "build": "tsdx build",
    "test": "tsdx test",
    "lint": "npm run lint:fix && npm run lint:check",
    "lint:check": "eslint . --max-warnings=0 --ext ts --ext tsx --ext js --ext jsx",
    "ci:lint": "npm run lint:check",
    "lint:fix": "npm run lint:check --fix",
    "test:coverage": "tsdx test --coverage",
    "prepare": "tsdx build",
    "size": "size-limit",
    "analyze": "size-limit --why",
    "build:go": " ",
    "build:slither": " "
  },
  "publishConfig": {
    "access": "public"
  },
  "typedoc": {
    "entryPoint": "./src/sdk.ts",
    "readmeFile": "./README.md",
    "displayName": "SDK ROUTER",
    "tsconfig": "./tsconfig.json"
  },
  "module": "dist/sdk-v2.esm.js",
  "devDependencies": {
    "@types/big.js": "^4.0.5",
    "@types/jest": "^24.0.25",
    "husky": "^8.0.1",
    "size-limit": "^8.1.0",
    "tsdx": "^0.14.1",
    "tslib": "^2.4.0",
    "typescript": "^4.8.3"
  },
  "dependencies": {
    "@babel/core": "^7.20.12",
    "@ethersproject/abi": "^5.7.0",
    "@ethersproject/abstract-provider": "^5.7.0",
    "@ethersproject/address": "^5.7.0",
    "@ethersproject/bignumber": "^5.7.0",
    "@ethersproject/bytes": "^5.7.0",
    "@ethersproject/constants": "^5.7.0",
    "@ethersproject/contracts": "^5.7.0",
    "babel-jest": "^29.4.1",
    "big.js": "^5.2.2",
    "decimal.js-light": "^2.5.1",
    "ethers": "^5.7.2",
    "jsbi": "^4.3.0",
    "tiny-invariant": "^1.2.0",
    "toformat": "^2.0.0"
  }
}<|MERGE_RESOLUTION|>--- conflicted
+++ resolved
@@ -1,11 +1,7 @@
 {
   "name": "@synapsecns/sdk-router",
   "description": "An SDK for interacting with the Synapse Protocol",
-<<<<<<< HEAD
-  "version": "0.1.15",
-=======
   "version": "0.1.17",
->>>>>>> 47f011fa
   "license": "MIT",
   "main": "dist/index.js",
   "typings": "dist/index.d.ts",
