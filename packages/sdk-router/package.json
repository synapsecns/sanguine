{
  "name": "@synapsecns/sdk-router",
  "description": "An SDK for interacting with the Synapse Protocol",
  "version": "0.2.5",
  "license": "MIT",
  "main": "dist/index.js",
  "typings": "dist/index.d.ts",
  "types": "dist/index.d.ts",
  "files": [
    "dist"
  ],
  "engines": {
    "node": ">=10"
  },
  "scripts": {
    "start": "tsdx watch",
    "build": "tsdx build",
    "test": "tsdx test",
    "lint": "npm run lint:fix && npm run lint:check",
    "lint:check": "eslint . --max-warnings=0 --ext ts --ext tsx --ext js --ext jsx",
    "ci:lint": "npm run lint:check",
    "lint:fix": "eslint . --fix --max-warnings=0 --ext ts --ext tsx --ext js --ext jsx",
    "test:coverage": "tsdx test --coverage",
<<<<<<< HEAD
    "postinstall": "tsdx build",
=======
    "preinstall": "tsdx build",
>>>>>>> 4c1af48e
    "size": "size-limit",
    "analyze": "size-limit --why",
    "build:go": " ",
    "build:slither": " "
  },
  "publishConfig": {
    "access": "public"
  },
  "typedoc": {
    "entryPoint": "./src/sdk.ts",
    "readmeFile": "./README.md",
    "displayName": "SDK ROUTER",
    "tsconfig": "./tsconfig.json"
  },
  "module": "dist/sdk-v2.esm.js",
  "devDependencies": {
    "@types/big.js": "^4.0.5",
    "@types/jest": "^24.0.25",
    "husky": "^8.0.1",
    "size-limit": "^8.1.0",
    "tsdx": "^0.14.1",
    "tslib": "^2.4.0",
    "typescript": "^4.8.3"
  },
  "dependencies": {
    "@babel/core": "^7.20.12",
    "@ethersproject/abi": "^5.7.0",
    "@ethersproject/abstract-provider": "^5.7.0",
    "@ethersproject/address": "^5.7.0",
    "@ethersproject/bignumber": "^5.7.0",
    "@ethersproject/bytes": "^5.7.0",
    "@ethersproject/constants": "^5.7.0",
    "@ethersproject/contracts": "^5.7.0",
    "babel-jest": "^29.4.1",
    "big.js": "^5.2.2",
    "decimal.js-light": "^2.5.1",
    "ethers": "^5.7.2",
    "jsbi": "^4.3.0",
    "tiny-invariant": "^1.2.0",
    "toformat": "^2.0.0"
  }
}<|MERGE_RESOLUTION|>--- conflicted
+++ resolved
@@ -21,11 +21,7 @@
     "ci:lint": "npm run lint:check",
     "lint:fix": "eslint . --fix --max-warnings=0 --ext ts --ext tsx --ext js --ext jsx",
     "test:coverage": "tsdx test --coverage",
-<<<<<<< HEAD
-    "postinstall": "tsdx build",
-=======
     "preinstall": "tsdx build",
->>>>>>> 4c1af48e
     "size": "size-limit",
     "analyze": "size-limit --why",
     "build:go": " ",
