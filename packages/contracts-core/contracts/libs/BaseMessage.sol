// SPDX-License-Identifier: MIT
pragma solidity 0.8.17;

import {REQUEST_LENGTH, TIPS_LENGTH} from "./Constants.sol";
import {Request, RequestLib} from "./Request.sol";
import {Tips, TipsLib} from "./Tips.sol";
import {MemView, MemViewLib} from "./MemView.sol";

<<<<<<< HEAD
/// @dev BaseMessage is a memory view over the base message supported by Origin-Destination
=======
/// BaseMessage is a memory view over the base message supported by Origin-Destination
>>>>>>> 350c4b00
type BaseMessage is uint256;

using BaseMessageLib for BaseMessage global;

/// BaseMessage structure represents a base message sent via the Origin-Destination contracts.
/// - It only contains data relevant to the base message, the rest of data is encoded in the message header.
/// - `sender` and `recipient` for EVM chains are EVM addresses casted to bytes32, while preserving left-alignment.
/// - `tips` and `request` parameters are specified by a message sender
/// > Origin will calculate minimum tips for given request and content length, and will reject messages with tips
/// lower than that.
///
/// # Memory layout of BaseMessage fields
///
/// | Position   | Field     | Type    | Bytes | Description                            |
/// | ---------- | --------- | ------- | ----- | -------------------------------------- |
/// | [000..032) | sender    | bytes32 | 32    | Sender address on origin chain         |
/// | [032..064) | recipient | bytes32 | 32    | Recipient address on destination chain |
/// | [064..096) | tips      | uint256 | 32    | Encoded tips paid on origin chain      |
/// | [096..116) | request   | uint160 | 20    | Encoded request for message execution  |
/// | [104..AAA) | content   | bytes   | ??    | Content to be passed to recipient      |
library BaseMessageLib {
    using MemViewLib for bytes;
<<<<<<< HEAD
    using RequestLib for MemView;
    using TipsLib for MemView;

    /**
     * @dev Memory layout of BaseMessage fields
     * [000 .. 032): sender         bytes32 32 bytes    Sender address on origin chain
     * [032 .. 064): recipient      bytes32 32 bytes    Recipient address on destination chain
     * [064 .. 112): tips           bytes   48 bytes    Tips paid on origin chain
     * [112 .. 120): request        bytes    8 bytes    Request for message execution on destination chain
     * [120 .. AAA): content        bytes   ?? bytes    Content to be passed to recipient
     *
     * The variables below are not supposed to be used outside of the library directly.
     */
=======
>>>>>>> 350c4b00

    /// @dev The variables below are not supposed to be used outside of the library directly.
    uint256 private constant OFFSET_SENDER = 0;
    uint256 private constant OFFSET_RECIPIENT = 32;
    uint256 private constant OFFSET_TIPS = 64;
    uint256 private constant OFFSET_REQUEST = OFFSET_TIPS + TIPS_LENGTH;
    uint256 private constant OFFSET_CONTENT = OFFSET_REQUEST + REQUEST_LENGTH;

    // ═══════════════════════════════════════════════ BASE MESSAGE ════════════════════════════════════════════════════

    /**
     * @notice Returns a formatted BaseMessage payload with provided fields.
     * @param sender_       Sender address on origin chain
     * @param recipient_    Recipient address on destination chain
     * @param tips_         Encoded tips information
     * @param request_      Encoded request for message execution
     * @param content_      Raw content to be passed to recipient on destination chain
     * @return Formatted base message
     */
    function formatBaseMessage(bytes32 sender_, bytes32 recipient_, Tips tips_, Request request_, bytes memory content_)
        internal
        pure
        returns (bytes memory)
    {
        return abi.encodePacked(sender_, recipient_, tips_, request_, content_);
    }

    /**
     * @notice Returns a BaseMessage view over the given payload.
     * @dev Will revert if the payload is not a base message.
     */
    function castToBaseMessage(bytes memory payload) internal pure returns (BaseMessage) {
        return castToBaseMessage(payload.ref());
    }

    /**
     * @notice Casts a memory view to a BaseMessage view.
     * @dev Will revert if the memory view is not over a base message payload.
     */
    function castToBaseMessage(MemView memView) internal pure returns (BaseMessage) {
        require(isBaseMessage(memView), "Not a base message");
        return BaseMessage.wrap(MemView.unwrap(memView));
    }

    /// @notice Checks that a payload is a formatted BaseMessage.
    function isBaseMessage(MemView memView) internal pure returns (bool) {
        // Check if sender, recipient, tips fields exist
<<<<<<< HEAD
        if (memView.len() < OFFSET_CONTENT) return false;
        // Check if tips payload is formatted
        if (!_tips(memView).isTips()) return false;
        // Check if tips payload is formatted
        return _request(memView).isRequest();
=======
        return (memView.len() >= OFFSET_CONTENT);
>>>>>>> 350c4b00
        // Content could be empty, so we don't check that
    }

    /// @notice Convenience shortcut for unwrapping a view.
    function unwrap(BaseMessage baseMessage) internal pure returns (MemView) {
        return MemView.wrap(BaseMessage.unwrap(baseMessage));
    }

    // ═══════════════════════════════════════════ BASE MESSAGE SLICING ════════════════════════════════════════════════

    /// @notice Returns sender address on origin chain.
    function sender(BaseMessage baseMessage) internal pure returns (bytes32) {
<<<<<<< HEAD
        // Get the underlying memory view
        MemView memView = baseMessage.unwrap();
        return memView.index({index_: OFFSET_SENDER, bytes_: 32});
=======
        return baseMessage.unwrap().index({index_: OFFSET_SENDER, bytes_: 32});
>>>>>>> 350c4b00
    }

    /// @notice Returns recipient address on destination chain.
    function recipient(BaseMessage baseMessage) internal pure returns (bytes32) {
<<<<<<< HEAD
        MemView memView = baseMessage.unwrap();
        return memView.index({index_: OFFSET_RECIPIENT, bytes_: 32});
=======
        return baseMessage.unwrap().index({index_: OFFSET_RECIPIENT, bytes_: 32});
>>>>>>> 350c4b00
    }

    /// @notice Returns encoded tips paid on origin chain.
    function tips(BaseMessage baseMessage) internal pure returns (Tips) {
<<<<<<< HEAD
        MemView memView = baseMessage.unwrap();
        // We check that tips payload is properly formatted, when the whole payload is wrapped
        // into BaseMessage, so this never reverts.
        return _tips(memView).castToTips();
=======
        return TipsLib.wrapPadded((baseMessage.unwrap().indexUint({index_: OFFSET_TIPS, bytes_: TIPS_LENGTH})));
>>>>>>> 350c4b00
    }

    /// @notice Returns an encoded request for message execution on destination chain.
    function request(BaseMessage baseMessage) internal pure returns (Request) {
<<<<<<< HEAD
        MemView memView = baseMessage.unwrap();
        // We check that request payload is properly formatted, when the whole payload is wrapped
        // into BaseMessage, so this never reverts.
        return _request(memView).castToRequest();
=======
        return RequestLib.wrapPadded((baseMessage.unwrap().indexUint({index_: OFFSET_REQUEST, bytes_: REQUEST_LENGTH})));
>>>>>>> 350c4b00
    }

    /// @notice Returns an untyped memory view over the content to be passed to recipient.
    function content(BaseMessage baseMessage) internal pure returns (MemView) {
<<<<<<< HEAD
        MemView memView = baseMessage.unwrap();
        return memView.sliceFrom({index_: OFFSET_CONTENT});
    }

    // ══════════════════════════════════════════════ PRIVATE HELPERS ══════════════════════════════════════════════════

    /// @dev Returns an untyped memory view over the tips field without checking
    /// if the whole payload or the tips are properly formatted.
    function _tips(MemView memView) private pure returns (MemView) {
        return memView.slice({index_: OFFSET_TIPS, len_: TIPS_LENGTH});
    }

    /// @dev Returns an untyped memory view over the request field without checking
    /// if the whole payload or the request are properly formatted.
    function _request(MemView memView) private pure returns (MemView) {
        return memView.slice({index_: OFFSET_REQUEST, len_: REQUEST_LENGTH});
=======
        return baseMessage.unwrap().sliceFrom({index_: OFFSET_CONTENT});
>>>>>>> 350c4b00
    }
}<|MERGE_RESOLUTION|>--- conflicted
+++ resolved
@@ -6,11 +6,7 @@
 import {Tips, TipsLib} from "./Tips.sol";
 import {MemView, MemViewLib} from "./MemView.sol";
 
-<<<<<<< HEAD
-/// @dev BaseMessage is a memory view over the base message supported by Origin-Destination
-=======
 /// BaseMessage is a memory view over the base message supported by Origin-Destination
->>>>>>> 350c4b00
 type BaseMessage is uint256;
 
 using BaseMessageLib for BaseMessage global;
@@ -33,22 +29,6 @@
 /// | [104..AAA) | content   | bytes   | ??    | Content to be passed to recipient      |
 library BaseMessageLib {
     using MemViewLib for bytes;
-<<<<<<< HEAD
-    using RequestLib for MemView;
-    using TipsLib for MemView;
-
-    /**
-     * @dev Memory layout of BaseMessage fields
-     * [000 .. 032): sender         bytes32 32 bytes    Sender address on origin chain
-     * [032 .. 064): recipient      bytes32 32 bytes    Recipient address on destination chain
-     * [064 .. 112): tips           bytes   48 bytes    Tips paid on origin chain
-     * [112 .. 120): request        bytes    8 bytes    Request for message execution on destination chain
-     * [120 .. AAA): content        bytes   ?? bytes    Content to be passed to recipient
-     *
-     * The variables below are not supposed to be used outside of the library directly.
-     */
-=======
->>>>>>> 350c4b00
 
     /// @dev The variables below are not supposed to be used outside of the library directly.
     uint256 private constant OFFSET_SENDER = 0;
@@ -96,15 +76,7 @@
     /// @notice Checks that a payload is a formatted BaseMessage.
     function isBaseMessage(MemView memView) internal pure returns (bool) {
         // Check if sender, recipient, tips fields exist
-<<<<<<< HEAD
-        if (memView.len() < OFFSET_CONTENT) return false;
-        // Check if tips payload is formatted
-        if (!_tips(memView).isTips()) return false;
-        // Check if tips payload is formatted
-        return _request(memView).isRequest();
-=======
         return (memView.len() >= OFFSET_CONTENT);
->>>>>>> 350c4b00
         // Content could be empty, so we don't check that
     }
 
@@ -117,70 +89,26 @@
 
     /// @notice Returns sender address on origin chain.
     function sender(BaseMessage baseMessage) internal pure returns (bytes32) {
-<<<<<<< HEAD
-        // Get the underlying memory view
-        MemView memView = baseMessage.unwrap();
-        return memView.index({index_: OFFSET_SENDER, bytes_: 32});
-=======
         return baseMessage.unwrap().index({index_: OFFSET_SENDER, bytes_: 32});
->>>>>>> 350c4b00
     }
 
     /// @notice Returns recipient address on destination chain.
     function recipient(BaseMessage baseMessage) internal pure returns (bytes32) {
-<<<<<<< HEAD
-        MemView memView = baseMessage.unwrap();
-        return memView.index({index_: OFFSET_RECIPIENT, bytes_: 32});
-=======
         return baseMessage.unwrap().index({index_: OFFSET_RECIPIENT, bytes_: 32});
->>>>>>> 350c4b00
     }
 
     /// @notice Returns encoded tips paid on origin chain.
     function tips(BaseMessage baseMessage) internal pure returns (Tips) {
-<<<<<<< HEAD
-        MemView memView = baseMessage.unwrap();
-        // We check that tips payload is properly formatted, when the whole payload is wrapped
-        // into BaseMessage, so this never reverts.
-        return _tips(memView).castToTips();
-=======
         return TipsLib.wrapPadded((baseMessage.unwrap().indexUint({index_: OFFSET_TIPS, bytes_: TIPS_LENGTH})));
->>>>>>> 350c4b00
     }
 
     /// @notice Returns an encoded request for message execution on destination chain.
     function request(BaseMessage baseMessage) internal pure returns (Request) {
-<<<<<<< HEAD
-        MemView memView = baseMessage.unwrap();
-        // We check that request payload is properly formatted, when the whole payload is wrapped
-        // into BaseMessage, so this never reverts.
-        return _request(memView).castToRequest();
-=======
         return RequestLib.wrapPadded((baseMessage.unwrap().indexUint({index_: OFFSET_REQUEST, bytes_: REQUEST_LENGTH})));
->>>>>>> 350c4b00
     }
 
     /// @notice Returns an untyped memory view over the content to be passed to recipient.
     function content(BaseMessage baseMessage) internal pure returns (MemView) {
-<<<<<<< HEAD
-        MemView memView = baseMessage.unwrap();
-        return memView.sliceFrom({index_: OFFSET_CONTENT});
-    }
-
-    // ══════════════════════════════════════════════ PRIVATE HELPERS ══════════════════════════════════════════════════
-
-    /// @dev Returns an untyped memory view over the tips field without checking
-    /// if the whole payload or the tips are properly formatted.
-    function _tips(MemView memView) private pure returns (MemView) {
-        return memView.slice({index_: OFFSET_TIPS, len_: TIPS_LENGTH});
-    }
-
-    /// @dev Returns an untyped memory view over the request field without checking
-    /// if the whole payload or the request are properly formatted.
-    function _request(MemView memView) private pure returns (MemView) {
-        return memView.slice({index_: OFFSET_REQUEST, len_: REQUEST_LENGTH});
-=======
         return baseMessage.unwrap().sliceFrom({index_: OFFSET_CONTENT});
->>>>>>> 350c4b00
     }
 }