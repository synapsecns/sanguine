--- conflicted
+++ resolved
@@ -35,26 +35,15 @@
 ///
 /// # Memory layout of Receipt fields
 ///
-<<<<<<< HEAD
-/// | Position   | Field | Type  | Bytes | Description               |
-/// | ---------- | ----- | ----- | ----- | ------------------------- |
-/// | [000..133) | body  | bytes | 133   | Receipt body (see above)  |
-/// | [133..181) | tips  | bytes | 48    | Tips paid on origin chain |
-=======
 /// | Position   | Field | Type   | Bytes | Description                       |
 /// | ---------- | ----- | ------ | ----- | --------------------------------- |
 /// | [000..133) | body  | bytes  | 133   | Receipt body (see above)          |
 /// | [133..165) | tips  | uint32 | 32    | Encoded tips paid on origin chain |
 
->>>>>>> 350c4b00
 /// @dev Receipt could be signed by a Notary and submitted to `Summit` in order to initiate the tips
 /// distribution for an executed message.
 library ReceiptLib {
     using MemViewLib for bytes;
-<<<<<<< HEAD
-    using TipsLib for MemView;
-=======
->>>>>>> 350c4b00
 
     /// @dev The variables below are not supposed to be used outside of the library directly.
     uint256 private constant OFFSET_ORIGIN = 0;
@@ -137,19 +126,11 @@
     /**
      * @notice Returns a formatted Receipt payload with provided fields
      * @param bodyPayload       Formatted payload with receipt body
-<<<<<<< HEAD
-     * @param tipsPayload       Formatted payload with tips information
-     * @return Formatted receipt
-     */
-    function formatReceipt(bytes memory bodyPayload, bytes memory tipsPayload) internal pure returns (bytes memory) {
-        return abi.encodePacked(bodyPayload, tipsPayload);
-=======
      * @param tips_             Encoded tips information
      * @return Formatted receipt
      */
     function formatReceipt(bytes memory bodyPayload, Tips tips_) internal pure returns (bytes memory) {
         return abi.encodePacked(bodyPayload, tips_);
->>>>>>> 350c4b00
     }
 
     /**
@@ -174,13 +155,7 @@
         // Check payload length
         if (memView.len() != RECEIPT_LENGTH) return false;
         // Check that body payload is formatted
-<<<<<<< HEAD
-        if (!isReceiptBody(_body(memView))) return false;
-        // Check that tips payload is formatted
-        return _tips(memView).isTips();
-=======
         return isReceiptBody(_body(memView));
->>>>>>> 350c4b00
     }
 
     /// @notice Returns the hash of an Receipt, that could be later signed by a Notary.
@@ -249,11 +224,7 @@
     function tips(Receipt receipt) internal pure returns (Tips) {
         // We check that tips payload is properly formatted, when the whole payload is wrapped
         // into Receipt, so this never reverts.
-<<<<<<< HEAD
-        return _tips(receipt.unwrap()).castToTips();
-=======
         return TipsLib.wrapPadded((receipt.unwrap().indexUint({index_: OFFSET_TIPS, bytes_: TIPS_LENGTH})));
->>>>>>> 350c4b00
     }
 
     // ══════════════════════════════════════════════ PRIVATE HELPERS ══════════════════════════════════════════════════
@@ -262,14 +233,5 @@
     /// if the whole payload or the body are properly formatted.
     function _body(MemView memView) private pure returns (MemView) {
         return memView.slice({index_: OFFSET_BODY, len_: RECEIPT_BODY_LENGTH});
-<<<<<<< HEAD
-    }
-
-    /// @dev Returns an untyped memory view over the tips field without checking
-    /// if the whole payload or the tips are properly formatted.
-    function _tips(MemView memView) private pure returns (MemView) {
-        return memView.slice({index_: OFFSET_TIPS, len_: TIPS_LENGTH});
-=======
->>>>>>> 350c4b00
     }
 }