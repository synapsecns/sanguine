--- conflicted
+++ resolved
@@ -1,71 +1,6 @@
 // SPDX-License-Identifier: MIT
 pragma solidity 0.8.17;
 
-<<<<<<< HEAD
-import {REQUEST_LENGTH} from "./Constants.sol";
-import {MemView, MemViewLib} from "./MemView.sol";
-
-/// @dev Request is a memory view over a formatted "message execution request" payload.
-type Request is uint256;
-
-/// @dev Attach library functions to Request
-using RequestLib for Request global;
-
-library RequestLib {
-    using MemViewLib for bytes;
-
-    /**
-     * @dev Request structure represents a message sender requirements for
-     * the message execution on the destination chain.
-     *
-     * @dev Memory layout of Request fields
-     * TODO: figure out the fields packing (uint64 is too much for gas limit)
-     * [000 .. 008): gasLimit       uint64   8 bytes    Amount of gas units to supply on destination chain
-     *
-     * The variables below are not supposed to be used outside of the library directly.
-     */
-
-    uint256 private constant OFFSET_GAS_LIMIT = 0;
-
-    // ══════════════════════════════════════════════════ REQUEST ══════════════════════════════════════════════════════
-
-    function formatRequest(uint64 gasLimit_) internal pure returns (bytes memory) {
-        return abi.encodePacked(gasLimit_);
-    }
-
-    /**
-     * @notice Returns a Request view over the given payload.
-     * @dev Will revert if the payload is not a request.
-     */
-    function castToRequest(bytes memory payload) internal pure returns (Request) {
-        return castToRequest(payload.ref());
-    }
-
-    /**
-     * @notice Casts a memory view to a Request view.
-     * @dev Will revert if the memory view is not over a request.
-     */
-    function castToRequest(MemView memView) internal pure returns (Request) {
-        require(isRequest(memView), "Not a request");
-        return Request.wrap(MemView.unwrap(memView));
-    }
-
-    /// @notice Checks that a payload is a formatted Request.
-    function isRequest(MemView memView) internal pure returns (bool) {
-        return memView.len() == REQUEST_LENGTH;
-    }
-
-    /// @notice Convenience shortcut for unwrapping a view.
-    function unwrap(Request request) internal pure returns (MemView) {
-        return MemView.wrap(Request.unwrap(request));
-    }
-
-    // ══════════════════════════════════════════════ REQUEST SLICING ══════════════════════════════════════════════════
-
-    function gasLimit(Request request) internal pure returns (uint64) {
-        MemView memView = unwrap(request);
-        return uint64(memView.indexUint({index_: OFFSET_GAS_LIMIT, bytes_: 8}));
-=======
 /// Request is encoded data with "message execution request".
 type Request is uint160;
 
@@ -113,6 +48,5 @@
     function gasDrop(Request request) internal pure returns (uint96) {
         // Casting to uint96 will truncate the highest bits, which is the behavior we want
         return uint96(Request.unwrap(request) >> SHIFT_GAS_DROP);
->>>>>>> 350c4b00
     }
 }