--- conflicted
+++ resolved
@@ -1,56 +1,14 @@
 // SPDX-License-Identifier: MIT
 pragma solidity 0.8.17;
 
-<<<<<<< HEAD
-import {TIPS_GRANULARITY, TIPS_LENGTH} from "./Constants.sol";
-import {MemView, MemViewLib} from "./MemView.sol";
-
-/// @dev Tips is a memory over over a formatted message tips payload.
-=======
 import {TIPS_GRANULARITY} from "./Constants.sol";
 
 /// Tips is encoded data with "tips paid for sending a base message".
 /// Note: even though uint256 is also an underlying type for MemView, Tips is stored ON STACK.
->>>>>>> 350c4b00
 type Tips is uint256;
 
 using TipsLib for Tips global;
 
-<<<<<<< HEAD
-/**
- * @notice Library for versioned formatting [the tips part]
- * of [the messages used by Origin and Destination].
- */
-library TipsLib {
-    using MemViewLib for bytes;
-
-    /**
-     * @dev Tips are paid for sending a base message, and are split across all the agents that
-     * made the message execution on destination chain possible.
-     *  1. Summit tips. Split between:
-     *      a. Guard posting a snapshot with state ST_G for the origin chain.
-     *      b. Notary posting a snapshot SN_N using ST_G. This creates attestation A.
-     *      c. Notary posting a message receipt after it is executed on destination chain.
-     *  2. Attestation tips. Paid to:
-     *      a. Notary posting attestation A to destination chain.
-     *  3. Execution tips. Paid to:
-     *      a. First executor performing a valid execution attempt (correct proofs, optimistic period over),
-     *      using attestation A to prove message inclusion on origin chain, whether the recipient reverted or not.
-     *  4. Delivery tips. Paid to:
-     *      a. Executor who successfully executed the message on destination chain.
-     * @dev The actual tip values should be determined by multiplying stored values by divided by TIPS_MULTIPLIER=2**32.
-     * Tips are packed into a single word of storage, while allowing real values up to ~8*10**28 for every tip category.
-     * The only downside is that the "real tip values" are now multiplies of ~4*10**9, which should be fine even for
-     * the chains with the most expensive gas currency.
-     * @dev Tips memory layout
-     * [000 .. 008): summitTip          uint64	 8 bytes    Tip for agents interacting with Summit contract
-     * [008 .. 016): attestationTip     uint64	 8 bytes    Tip for Notary posting attestation to Destination contract
-     * [016 .. 024): executionTip       uint64	 8 bytes    Tip for valid execution attempt on destination chain
-     * [024 .. 032): deliveryTip        uint64	 8 bytes    Tip for successful message delivery on destination chain
-     *
-     * The variables below are not supposed to be used outside of the library directly.
-     */
-=======
 /// # Tips
 /// Library for formatting _the tips part_ of _the base messages_.
 ///
@@ -87,7 +45,6 @@
 /// | (024..016] | attestationTip | uint64 | 8     | Tip for Notary posting attestation to Destination contract |
 /// | (016..008] | executionTip   | uint64 | 8     | Tip for valid execution attempt on destination chain       |
 /// | (008..000] | deliveryTip    | uint64 | 8     | Tip for successful message delivery on destination chain   |
->>>>>>> 350c4b00
 
 library TipsLib {
     /// @dev Amount of bits to shift to summitTip field
@@ -115,134 +72,52 @@
         );
     }
 
-<<<<<<< HEAD
-    /**
-     * @notice Returns a formatted Tips payload specifying empty tips.
-     * @return Formatted tips
-     */
-    function emptyTips() internal pure returns (bytes memory) {
-        return formatTips(0, 0, 0, 0);
-    }
-
-    /**
-     * @notice Returns a Tips view over for the given payload.
-     * @dev Will revert if the payload is not a tips payload.
-     */
-    function castToTips(bytes memory payload) internal pure returns (Tips) {
-        return castToTips(payload.ref());
-=======
     /// @notice Wraps the padded encoded tips into a Tips-typed value.
     /// @dev There is no actual padding here, as the underlying type is already uint256,
     /// but we include this function for consistency and to be future-proof, if tips will eventually use anything
     /// smaller than uint256.
     function wrapPadded(uint256 paddedTips) internal pure returns (Tips) {
         return Tips.wrap(paddedTips);
->>>>>>> 350c4b00
     }
 
     /**
      * @notice Returns a formatted Tips payload specifying empty tips.
      * @return Formatted tips
      */
-<<<<<<< HEAD
-    function castToTips(MemView memView) internal pure returns (Tips) {
-        require(isTips(memView), "Not a tips payload");
-        return Tips.wrap(MemView.unwrap(memView));
-    }
-
-    /// @notice Checks that a payload is a formatted Tips payload.
-    function isTips(MemView memView) internal pure returns (bool) {
-        return memView.len() == TIPS_LENGTH;
-    }
-
-    /// @notice Convenience shortcut for unwrapping a view.
-    function unwrap(Tips tips) internal pure returns (MemView) {
-        return MemView.wrap(Tips.unwrap(tips));
-=======
     function emptyTips() internal pure returns (Tips) {
         return Tips.wrap(0);
->>>>>>> 350c4b00
     }
 
     // ═══════════════════════════════════════════════ TIPS SLICING ════════════════════════════════════════════════════
 
     /// @notice Returns summitTip field
     function summitTip(Tips tips) internal pure returns (uint64) {
-<<<<<<< HEAD
-        MemView memView = tips.unwrap();
-        return uint64(_summitTip(memView));
-=======
         // Casting to uint64 will truncate the highest bits, which is the behavior we want
         return uint64(Tips.unwrap(tips) >> SHIFT_SUMMIT_TIP);
->>>>>>> 350c4b00
     }
 
     /// @notice Returns attestationTip field
     function attestationTip(Tips tips) internal pure returns (uint64) {
-<<<<<<< HEAD
-        MemView memView = tips.unwrap();
-        return uint64(_attestationTip(memView));
-=======
         // Casting to uint64 will truncate the highest bits, which is the behavior we want
         return uint64(Tips.unwrap(tips) >> SHIFT_ATTESTATION_TIP);
->>>>>>> 350c4b00
     }
 
     /// @notice Returns executionTip field
     function executionTip(Tips tips) internal pure returns (uint64) {
-<<<<<<< HEAD
-        MemView memView = tips.unwrap();
-        return uint64(_executionTip(memView));
-=======
         // Casting to uint64 will truncate the highest bits, which is the behavior we want
         return uint64(Tips.unwrap(tips) >> SHIFT_EXECUTION_TIP);
->>>>>>> 350c4b00
     }
 
     /// @notice Returns deliveryTip field
     function deliveryTip(Tips tips) internal pure returns (uint64) {
-<<<<<<< HEAD
-        MemView memView = tips.unwrap();
-        return uint64(_deliveryTip(memView));
-=======
         // Casting to uint64 will truncate the highest bits, which is the behavior we want
         return uint64(Tips.unwrap(tips));
->>>>>>> 350c4b00
     }
 
     /// @notice Returns total value of the tips payload.
     /// This is the sum of the encoded values, scaled up by TIPS_MULTIPLIER
     function value(Tips tips) internal pure returns (uint256 value_) {
-<<<<<<< HEAD
-        MemView memView = tips.unwrap();
-        value_ = _summitTip(memView) + _attestationTip(memView) + _executionTip(memView) + _deliveryTip(memView);
-        value_ <<= TIPS_GRANULARITY;
-    }
-
-    // ══════════════════════════════════════════════ PRIVATE HELPERS ══════════════════════════════════════════════════
-
-    /// @notice Returns summitTip field as uint256
-    function _summitTip(MemView memView) internal pure returns (uint256) {
-        return memView.indexUint({index_: OFFSET_SUMMIT_TIP, bytes_: 8});
-    }
-
-    /// @notice Returns attestationTip field as uint256
-    function _attestationTip(MemView memView) internal pure returns (uint256) {
-        return memView.indexUint({index_: OFFSET_ATTESTATION_TIP, bytes_: 8});
-    }
-
-    /// @notice Returns executionTip field as uint256
-    function _executionTip(MemView memView) internal pure returns (uint256) {
-        return memView.indexUint({index_: OFFSET_EXECUTION_TIP, bytes_: 8});
-    }
-
-    /// @notice Returns deliveryTip field as uint256
-    function _deliveryTip(MemView memView) internal pure returns (uint256) {
-        return memView.indexUint({index_: OFFSET_DELIVERY_TIP, bytes_: 8});
-    }
-=======
         value_ = tips.summitTip() + tips.attestationTip() + tips.executionTip() + tips.deliveryTip();
         value_ <<= TIPS_GRANULARITY;
     }
->>>>>>> 350c4b00
 }