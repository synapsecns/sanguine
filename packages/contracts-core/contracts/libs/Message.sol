// SPDX-License-Identifier: MIT
pragma solidity 0.8.17;

import {BaseMessageLib} from "./BaseMessage.sol";
<<<<<<< HEAD
import {Header, HEADER_LENGTH, HeaderLib} from "./Header.sol";
import {SystemMessageLib} from "./SystemMessage.sol";
import {MemView, MemViewLib} from "./MemView.sol";

/// @dev Message is a memory over over a formatted message payload.
=======
import {ByteString} from "./ByteString.sol";
import {HEADER_LENGTH} from "./Constants.sol";
import {Header, HeaderLib} from "./Header.sol";
import {MemView, MemViewLib} from "./MemView.sol";

/// Message is a memory over over a formatted message payload.
>>>>>>> 350c4b00
type Message is uint256;

using MessageLib for Message global;

/// Types of messages supported by Origin-Destination
/// - Base: message sent by protocol user, contains tips
/// - Manager: message sent between AgentManager contracts located on different chains, no tips
enum MessageFlag {
    Base,
    Manager
}

using MessageLib for MessageFlag global;

/// Library for formatting the various messages supported by Origin and Destination.
///
/// # Message memory layout
///
/// | Position   | Field  | Type    | Bytes | Description                                             |
/// | ---------- | ------ | ------- | ----- | ------------------------------------------------------- |
/// | [000..001) | flag   | uint8   | 1     | Flag specifying the type of message                     |
/// | [001..017) | header | uint128 | 16    | Encoded general routing information for the message     |
/// | [017..AAA) | body   | bytes   | ??    | Formatted payload (according to flag) with message body |
library MessageLib {
    using BaseMessageLib for MemView;
<<<<<<< HEAD
    using MemViewLib for bytes;
    using HeaderLib for MemView;
    using SystemMessageLib for MemView;

    /**
     * @dev Message memory layout
     * [000 .. 001): flag       uint8    1 byte     Flag specifying the type of message
     * [001 .. 017): header     bytes   16 bytes    Formatted payload with general routing information
     * [017 .. AAA): body       bytes   ?? bytes    Formatted payload (according to flag) with message body
     *
     * The variables below are not supposed to be used outside of the library directly.
     */
=======
    using ByteString for MemView;
    using MemViewLib for bytes;
    using HeaderLib for MemView;
>>>>>>> 350c4b00

    /// @dev The variables below are not supposed to be used outside of the library directly.
    uint256 private constant OFFSET_FLAG = 0;
    uint256 private constant OFFSET_HEADER = 1;
    uint256 private constant OFFSET_BODY = OFFSET_HEADER + HEADER_LENGTH;

    // ══════════════════════════════════════════════════ MESSAGE ══════════════════════════════════════════════════════

    /**
     * @notice Returns formatted message with provided fields.
     * @param flag_     Flag specifying the type of message
     * @param header_   Encoded general routing information for the message
     * @param body_     Formatted payload (according to flag) with message body
     * @return Formatted message
     */
    function formatMessage(MessageFlag flag_, Header header_, bytes memory body_)
        internal
        pure
        returns (bytes memory)
    {
        return abi.encodePacked(flag_, header_, body_);
    }

    /**
     * @notice Returns a Message view over for the given payload.
     * @dev Will revert if the payload is not a message payload.
     */
    function castToMessage(bytes memory payload) internal pure returns (Message) {
        return castToMessage(payload.ref());
    }

    /**
     * @notice Casts a memory view to a Message view.
     * @dev Will revert if the memory view is not over a message payload.
     */
    function castToMessage(MemView memView) internal pure returns (Message) {
        require(isMessage(memView), "Not a message payload");
        return Message.wrap(MemView.unwrap(memView));
    }

    /**
     * @notice Checks that a payload is a formatted Message.
     */
    function isMessage(MemView memView) internal pure returns (bool) {
        uint256 length = memView.len();
        // Check if flag and header exist in the payload
        if (length < OFFSET_BODY) return false;
        uint8 flag_ = _flag(memView);
        // Check that Flag fits into MessageFlag enum
        if (flag_ > uint8(type(MessageFlag).max)) return false;
<<<<<<< HEAD
        // Check that Header is formatted
        if (!_header(memView).isHeader()) return false;
        // Check that body is formatted according to the flag
        // Only System/Base message flags exist
        if (flag_ == uint8(MessageFlag.System)) {
            // Check if body is a formatted system message
            return _body(memView).isSystemMessage();
        } else {
            // Check if body is a formatted base message
            return _body(memView).isBaseMessage();
=======
        // Check that body is formatted according to the flag
        // Only Base/Manager message flags exist
        if (flag_ == uint8(MessageFlag.Base)) {
            // Check if body is a formatted base message
            return _body(memView).isBaseMessage();
        } else {
            // Check if body is a formatted calldata for AgentManager call
            return _body(memView).isCallData();
>>>>>>> 350c4b00
        }
    }

    /// @notice Convenience shortcut for unwrapping a view.
    function unwrap(Message message) internal pure returns (MemView) {
        return MemView.wrap(Message.unwrap(message));
    }

    /// @notice Returns message's hash: a leaf to be inserted in the Merkle tree.
    function leaf(Message message) internal pure returns (bytes32) {
        MemView memView = message.unwrap();
        return memView.keccak();
    }

    // ══════════════════════════════════════════════ MESSAGE SLICING ══════════════════════════════════════════════════

    /// @notice Returns message's flag.
    function flag(Message message) internal pure returns (MessageFlag) {
        MemView memView = message.unwrap();
        // We check that flag fits into enum, when payload is wrapped
        // into Message, so this never reverts
        return MessageFlag(_flag(memView));
    }

    /// @notice Returns message's encoded header field.
    function header(Message message) internal pure returns (Header) {
<<<<<<< HEAD
        MemView memView = message.unwrap();
        // We check that header is properly formatted, when payload is wrapped
        // into Message, so this never reverts.
        return _header(memView).castToHeader();
=======
        return HeaderLib.wrapPadded((message.unwrap().indexUint({index_: OFFSET_HEADER, bytes_: HEADER_LENGTH})));
>>>>>>> 350c4b00
    }

    /// @notice Returns message's body field as an untyped memory view.
    function body(Message message) internal pure returns (MemView) {
        MemView memView = message.unwrap();
        return _body(memView);
    }

    // ══════════════════════════════════════════════ PRIVATE HELPERS ══════════════════════════════════════════════════

    /// @dev Returns message's flag without checking that it fits into MessageFlag enum.
    function _flag(MemView memView) private pure returns (uint8) {
        return uint8(memView.indexUint({index_: OFFSET_FLAG, bytes_: 1}));
<<<<<<< HEAD
    }

    /// @dev Returns an untyped memory view over the header field without checking
    /// if the whole payload or the header are properly formatted.
    function _header(MemView memView) private pure returns (MemView) {
        return memView.slice({index_: OFFSET_HEADER, len_: HEADER_LENGTH});
=======
>>>>>>> 350c4b00
    }

    /// @dev Returns an untyped memory view over the body field without checking
    /// if the whole payload or the body are properly formatted.
    function _body(MemView memView) private pure returns (MemView) {
        return memView.sliceFrom({index_: OFFSET_BODY});
    }
}<|MERGE_RESOLUTION|>--- conflicted
+++ resolved
@@ -2,20 +2,12 @@
 pragma solidity 0.8.17;
 
 import {BaseMessageLib} from "./BaseMessage.sol";
-<<<<<<< HEAD
-import {Header, HEADER_LENGTH, HeaderLib} from "./Header.sol";
-import {SystemMessageLib} from "./SystemMessage.sol";
-import {MemView, MemViewLib} from "./MemView.sol";
-
-/// @dev Message is a memory over over a formatted message payload.
-=======
 import {ByteString} from "./ByteString.sol";
 import {HEADER_LENGTH} from "./Constants.sol";
 import {Header, HeaderLib} from "./Header.sol";
 import {MemView, MemViewLib} from "./MemView.sol";
 
 /// Message is a memory over over a formatted message payload.
->>>>>>> 350c4b00
 type Message is uint256;
 
 using MessageLib for Message global;
@@ -41,24 +33,9 @@
 /// | [017..AAA) | body   | bytes   | ??    | Formatted payload (according to flag) with message body |
 library MessageLib {
     using BaseMessageLib for MemView;
-<<<<<<< HEAD
-    using MemViewLib for bytes;
-    using HeaderLib for MemView;
-    using SystemMessageLib for MemView;
-
-    /**
-     * @dev Message memory layout
-     * [000 .. 001): flag       uint8    1 byte     Flag specifying the type of message
-     * [001 .. 017): header     bytes   16 bytes    Formatted payload with general routing information
-     * [017 .. AAA): body       bytes   ?? bytes    Formatted payload (according to flag) with message body
-     *
-     * The variables below are not supposed to be used outside of the library directly.
-     */
-=======
     using ByteString for MemView;
     using MemViewLib for bytes;
     using HeaderLib for MemView;
->>>>>>> 350c4b00
 
     /// @dev The variables below are not supposed to be used outside of the library directly.
     uint256 private constant OFFSET_FLAG = 0;
@@ -109,18 +86,6 @@
         uint8 flag_ = _flag(memView);
         // Check that Flag fits into MessageFlag enum
         if (flag_ > uint8(type(MessageFlag).max)) return false;
-<<<<<<< HEAD
-        // Check that Header is formatted
-        if (!_header(memView).isHeader()) return false;
-        // Check that body is formatted according to the flag
-        // Only System/Base message flags exist
-        if (flag_ == uint8(MessageFlag.System)) {
-            // Check if body is a formatted system message
-            return _body(memView).isSystemMessage();
-        } else {
-            // Check if body is a formatted base message
-            return _body(memView).isBaseMessage();
-=======
         // Check that body is formatted according to the flag
         // Only Base/Manager message flags exist
         if (flag_ == uint8(MessageFlag.Base)) {
@@ -129,7 +94,6 @@
         } else {
             // Check if body is a formatted calldata for AgentManager call
             return _body(memView).isCallData();
->>>>>>> 350c4b00
         }
     }
 
@@ -156,14 +120,7 @@
 
     /// @notice Returns message's encoded header field.
     function header(Message message) internal pure returns (Header) {
-<<<<<<< HEAD
-        MemView memView = message.unwrap();
-        // We check that header is properly formatted, when payload is wrapped
-        // into Message, so this never reverts.
-        return _header(memView).castToHeader();
-=======
         return HeaderLib.wrapPadded((message.unwrap().indexUint({index_: OFFSET_HEADER, bytes_: HEADER_LENGTH})));
->>>>>>> 350c4b00
     }
 
     /// @notice Returns message's body field as an untyped memory view.
@@ -177,15 +134,6 @@
     /// @dev Returns message's flag without checking that it fits into MessageFlag enum.
     function _flag(MemView memView) private pure returns (uint8) {
         return uint8(memView.indexUint({index_: OFFSET_FLAG, bytes_: 1}));
-<<<<<<< HEAD
-    }
-
-    /// @dev Returns an untyped memory view over the header field without checking
-    /// if the whole payload or the header are properly formatted.
-    function _header(MemView memView) private pure returns (MemView) {
-        return memView.slice({index_: OFFSET_HEADER, len_: HEADER_LENGTH});
-=======
->>>>>>> 350c4b00
     }
 
     /// @dev Returns an untyped memory view over the body field without checking
