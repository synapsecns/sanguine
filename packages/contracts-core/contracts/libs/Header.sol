// SPDX-License-Identifier: MIT
pragma solidity 0.8.17;

<<<<<<< HEAD
import {HEADER_LENGTH} from "./Constants.sol";
import {TypeCasts} from "./TypeCasts.sol";
import {MemView, MemViewLib} from "./MemView.sol";

/// @dev Header is a memory over over a formatted message header payload.
type Header is uint256;

/// @dev Attach library functions to Header
=======
/// Header is encoded data with "general routing information".
type Header is uint128;

>>>>>>> 350c4b00
using HeaderLib for Header global;

/// Library for formatting _the header part_ of _the messages used by Origin and Destination_.
/// - Header represents general information for routing a Message for Origin and Destination.
/// - Header occupies a single storage word, and thus is stored on stack instead of being stored in memory.
///
/// # Header stack layout (from highest bits to lowest)
///
/// | Position   | Field            | Type   | Bytes | Description                             |
/// | ---------- | ---------------- | ------ | ----- | --------------------------------------- |
/// | (016..012] | origin           | uint32 | 4     | Domain where message originated         |
/// | (012..008] | nonce            | uint32 | 4     | Message nonce on the origin domain      |
/// | (008..004] | destination      | uint32 | 4     | Domain where message will be executed   |
/// | (004..000] | optimisticPeriod | uint32 | 4     | Optimistic period that will be enforced |
library HeaderLib {
<<<<<<< HEAD
    using MemViewLib for bytes;

    /**
     * @dev Header memory layout
     * [000 .. 004): origin             uint32   4 bytes    Domain where message originated
     * [004 .. 008): nonce              uint32   4 bytes    Message nonce on the origin domain
     * [008 .. 012): destination        uint32   4 bytes    Domain where message will be executed
     * [012 .. 016): optimisticPeriod   uint32   4 bytes    Optimistic period that will be enforced
     *
     * The variables below are not supposed to be used outside of the library directly.
     */

    uint256 private constant OFFSET_ORIGIN = 0;
    uint256 private constant OFFSET_NONCE = 4;
    uint256 private constant OFFSET_DESTINATION = 8;
    uint256 private constant OFFSET_OPTIMISTIC_SECONDS = 12;

    // ══════════════════════════════════════════════════ HEADER ═══════════════════════════════════════════════════════

    /**
     * @notice Returns a formatted Header payload with provided fields
     * @param origin_               Domain of origin chain
     * @param nonce_                Message nonce on origin chain
     * @param destination_          Domain of destination chain
     * @param optimisticPeriod_     Optimistic period for message execution
     * @return Formatted header
     */
    function formatHeader(uint32 origin_, uint32 nonce_, uint32 destination_, uint32 optimisticPeriod_)
=======
    /// @dev Amount of bits to shift to origin field
    uint128 private constant SHIFT_ORIGIN = 12 * 8;
    /// @dev Amount of bits to shift to nonce field
    uint128 private constant SHIFT_NONCE = 8 * 8;
    /// @dev Amount of bits to shift to destination field
    uint128 private constant SHIFT_DESTINATION = 4 * 8;

    /// @notice Returns an encoded header with provided fields
    /// @param origin_              Domain of origin chain
    /// @param nonce_               Message nonce on origin chain
    /// @param destination_         Domain of destination chain
    /// @param optimisticPeriod_    Optimistic period for message execution
    function encodeHeader(uint32 origin_, uint32 nonce_, uint32 destination_, uint32 optimisticPeriod_)
>>>>>>> 350c4b00
        internal
        pure
        returns (Header)
    {
<<<<<<< HEAD
        return abi.encodePacked(origin_, nonce_, destination_, optimisticPeriod_);
    }

    /**
     * @notice Returns a Header view over for the given payload.
     * @dev Will revert if the payload is not a header payload.
     */
    function castToHeader(bytes memory payload) internal pure returns (Header) {
        return castToHeader(payload.ref());
    }

    /**
     * @notice Casts a memory view to a Header view.
     * @dev Will revert if the memory view is not over a header payload.
     */
    function castToHeader(MemView memView) internal pure returns (Header) {
        require(isHeader(memView), "Not a header payload");
        return Header.wrap(MemView.unwrap(memView));
    }

    /**
     * @notice Checks that a payload is a formatted Header.
     */
    function isHeader(MemView memView) internal pure returns (bool) {
        return memView.len() == HEADER_LENGTH;
    }

    /// @notice Convenience shortcut for unwrapping a view.
    function unwrap(Header header) internal pure returns (MemView) {
        return MemView.wrap(Header.unwrap(header));
=======
        return Header.wrap(
            uint128(origin_) << SHIFT_ORIGIN | uint128(nonce_) << SHIFT_NONCE
                | uint128(destination_) << SHIFT_DESTINATION | uint128(optimisticPeriod_)
        );
    }

    /// @notice Wraps the padded encoded request into a Header-typed value.
    /// @dev The "padded" header is simply an encoded header casted to uint256 (highest bits are set to zero).
    /// Casting to uint256 is done automatically in Solidity, so no extra actions from consumers are needed.
    /// The highest bits are discarded, so that the contracts dealing with encoded headers
    /// don't need to be updated, if a new field is added.
    function wrapPadded(uint256 paddedHeader) internal pure returns (Header) {
        return Header.wrap(uint128(paddedHeader));
>>>>>>> 350c4b00
    }

    // ══════════════════════════════════════════════ HEADER SLICING ═══════════════════════════════════════════════════

    /// @notice Returns header's origin field
    function origin(Header header) internal pure returns (uint32) {
<<<<<<< HEAD
        MemView memView = unwrap(header);
        return uint32(memView.indexUint(OFFSET_ORIGIN, 4));
=======
        // Casting to uint32 will truncate the highest bits, which is the behavior we want
        return uint32(Header.unwrap(header) >> SHIFT_ORIGIN);
>>>>>>> 350c4b00
    }

    /// @notice Returns header's nonce field
    function nonce(Header header) internal pure returns (uint32) {
<<<<<<< HEAD
        MemView memView = unwrap(header);
        return uint32(memView.indexUint(OFFSET_NONCE, 4));
=======
        // Casting to uint32 will truncate the highest bits, which is the behavior we want
        return uint32(Header.unwrap(header) >> SHIFT_NONCE);
>>>>>>> 350c4b00
    }

    /// @notice Returns header's destination field
    function destination(Header header) internal pure returns (uint32) {
<<<<<<< HEAD
        MemView memView = unwrap(header);
        return uint32(memView.indexUint(OFFSET_DESTINATION, 4));
=======
        // Casting to uint32 will truncate the highest bits, which is the behavior we want
        return uint32(Header.unwrap(header) >> SHIFT_DESTINATION);
>>>>>>> 350c4b00
    }

    /// @notice Returns header's optimistic seconds field
    function optimisticPeriod(Header header) internal pure returns (uint32) {
<<<<<<< HEAD
        MemView memView = unwrap(header);
        return uint32(memView.indexUint(OFFSET_OPTIMISTIC_SECONDS, 4));
=======
        // Casting to uint32 will truncate the highest bits, which is the behavior we want
        return uint32(Header.unwrap(header));
>>>>>>> 350c4b00
    }
}<|MERGE_RESOLUTION|>--- conflicted
+++ resolved
@@ -1,20 +1,9 @@
 // SPDX-License-Identifier: MIT
 pragma solidity 0.8.17;
 
-<<<<<<< HEAD
-import {HEADER_LENGTH} from "./Constants.sol";
-import {TypeCasts} from "./TypeCasts.sol";
-import {MemView, MemViewLib} from "./MemView.sol";
-
-/// @dev Header is a memory over over a formatted message header payload.
-type Header is uint256;
-
-/// @dev Attach library functions to Header
-=======
 /// Header is encoded data with "general routing information".
 type Header is uint128;
 
->>>>>>> 350c4b00
 using HeaderLib for Header global;
 
 /// Library for formatting _the header part_ of _the messages used by Origin and Destination_.
@@ -30,36 +19,6 @@
 /// | (008..004] | destination      | uint32 | 4     | Domain where message will be executed   |
 /// | (004..000] | optimisticPeriod | uint32 | 4     | Optimistic period that will be enforced |
 library HeaderLib {
-<<<<<<< HEAD
-    using MemViewLib for bytes;
-
-    /**
-     * @dev Header memory layout
-     * [000 .. 004): origin             uint32   4 bytes    Domain where message originated
-     * [004 .. 008): nonce              uint32   4 bytes    Message nonce on the origin domain
-     * [008 .. 012): destination        uint32   4 bytes    Domain where message will be executed
-     * [012 .. 016): optimisticPeriod   uint32   4 bytes    Optimistic period that will be enforced
-     *
-     * The variables below are not supposed to be used outside of the library directly.
-     */
-
-    uint256 private constant OFFSET_ORIGIN = 0;
-    uint256 private constant OFFSET_NONCE = 4;
-    uint256 private constant OFFSET_DESTINATION = 8;
-    uint256 private constant OFFSET_OPTIMISTIC_SECONDS = 12;
-
-    // ══════════════════════════════════════════════════ HEADER ═══════════════════════════════════════════════════════
-
-    /**
-     * @notice Returns a formatted Header payload with provided fields
-     * @param origin_               Domain of origin chain
-     * @param nonce_                Message nonce on origin chain
-     * @param destination_          Domain of destination chain
-     * @param optimisticPeriod_     Optimistic period for message execution
-     * @return Formatted header
-     */
-    function formatHeader(uint32 origin_, uint32 nonce_, uint32 destination_, uint32 optimisticPeriod_)
-=======
     /// @dev Amount of bits to shift to origin field
     uint128 private constant SHIFT_ORIGIN = 12 * 8;
     /// @dev Amount of bits to shift to nonce field
@@ -73,43 +32,10 @@
     /// @param destination_         Domain of destination chain
     /// @param optimisticPeriod_    Optimistic period for message execution
     function encodeHeader(uint32 origin_, uint32 nonce_, uint32 destination_, uint32 optimisticPeriod_)
->>>>>>> 350c4b00
         internal
         pure
         returns (Header)
     {
-<<<<<<< HEAD
-        return abi.encodePacked(origin_, nonce_, destination_, optimisticPeriod_);
-    }
-
-    /**
-     * @notice Returns a Header view over for the given payload.
-     * @dev Will revert if the payload is not a header payload.
-     */
-    function castToHeader(bytes memory payload) internal pure returns (Header) {
-        return castToHeader(payload.ref());
-    }
-
-    /**
-     * @notice Casts a memory view to a Header view.
-     * @dev Will revert if the memory view is not over a header payload.
-     */
-    function castToHeader(MemView memView) internal pure returns (Header) {
-        require(isHeader(memView), "Not a header payload");
-        return Header.wrap(MemView.unwrap(memView));
-    }
-
-    /**
-     * @notice Checks that a payload is a formatted Header.
-     */
-    function isHeader(MemView memView) internal pure returns (bool) {
-        return memView.len() == HEADER_LENGTH;
-    }
-
-    /// @notice Convenience shortcut for unwrapping a view.
-    function unwrap(Header header) internal pure returns (MemView) {
-        return MemView.wrap(Header.unwrap(header));
-=======
         return Header.wrap(
             uint128(origin_) << SHIFT_ORIGIN | uint128(nonce_) << SHIFT_NONCE
                 | uint128(destination_) << SHIFT_DESTINATION | uint128(optimisticPeriod_)
@@ -123,52 +49,31 @@
     /// don't need to be updated, if a new field is added.
     function wrapPadded(uint256 paddedHeader) internal pure returns (Header) {
         return Header.wrap(uint128(paddedHeader));
->>>>>>> 350c4b00
     }
 
     // ══════════════════════════════════════════════ HEADER SLICING ═══════════════════════════════════════════════════
 
     /// @notice Returns header's origin field
     function origin(Header header) internal pure returns (uint32) {
-<<<<<<< HEAD
-        MemView memView = unwrap(header);
-        return uint32(memView.indexUint(OFFSET_ORIGIN, 4));
-=======
         // Casting to uint32 will truncate the highest bits, which is the behavior we want
         return uint32(Header.unwrap(header) >> SHIFT_ORIGIN);
->>>>>>> 350c4b00
     }
 
     /// @notice Returns header's nonce field
     function nonce(Header header) internal pure returns (uint32) {
-<<<<<<< HEAD
-        MemView memView = unwrap(header);
-        return uint32(memView.indexUint(OFFSET_NONCE, 4));
-=======
         // Casting to uint32 will truncate the highest bits, which is the behavior we want
         return uint32(Header.unwrap(header) >> SHIFT_NONCE);
->>>>>>> 350c4b00
     }
 
     /// @notice Returns header's destination field
     function destination(Header header) internal pure returns (uint32) {
-<<<<<<< HEAD
-        MemView memView = unwrap(header);
-        return uint32(memView.indexUint(OFFSET_DESTINATION, 4));
-=======
         // Casting to uint32 will truncate the highest bits, which is the behavior we want
         return uint32(Header.unwrap(header) >> SHIFT_DESTINATION);
->>>>>>> 350c4b00
     }
 
     /// @notice Returns header's optimistic seconds field
     function optimisticPeriod(Header header) internal pure returns (uint32) {
-<<<<<<< HEAD
-        MemView memView = unwrap(header);
-        return uint32(memView.indexUint(OFFSET_OPTIMISTIC_SECONDS, 4));
-=======
         // Casting to uint32 will truncate the highest bits, which is the behavior we want
         return uint32(Header.unwrap(header));
->>>>>>> 350c4b00
     }
 }