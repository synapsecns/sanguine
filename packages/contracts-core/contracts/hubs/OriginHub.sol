--- conflicted
+++ resolved
@@ -426,15 +426,9 @@
     ) internal view returns (bool) {
         // TODO: revisit once snapshots are implemented
         // Attestation with origin domain not matching local domain should be discarded
-<<<<<<< HEAD
         require(_origin == localDomain, "!attestationOrigin: !local");
-        if (_nonce < historicalRoots[_destination].length) {
-            RootMetadata memory histMetadata = historicalMetadata[_destination][_nonce];
-=======
-        require(_origin == _localDomain(), "!attestationOrigin: !local");
         if (_nonce < historicalRoots.length) {
             RootMetadata memory histMetadata = historicalMetadata[_nonce];
->>>>>>> 82992aa6
             // If a nonce exists for a given destination,
             // a root should match the historical root,
             // and the metadata should match the historical one.
