// SPDX-License-Identifier: MIT
pragma solidity 0.8.17;

import { Attestation } from "../libs/Attestation.sol";
import { Report } from "../libs/Report.sol";
import { TypedMemView } from "../libs/TypedMemView.sol";

import { SystemRegistry } from "../system/SystemRegistry.sol";
import { DomainNotaryRegistry } from "../registry/DomainNotaryRegistry.sol";
import { GuardRegistry } from "../registry/GuardRegistry.sol";
import { OriginHubEvents } from "../events/OriginHubEvents.sol";
import { AttestationHub } from "./AttestationHub.sol";
import { ReportHub } from "./ReportHub.sol";

import { MerkleLib } from "../libs/Merkle.sol";

/**
 * @notice Inserts new message hashes into the Merkle Trees by destination chain domain,
 * and keeps track of the historical merkle state for each destination.
 * Keeps track of this domain's Notaries and all Guards: accepts
 * and checks their attestations/reports related to Origin.
 */
abstract contract OriginHub is
<<<<<<< HEAD
    SystemRegistry,
=======
    OriginHubEvents,
>>>>>>> 0b26b1ca
    AttestationHub,
    ReportHub,
    DomainNotaryRegistry,
    GuardRegistry
{
    using Attestation for bytes29;
    using Report for bytes29;
    using TypedMemView for bytes29;

    using MerkleLib for MerkleLib.Tree;

    /*╔══════════════════════════════════════════════════════════════════════╗*\
    ▏*║                               STORAGE                                ║*▕
    \*╚══════════════════════════════════════════════════════════════════════╝*/

    // [destination domain] => [Merkle Tree containing all hashes of sent messages to that domain]
    mapping(uint32 => MerkleLib.Tree) internal trees;
    // [destination domain] => [Merkle tree roots after inserting a sent message to that domain]
    mapping(uint32 => bytes32[]) internal historicalRoots;

    // gap for upgrade safety
    uint256[48] private __GAP; // solhint-disable-line var-name-mixedcase

    // Merkle root for an empty merkle tree.
    bytes32 internal constant EMPTY_TREE_ROOT =
        hex"27ae5ba08d7291c96c8cbddcc148bf48a6d68c7974b94356f53754ef6171d757";

    /*╔══════════════════════════════════════════════════════════════════════╗*\
    ▏*║                                VIEWS                                 ║*▕
    \*╚══════════════════════════════════════════════════════════════════════╝*/

    /**
     * @notice Suggest attestation for the off-chain actors to sign for a specific destination.
     * Note: signing the suggested attestation will will never lead
     * to slashing of the actor, assuming they have confirmed that the block, where the merkle root
     * was updated, is not subject to reorganization (which is different for every observed chain).
     * @dev If no messages have been sent, following values are returned:
     * - nonce = 0
     * - root = 0x27ae5ba08d7291c96c8cbddcc148bf48a6d68c7974b94356f53754ef6171d757
     * Which is the merkle root for an empty merkle tree.
     * @return latestNonce Current nonce
     * @return latestRoot  Current merkle root
     */
    function suggestAttestation(uint32 _destination)
        external
        view
        returns (uint32 latestNonce, bytes32 latestRoot)
    {
        latestNonce = nonce(_destination);
        latestRoot = getHistoricalRoot(_destination, latestNonce);
    }

    // TODO: add suggestAttestations() once OriginHub inherits from GlobalNotaryRegistry

    /**
     * @notice Returns a historical merkle root for the given destination.
     * Note: signing the attestation with the given historical root will never lead
     * to slashing of the actor, assuming they have confirmed that the block, where the merkle root
     * was updated, is not subject to reorganization (which is different for every observed chain).
     * @param _destination  Destination domain
     * @param _nonce        Historical nonce
     * @return Root for destination's merkle tree right after message to `_destination`
     * with `nonce = _nonce` was dispatched.
     */
    function getHistoricalRoot(uint32 _destination, uint32 _nonce) public view returns (bytes32) {
        // Check if destination is known
        if (historicalRoots[_destination].length > 0) {
            // Check if nonce exists
            require(_nonce < historicalRoots[_destination].length, "!nonce: existing destination");
            return historicalRoots[_destination][_nonce];
        } else {
            // If destination is unknown, we have the root of an empty merkle tree
            require(_nonce == 0, "!nonce: unknown destination");
            return EMPTY_TREE_ROOT;
        }
    }

    /**
     * @notice Returns nonce of the last inserted Merkle root for the given destination,
     * which is also the number of inserted leaves in the destination merkle tree (current index).
     */
    function nonce(uint32 _destination) public view returns (uint32 latestNonce) {
        latestNonce = uint32(_getTreeCount(_destination));
    }

    /**
     * @notice Calculates and returns tree's current root for the given destination.
     */
    function root(uint32 _destination) public view returns (bytes32) {
        return trees[_destination].root(_getTreeCount(_destination));
    }

    /*╔══════════════════════════════════════════════════════════════════════╗*\
    ▏*║                          INTERNAL FUNCTIONS                          ║*▕
    \*╚══════════════════════════════════════════════════════════════════════╝*/

    /**
     * @notice Checks if a submitted Attestation is a valid Attestation.
     * Attestation Flag can be either "Fraud" or "Valid".
     * A "Fraud" Attestation is a (_destination, _nonce, _root) attestation that doesn't correspond
     * with the historical state of Origin contract. Either of these needs to be true:
     * - _nonce is higher than current nonce for _destination (no root exists for this nonce)
     * - _root is not equal to the historical root of _nonce for _destination
     * This would mean that message(s) that were not truly
     * dispatched on Origin were falsely included in the signed root.
     *
     * A Fraud Attestation will only be accepted as valid by the Mirror.
     * If a Fraud Attestation is submitted to the Mirror, a Guard should
     * submit a Fraud Report using Origin.submitReport()
     * in order to slash the Notary with a Fraud Attestation.
     *
     * @dev Notary signature and role have been checked in AttestationHub,
     * hence `_notary` is an active Notary at this point.
     *
     * @param _notary           Notary address (signature&role already verified)
     * @param _attestationView  Memory view over reported Attestation for convenience
     * @param _attestation      Payload with Attestation data and signature
     * @return isValid          TRUE if Attestation was valid (implying Notary was not slashed).
     */
    function _handleAttestation(
        address _notary,
        bytes29 _attestationView,
        bytes memory _attestation
    ) internal override returns (bool isValid) {
        uint32 attestedDestination = _attestationView.attestedDestination();
        uint32 attestedNonce = _attestationView.attestedNonce();
        bytes32 attestedRoot = _attestationView.attestedRoot();
        isValid = _isValidAttestation(attestedDestination, attestedNonce, attestedRoot);
        if (!isValid) {
            emit FraudAttestation(_notary, _attestation);
            // Guard doesn't receive anything, as Notary wasn't slashed using the Fraud Report
            _slashNotary({ _domain: _localDomain(), _notary: _notary, _guard: address(0) });
            /**
             * TODO: design incentives for the reporter in a way, where they get less
             * by reporting directly instead of using a correct Fraud Report.
             * That will allow Guards to focus on Report signing and don't worry
             * about submitReport (whether their own or outsourced) txs being frontrun.
             */
        }
    }

    /**
     * @notice Checks if a submitted Report is a correct Report. Reported Attestation
     * can be either valid or fraud. Report flag can also be either Valid or Fraud.
     * Report is correct if its flag matches the Attestation validity.
     * 1. Attestation: valid, Flag: Fraud.
     *      Report is deemed incorrect, Guard is slashed (if they haven't been already).
     * 2. Attestation: valid, Flag: Valid.
     *      Report is deemed correct, no action is done.
     * 3. Attestation: Fraud, Flag: Fraud.
     *      Report is deemed correct, Notary is slashed (if they haven't been already).
     * 4. Attestation: Fraud, Flag: Valid.
     *      Report is deemed incorrect, Guard is slashed (if they haven't been already).
     *      Notary is slashed (if they haven't been already), but Guard doesn't receive
     *      any rewards (as their report indicated that the attestation was valid).
     *
     * A "Fraud" Attestation is a (_destination, _nonce, _root) attestation that doesn't correspond
     * with the historical state of Origin contract. Either of these needs to be true:
     * - _nonce is higher than current nonce for _destination (no root exists for this nonce)
     * - _root is not equal to the historical root of _nonce for _destination
     * This would mean that message(s) that were not truly
     * dispatched on Origin were falsely included in the signed root.
     *
     * A Fraud Attestation will only be accepted as valid by the Mirror.
     * If a Fraud Attestation is submitted to the Mirror, a Guard should
     * submit a Fraud Report using Origin.submitReport()
     * in order to slash the Notary with a Fraud Attestation.
     *
     * @dev Both Notary and Guard signatures and roles have been checked in ReportHub,
     * hence `_notary` is an active Notary, `_guard` is an active Guard at this point.
     *
     * @param _guard            Guard address (signature&role already verified)
     * @param _notary           Notary address (signature&role already verified)
     * @param _attestationView  Memory view over reported Attestation
     * @param _reportView       Memory view over Report
     * @param _report           Payload with Report data and signature
     * @return TRUE if Report was correct (implying Guard was not slashed)
     */
    function _handleReport(
        address _guard,
        address _notary,
        bytes29 _attestationView,
        bytes29 _reportView,
        bytes memory _report
    ) internal override returns (bool) {
        uint32 attestedDestination = _attestationView.attestedDestination();
        uint32 attestedNonce = _attestationView.attestedNonce();
        bytes32 attestedRoot = _attestationView.attestedRoot();
        if (_isValidAttestation(attestedDestination, attestedNonce, attestedRoot)) {
            // Attestation: Valid
            if (_reportView.reportedFraud()) {
                // Flag: Fraud
                // Report is incorrect, slash the Guard
                emit IncorrectReport(_guard, _report);
                _slashGuard(_guard);
                return false;
            } else {
                // Flag: Valid
                // Report is correct, no action needed
                return true;
            }
        } else {
            // Attestation: Fraud
            if (_reportView.reportedFraud()) {
                // Flag: Fraud
                // Report is correct, slash the Notary
                emit CorrectFraudReport(_guard, _report);
                emit FraudAttestation(_notary, _attestationView.clone());
                _slashNotary({ _domain: _localDomain(), _notary: _notary, _guard: _guard });
                return true;
            } else {
                // Flag: Valid
                // Report is incorrect, slash the Guard
                emit IncorrectReport(_guard, _report);
                _slashGuard(_guard);
                emit FraudAttestation(_notary, _attestationView.clone());
                // Guard doesn't receive anything due to Valid flag on the Report
                _slashNotary({ _domain: _localDomain(), _notary: _notary, _guard: address(0) });
                return false;
            }
        }
    }

    /**
     * @notice Inserts a merkle root for an empty merkle tree into the historical roots array
     * for the given destination.
     * @dev This enables:
     * - Counting nonces from 1 (nonce=0 meaning no messages have been sent).
     * - Not slashing the Notaries for signing an attestation for an empty tree
     * (assuming they sign the correct root outlined below).
     */
    function _initializeHistoricalRoots(uint32 _destination) internal {
        // This function should only be called only if the array is empty
        assert(historicalRoots[_destination].length == 0);
        // Insert a historical root so nonces start at 1 rather then 0.
        // Here we insert the root of an empty merkle tree
        historicalRoots[_destination].push(EMPTY_TREE_ROOT);
    }

    /**
     * @notice Inserts new message into the Merkle tree for the given destination
     * and stores the new merkle root.
     * @param _destination  Destination domain of the dispatched message
     * @param _messageNonce Nonce of the dispatched message
     * @param _messageHash  Hash of the dispatched message
     */
    function _insertMessage(
        uint32 _destination,
        uint32 _messageNonce,
        bytes32 _messageHash
    ) internal {
        // TODO: when Notary is active on Destination, initialize historical roots
        // upon adding a first Notary for given destination
        if (historicalRoots[_destination].length == 0) _initializeHistoricalRoots(_destination);
        /// @dev _messageNonce == tree.count() + 1
        // tree.insert() requires amount of leaves AFTER the leaf insertion (i.e. tree.count() + 1)
        trees[_destination].insert(_messageNonce, _messageHash);
        /// @dev leaf is inserted => _messageNonce == tree.count()
        // tree.root() requires current amount of leaves (i.e. tree.count())
        historicalRoots[_destination].push(trees[_destination].root(_messageNonce));
    }

    /**
     * @notice Child contract should implement the slashing logic for Notaries
     * with all the required system calls.
     * @dev Called when fraud is proven (Fraud Attestation).
     * @param _domain   Domain where the reported Notary is active
     * @param _notary   Notary to slash
     * @param _guard    Guard who reported fraudulent Notary [address(0) if not a Guard report]
     */
    function _slashNotary(
        uint32 _domain,
        address _notary,
        address _guard
    ) internal virtual;

    /**
     * @notice Child contract should implement the slashing logic for Guards
     * with all the required system calls.
     * @dev Called when guard misbehavior is proven (Incorrect Report).
     * @param _guard    Guard to slash
     */
    function _slashGuard(address _guard) internal virtual;

    /*╔══════════════════════════════════════════════════════════════════════╗*\
    ▏*║                            INTERNAL VIEWS                            ║*▕
    \*╚══════════════════════════════════════════════════════════════════════╝*/

    /**
     * @notice Returns whether (_destination, _nonce, _root) matches the historical state
     * of the Merkle Tree for that destination.
     * @dev For `_nonce == 0`: root has to match `EMPTY_TREE_ROOT` (root of an empty merkle tree)
     * For `_nonce != 0`:
     * - There has to be at least `_nonce` messages sent to `_destination`
     * - Merkle root after sending message with `nonce == _nonce` should match `_root`
     */
    function _isValidAttestation(
        uint32 _destination,
        uint32 _nonce,
        bytes32 _root
    ) internal view returns (bool) {
        if (_nonce < historicalRoots[_destination].length) {
            // If a nonce exists for a given destination,
            // a root should match the historical root
            return _root == historicalRoots[_destination][_nonce];
        }
        // If a nonce doesn't exist for a given destination,
        // it should be a zero nonce with a root of an empty merkle tree
        return _nonce == 0 && _root == EMPTY_TREE_ROOT;
    }

    /**
     * @notice Returns amount of leaves in the merkle tree for the given destination.
     * @dev Every inserted leaf leads to adding a historical root,
     * removing the necessity to store amount of leaves separately.
     * Historical roots array is initialized with a root of an empty Merkle tree,
     * thus actual amount of leaves is lower by one.
     */
    function _getTreeCount(uint32 _destination) internal view returns (uint256) {
        // if no historical roots are saved, destination is unknown, and there were
        // no dispatched messages to that destination
        if (historicalRoots[_destination].length == 0) return 0;
        // We subtract 1, as the very first inserted root is EMPTY_TREE_ROOT
        return historicalRoots[_destination].length - 1;
    }
}<|MERGE_RESOLUTION|>--- conflicted
+++ resolved
@@ -21,11 +21,8 @@
  * and checks their attestations/reports related to Origin.
  */
 abstract contract OriginHub is
-<<<<<<< HEAD
+    OriginHubEvents,
     SystemRegistry,
-=======
-    OriginHubEvents,
->>>>>>> 0b26b1ca
     AttestationHub,
     ReportHub,
     DomainNotaryRegistry,
