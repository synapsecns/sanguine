--- conflicted
+++ resolved
@@ -4,12 +4,8 @@
 // ══════════════════════════════ LIBRARY IMPORTS ══════════════════════════════
 import {Attestation} from "../libs/Attestation.sol";
 import {BaseMessage, BaseMessageLib, MemView} from "../libs/BaseMessage.sol";
-<<<<<<< HEAD
-import {SYSTEM_ROUTER, ORIGIN_TREE_HEIGHT, SNAPSHOT_TREE_HEIGHT} from "../libs/Constants.sol";
-=======
 import {ByteString, CallData} from "../libs/ByteString.sol";
 import {ORIGIN_TREE_HEIGHT, SNAPSHOT_TREE_HEIGHT} from "../libs/Constants.sol";
->>>>>>> 350c4b00
 import {MerkleLib} from "../libs/Merkle.sol";
 import {Header, Message, MessageFlag, MessageLib} from "../libs/Message.sol";
 import {Receipt, ReceiptBody, ReceiptLib} from "../libs/Receipt.sol";
@@ -32,13 +28,9 @@
  * On the other chains Notaries are submitting the attestations that are later used for proving.
  */
 abstract contract ExecutionHub is DisputeHub, ExecutionHubEvents, IExecutionHub {
-<<<<<<< HEAD
-    using BaseMessageLib for MemView;
-=======
     using Address for address;
     using BaseMessageLib for MemView;
     using ByteString for MemView;
->>>>>>> 350c4b00
     using MessageLib for bytes;
     using TypeCasts for bytes32;
 
@@ -237,12 +229,6 @@
         }
     }
 
-<<<<<<< HEAD
-    function _executeSystemMessage(Header header, uint256 proofMaturity, MemView body) internal returns (bool) {
-        // TODO: introduce incentives for executing System Messages?
-        // Forward system message to System Router
-        systemRouter.receiveSystemMessage(header.origin(), header.nonce(), proofMaturity, body.clone());
-=======
     function _executeManagerMessage(Header header, uint256 proofMaturity, MemView body) internal returns (bool) {
         // TODO: introduce incentives for executing Manager Messages?
         CallData callData = body.castToCallData();
@@ -256,7 +242,6 @@
         // while the "remoteX" functions will perform the proofMaturity check that will make impossible to
         // submit an attestation and execute a malicious Manager Message immediately, preventing this attack vector.
         require(magicValue.length == 32 && bytes32(magicValue) == callData.callSelector(), "!magicValue");
->>>>>>> 350c4b00
         return true;
     }
 
