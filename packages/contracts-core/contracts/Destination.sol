// SPDX-License-Identifier: MIT
pragma solidity 0.8.17;

// ══════════════════════════════ LIBRARY IMPORTS ══════════════════════════════
import {Attestation, AttestationLib} from "./libs/memory/Attestation.sol";
import {ByteString} from "./libs/memory/ByteString.sol";
import {AGENT_ROOT_OPTIMISTIC_PERIOD} from "./libs/Constants.sol";
import {IndexOutOfRange, NotaryInDispute} from "./libs/Errors.sol";
import {ChainGas, GasData} from "./libs/stack/GasData.sol";
import {AgentStatus, DestinationStatus} from "./libs/Structures.sol";
// ═════════════════════════════ INTERNAL IMPORTS ══════════════════════════════
import {AgentSecured} from "./base/AgentSecured.sol";
import {DestinationEvents} from "./events/DestinationEvents.sol";
import {IAgentManager} from "./interfaces/IAgentManager.sol";
import {InterfaceDestination} from "./interfaces/InterfaceDestination.sol";
import {InterfaceLightManager} from "./interfaces/InterfaceLightManager.sol";
import {IStatementInbox} from "./interfaces/IStatementInbox.sol";
import {ExecutionHub} from "./hubs/ExecutionHub.sol";

/// @notice `Destination` contract is used for receiving messages from other chains. It relies on
/// Notary-signed statements to get the truthful states of the remote chains. These states are then
/// used to verify the validity of the messages sent from the remote chains.
/// `Destination` is responsible for the following:
/// - Accepting the Attestations from the local Inbox contract.
/// - Using these Attestations to execute the messages (see parent `ExecutionHub`).
/// - Passing the Agent Merkle Roots from the Attestations to the local LightManager contract,
///   if deployed on a non-Synapse chain.
/// - Keeping track of the remote domains GasData submitted by Notaries, that could be later consumed
///   by the local `GasOracle` contract.
contract Destination is ExecutionHub, DestinationEvents, InterfaceDestination {
    using AttestationLib for bytes;
    using ByteString for bytes;

    // TODO: this could be further optimized in terms of storage
    struct StoredAttData {
        bytes32 agentRoot;
        bytes32 dataHash;
    }

    struct StoredGasData {
        GasData gasData;
        uint32 notaryIndex;
        uint40 submittedAt;
    }

    // ══════════════════════════════════════════════════ STORAGE ══════════════════════════════════════════════════════

    /// @dev Invariant: this is either current LightManager root,
    /// or the pending root to be passed to LightManager once its optimistic period is over.
    bytes32 internal _nextAgentRoot;

    /// @inheritdoc InterfaceDestination
    DestinationStatus public destStatus;

    /// @dev Stored lookup data for all accepted Notary Attestations
    StoredAttData[] internal _storedAttestations;

    /// @dev Remote domains GasData submitted by Notaries
    mapping(uint32 => StoredGasData) internal _storedGasData;

    // ═════════════════════════════════════════ CONSTRUCTOR & INITIALIZER ═════════════════════════════════════════════

    constructor(uint32 synapseDomain_, address agentManager_, address inbox_)
        AgentSecured("0.0.3", synapseDomain_, agentManager_, inbox_)
    {} // solhint-disable-line no-empty-blocks

    /// @notice Initializes Destination contract:
    /// - msg.sender is set as contract owner
    function initialize(bytes32 agentRoot) external initializer {
        // Initialize Ownable: msg.sender is set as "owner"
        __Ownable_init();
        // Initialize ReeentrancyGuard
        __ReentrancyGuard_init();
        // Set Agent Merkle Root in Light Manager
        if (localDomain != synapseDomain) {
            _nextAgentRoot = agentRoot;
            InterfaceLightManager(address(agentManager)).setAgentRoot(agentRoot);
            destStatus.agentRootTime = uint40(block.timestamp);
        }
        // No need to do anything on Synapse Chain, as the agent root is set in BondingManager
    }

    // ═════════════════════════════════════════════ ACCEPT STATEMENTS ═════════════════════════════════════════════════

    /// @inheritdoc InterfaceDestination
    function acceptAttestation(
        uint32 notaryIndex,
        uint256 sigIndex,
        bytes memory attPayload,
        bytes32 agentRoot,
        ChainGas[] memory snapGas
    ) external onlyInbox returns (bool wasAccepted) {
        if (_isInDispute(notaryIndex)) revert NotaryInDispute();
        // First, try passing current agent merkle root
        // This will revert if payload is not an attestation
        Attestation att = attPayload.castToAttestation();
        // This will revert if snapshot root has been previously submitted
        _saveAttestation(att, notaryIndex, sigIndex);
        _storedAttestations.push(StoredAttData({agentRoot: agentRoot, dataHash: att.dataHash()}));
        // Save Agent Root if required, and update the Destination's Status
        bool rootPending = passAgentRoot();
        destStatus = _saveAgentRoot(rootPending, agentRoot, notaryIndex);
        _saveGasData(snapGas, notaryIndex);
        return true;
    }

    // ═══════════════════════════════════════════ AGENT ROOT QUARANTINE ═══════════════════════════════════════════════

    /// @inheritdoc InterfaceDestination
    function passAgentRoot() public returns (bool rootPending) {
        // Agent root is not passed on Synapse Chain, as it could be accessed via BondingManager
<<<<<<< HEAD
        if (localDomain == SYNAPSE_DOMAIN) return false;
=======
        if (localDomain == synapseDomain) return (false, false);
>>>>>>> 6fe7d4aa
        bytes32 oldRoot = IAgentManager(agentManager).agentRoot();
        bytes32 newRoot = _nextAgentRoot;
        // Check if agent root differs from the current one in LightManager
        if (oldRoot == newRoot) return false;
        DestinationStatus memory status = destStatus;
        // Invariant: Notary who supplied `newRoot` was registered as active against `oldRoot`
        // So we just need to check the Dispute status of the Notary
        if (_isInDispute(status.notaryIndex)) {
            // Remove the pending agent merkle root, as its signer is in dispute
            _nextAgentRoot = oldRoot;
            return false;
        }
        // Check if agent root optimistic period is over
        if (status.agentRootTime + AGENT_ROOT_OPTIMISTIC_PERIOD > block.timestamp) {
            // We didn't pass anything, but there is a pending root
            return true;
        }
        // `newRoot` signer was not disputed, and the root optimistic period is over.
        // Finally, pass the Agent Merkle Root to LightManager
        InterfaceLightManager(address(agentManager)).setAgentRoot(newRoot);
        return false;
    }

    // ═══════════════════════════════════════════════════ VIEWS ═══════════════════════════════════════════════════════

    /// @inheritdoc InterfaceDestination
    // solhint-disable-next-line ordering
    function attestationsAmount() external view returns (uint256) {
        return _roots.length;
    }

    /// @inheritdoc InterfaceDestination
    function getAttestation(uint256 index) external view returns (bytes memory attPayload, bytes memory attSignature) {
        if (index >= _roots.length) revert IndexOutOfRange();
        bytes32 snapRoot = _roots[index];
        SnapRootData memory rootData = _rootData[snapRoot];
        StoredAttData memory storedAtt = _storedAttestations[index];
        attPayload = AttestationLib.formatAttestation({
            snapRoot_: snapRoot,
            dataHash_: storedAtt.dataHash,
            nonce_: rootData.attNonce,
            blockNumber_: rootData.attBN,
            timestamp_: rootData.attTS
        });
        // Attestation signatures are not required on Synapse Chain, as the attestations could be accessed via Summit.
        if (localDomain != synapseDomain) {
            attSignature = IStatementInbox(inbox).getStoredSignature(rootData.sigIndex);
        }
    }

    /// @inheritdoc InterfaceDestination
    function getGasData(uint32 domain) external view returns (GasData gasData, uint256 dataMaturity) {
        StoredGasData memory storedGasData = _storedGasData[domain];
        // Check if there is a stored gas data for the domain, and if the notary who provided the data is not in dispute
        if (storedGasData.submittedAt != 0 && !_isInDispute(storedGasData.notaryIndex)) {
            gasData = storedGasData.gasData;
            dataMaturity = block.timestamp - storedGasData.submittedAt;
        }
        // Return empty values if there is no data for the domain, or if the notary who provided the data is in dispute
    }

    /// @inheritdoc InterfaceDestination
    function nextAgentRoot() external view returns (bytes32) {
        // Return current agent root on Synapse Chain for consistency
        return localDomain == synapseDomain ? IAgentManager(agentManager).agentRoot() : _nextAgentRoot;
    }

    // ══════════════════════════════════════════════ INTERNAL LOGIC ═══════════════════════════════════════════════════

    /// @dev Saves Agent Merkle Root from the accepted attestation, if there is
    /// no pending root to be passed to LightManager.
    /// Returns the updated "last snapshot root / last agent root" status struct.
    function _saveAgentRoot(bool rootPending, bytes32 agentRoot, uint32 notaryIndex)
        internal
        returns (DestinationStatus memory status)
    {
        status = destStatus;
        // Update the timestamp for the latest snapshot root
        status.snapRootTime = uint40(block.timestamp);
        // No need to save agent roots on Synapse Chain, as they could be accessed via BondingManager
        // Don't update agent root, if there is already a pending one
        // Update the data for latest agent root only if it differs from the saved one
        if (localDomain != synapseDomain && !rootPending && _nextAgentRoot != agentRoot) {
            status.agentRootTime = uint40(block.timestamp);
            status.notaryIndex = notaryIndex;
            _nextAgentRoot = agentRoot;
            emit AgentRootAccepted(agentRoot);
        }
    }

    /// @dev Saves updated values from the snapshot's gas data list.
    function _saveGasData(ChainGas[] memory snapGas, uint32 notaryIndex) internal {
        uint256 statesAmount = snapGas.length;
        for (uint256 i = 0; i < statesAmount; i++) {
            ChainGas chainGas = snapGas[i];
            uint32 domain = chainGas.domain();
            // Don't save gas data for the local domain
            if (domain == localDomain) continue;
            StoredGasData memory storedGasData = _storedGasData[domain];
            // Check that the gas data is not already saved
            GasData gasData = chainGas.gasData();
            if (GasData.unwrap(gasData) == GasData.unwrap(storedGasData.gasData)) continue;
            // Save the gas data
            _storedGasData[domain] =
                StoredGasData({gasData: gasData, notaryIndex: notaryIndex, submittedAt: uint40(block.timestamp)});
        }
    }
}<|MERGE_RESOLUTION|>--- conflicted
+++ resolved
@@ -109,11 +109,7 @@
     /// @inheritdoc InterfaceDestination
     function passAgentRoot() public returns (bool rootPending) {
         // Agent root is not passed on Synapse Chain, as it could be accessed via BondingManager
-<<<<<<< HEAD
-        if (localDomain == SYNAPSE_DOMAIN) return false;
-=======
-        if (localDomain == synapseDomain) return (false, false);
->>>>>>> 6fe7d4aa
+        if (localDomain == synapseDomain) return false;
         bytes32 oldRoot = IAgentManager(agentManager).agentRoot();
         bytes32 newRoot = _nextAgentRoot;
         // Check if agent root differs from the current one in LightManager
