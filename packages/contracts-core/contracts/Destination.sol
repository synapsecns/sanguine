// SPDX-License-Identifier: MIT
pragma solidity 0.8.17;

import { LocalDomainContext } from "./context/LocalDomainContext.sol";
import { DestinationHub } from "./hubs/DestinationHub.sol";
import { SystemContract } from "./system/SystemContract.sol";
import { DestinationEvents } from "./events/DestinationEvents.sol";
import { Version0 } from "./Version0.sol";
import { IMessageRecipient } from "./interfaces/IMessageRecipient.sol";
import { MerkleLib } from "./libs/Merkle.sol";
import { Message } from "./libs/Message.sol";
import { Header } from "./libs/Header.sol";
import { Tips } from "./libs/Tips.sol";
import { TypedMemView } from "./libs/TypedMemView.sol";
import { TypeCasts } from "./libs/TypeCasts.sol";
import { SystemCall } from "./libs/SystemCall.sol";

/**
 * @title Destination
 * @notice Track merkle root state of Origin contracts on other chains,
 * prove and dispatch messages to end recipients.
 */
contract Destination is
    Version0,
    DestinationEvents,
    SystemContract,
    LocalDomainContext,
    DestinationHub
{
    using Message for bytes;
    using Message for bytes29;
    using Header for bytes29;
    using TypedMemView for bytes29;

    /**
     * @notice Information stored for every blacklisted Notary.
     * TODO: finalize structure
     * @param guard				Guard who reported the Notary
     * @param blacklistedAt		Timestamp when Notary was blacklisted
     */
    struct Blacklist {
        address guard; // 160 bits
        uint96 blacklistedAt; // 96 bits
    }

    /*╔══════════════════════════════════════════════════════════════════════╗*\
    ▏*║                              CONSTANTS                               ║*▕
    \*╚══════════════════════════════════════════════════════════════════════╝*/

    bytes32 internal constant MESSAGE_STATUS_NONE = bytes32(0);

    // We're using uint256 instead of bool/uint8 here, because reading/writing is
    // cheaper for the types that are using a full word of storage
    uint256 internal constant NOT_ENTERED = 1;
    // TODO: set up execute() tests with message recipients actually spending some gas
    // to determine if ENTERED = 0 or ENTERED = 2 leads to lower median gas usage
    uint256 internal constant ENTERED = 0;

    /*╔══════════════════════════════════════════════════════════════════════╗*\
    ▏*║                               STORAGE                                ║*▕
    \*╚══════════════════════════════════════════════════════════════════════╝*/

    // re-entrancy guard
    uint256 private status;

    // domain => [leaf => status]
    // Message wasn't executed => MESSAGE_STATUS_NONE
    // Message was executed => merkle root used for proving when executed
    mapping(uint32 => mapping(bytes32 => bytes32)) public messageStatus;

    // notary => blacklist info
    mapping(address => Blacklist) public blacklistedNotaries;

    // gap for upgrade safety
    uint256[47] private __GAP; // solhint-disable-line var-name-mixedcase

    /*╔══════════════════════════════════════════════════════════════════════╗*\
    ▏*║                             CONSTRUCTOR                              ║*▕
    \*╚══════════════════════════════════════════════════════════════════════╝*/

    //solhint-disable-next-line no-empty-blocks
    constructor(uint32 _domain) LocalDomainContext(_domain) {}

    /*╔══════════════════════════════════════════════════════════════════════╗*\
    ▏*║                             INITIALIZER                              ║*▕
    \*╚══════════════════════════════════════════════════════════════════════╝*/

    /**
     * @notice Initialize the mirror
     * @dev Performs the following action:
     *      - initializes inherited contracts
     *      - initializes re-entrancy guard
     */
    function initialize() external initializer {
        __SystemContract_initialize();
        status = NOT_ENTERED;
    }

    /*╔══════════════════════════════════════════════════════════════════════╗*\
    ▏*║                    EXTERNAL FUNCTIONS: RESTRICTED                    ║*▕
    \*╚══════════════════════════════════════════════════════════════════════╝*/

    /**
     * @notice Set Notary role
     * @dev MUST ensure that all roots signed by previous Notary have
     * been relayed before calling. Only callable by owner (Governance)
     * @param _notary New Notary
     */
    function setNotary(uint32 _domain, address _notary) external onlyOwner {
        // TODO: proper implementation
        // Notaries and Guards should be added/removed by a BondingManager contract
        _addNotary(_domain, _notary);
    }

    /**
     * @notice Set confirmAt for a given root
     * @dev To be used if in the case that fraud is proven
     * and roots need to be deleted / added. Only callable by owner (Governance)
     * @param _root The root for which to modify confirm time
     * @param _confirmAt The new confirmation time. Set to 0 to "delete" a root.
     */
    function setConfirmation(
        uint32 _origin,
        bytes32 _root,
        uint256 _confirmAt
    ) external onlyOwner {
        uint256 _previousConfirmAt = mirrorRoots[_origin][_root].submittedAt;
        mirrorRoots[_origin][_root].submittedAt = uint96(_confirmAt);
        emit SetConfirmation(_origin, _root, _previousConfirmAt, _confirmAt);
    }

    /*╔══════════════════════════════════════════════════════════════════════╗*\
    ▏*║                          EXTERNAL FUNCTIONS                          ║*▕
    \*╚══════════════════════════════════════════════════════════════════════╝*/

    /**
     * @notice Given formatted message, attempts to dispatch
     * message payload to end recipient.
     * @dev Recipient must implement a `handle` method (refer to IMessageRecipient.sol)
     * Reverts if formatted message's destination domain is not the Destination's domain,
     * if message proof is invalid, or its optimistic period not yet passed.
     * Also reverts if the recipient reverted upon receiving the message.
     * @param _message  Formatted message
     * @param _proof    Merkle proof of inclusion for message's leaf
     * @param _index    Index of leaf in origin's merkle tree
     */
    function execute(
        bytes memory _message,
        bytes32[32] calldata _proof,
        uint256 _index
    ) external {
        bytes29 message = _message.castToMessage();
        bytes29 header = message.header();
        uint32 origin = header.origin();
        // ensure message was meant for this domain
        require(header.destination() == _localDomain(), "!destination");
        bytes32 leaf = message.keccak();
        // ensure message can be proven against a confirmed root,
        // and that message's optimistic period has passed
        bytes32 root = _prove(origin, leaf, _proof, _index, header.optimisticSeconds());
        // check re-entrancy guard
        require(status == NOT_ENTERED, "!reentrant");
        status = ENTERED;
        _storeTips(message.tips());
        // it should not be possible to construct a merkle tree with a root = 0x0, but even then
        // attestations with empty root would be rejected: see DestinationHub._handleAttestation()
        // update message status as executed, new status is never bytes32(0)
<<<<<<< HEAD
        messageStatus[origin][leaf] = root;
        address recipient = _checkForSystemMessage(header.recipient());
=======
        messageStatus[originDomain][leaf] = root;
        address recipient = _checkForSystemRouter(header.recipient());
>>>>>>> 2e743e92
        IMessageRecipient(recipient).handle(
            origin,
            header.nonce(),
            header.sender(),
            mirrorRoots[origin][root].submittedAt,
            message.body().clone()
        );
        emit Executed(origin, leaf);
        // reset re-entrancy guard
        status = NOT_ENTERED;
    }

    /*╔══════════════════════════════════════════════════════════════════════╗*\
    ▏*║                          INTERNAL FUNCTIONS                          ║*▕
    \*╚══════════════════════════════════════════════════════════════════════╝*/

    /**
     * @notice Blacklists Notary:
     * - New attestations signed by Notary are not accepted
     * - Any old roots attested by Notary can not be used for proving/executing
     * @dev _notary is always an active Notary, _guard is always an active Guard.
     * @param _domain   Domain where allegedly fraudulent Notary is active
     * @param _notary   Notary address who allegedly committed fraud attestation
     * @param _guard    Guard address that reported the Notary
     * @param _report   Payload with Report data and signature
     */
    function _blacklistNotary(
        uint32 _domain,
        address _notary,
        address _guard,
        bytes memory _report
    ) internal override {
        _removeNotary(_domain, _notary);
        emit NotaryBlacklisted(_notary, _guard, msg.sender, _report);
        blacklistedNotaries[_notary] = Blacklist({
            guard: _guard,
            blacklistedAt: uint96(block.timestamp)
        });
        // TODO: Send system message indicating that a Notary was reported?
    }

    // solhint-disable-next-line no-empty-blocks
    function _storeTips(bytes29 _tips) internal virtual {
        // TODO: implement storing & claiming logic
    }

    /*╔══════════════════════════════════════════════════════════════════════╗*\
    ▏*║                            INTERNAL VIEWS                            ║*▕
    \*╚══════════════════════════════════════════════════════════════════════╝*/

    function _checkForSystemRouter(bytes32 _recipient) internal view returns (address recipient) {
        // Check if SYSTEM_ROUTER was specified as message recipient
        if (_recipient == SystemCall.SYSTEM_ROUTER) {
            /**
             * @dev Route message to SystemRouter.
             * Note: Only SystemRouter contract on origin chain can send a message
             * using SYSTEM_ROUTER as "recipient" field (enforced in Origin.sol).
             */
            recipient = address(systemRouter);
        } else {
            // Cast bytes32 to address otherwise
            recipient = TypeCasts.bytes32ToAddress(_recipient);
        }
    }

    /**
     * @notice Attempts to prove the validity of message given its leaf, the
     * merkle proof of inclusion for the leaf, and the index of the leaf.
     * @dev Reverts if message's MessageStatus != None (i.e. if message was
     * already proven or executed)
     * @dev For convenience, we allow proving against any previous root.
     * This means that witnesses never need to be updated for the new root
     * @param _origin               Domain where message originated
     * @param _leaf                 Leaf (hash) of the message
     * @param _proof                Merkle proof of inclusion for leaf
     * @param _index                Index of leaf in Origin's merkle tree
     * @param _optimisticSeconds    Optimistic period of the message
     * @return root                 Merkle root used for proving message inclusion
     **/
    function _prove(
        uint32 _origin,
        bytes32 _leaf,
        bytes32[32] calldata _proof,
        uint256 _index,
        uint32 _optimisticSeconds
    ) internal view returns (bytes32 root) {
        // ensure that mirror is active
        require(mirrors[_origin].latestNonce != 0, "Mirror not active");
        // ensure that message has not been executed
        require(messageStatus[_origin][_leaf] == MESSAGE_STATUS_NONE, "!MessageStatus.None");
        // calculate the expected root based on the proof
        root = MerkleLib.branchRoot(_leaf, _proof, _index);
        // Sanity check: this either returns true or reverts
        assert(acceptableRoot(_origin, _optimisticSeconds, root));
    }
}<|MERGE_RESOLUTION|>--- conflicted
+++ resolved
@@ -165,13 +165,8 @@
         // it should not be possible to construct a merkle tree with a root = 0x0, but even then
         // attestations with empty root would be rejected: see DestinationHub._handleAttestation()
         // update message status as executed, new status is never bytes32(0)
-<<<<<<< HEAD
         messageStatus[origin][leaf] = root;
-        address recipient = _checkForSystemMessage(header.recipient());
-=======
-        messageStatus[originDomain][leaf] = root;
         address recipient = _checkForSystemRouter(header.recipient());
->>>>>>> 2e743e92
         IMessageRecipient(recipient).handle(
             origin,
             header.nonce(),
