// SPDX-License-Identifier: MIT
pragma solidity 0.8.17;

import { LocalDomainContext } from "./context/LocalDomainContext.sol";
import { DestinationHub } from "./hubs/DestinationHub.sol";
<<<<<<< HEAD
=======
import { SystemContract } from "./system/SystemContract.sol";
import { DestinationEvents } from "./events/DestinationEvents.sol";
>>>>>>> 0b26b1ca
import { Version0 } from "./Version0.sol";
import { IMessageRecipient } from "./interfaces/IMessageRecipient.sol";
import { MerkleLib } from "./libs/Merkle.sol";
import { Message } from "./libs/Message.sol";
import { Header } from "./libs/Header.sol";
import { Tips } from "./libs/Tips.sol";
import { TypedMemView } from "./libs/TypedMemView.sol";
import { TypeCasts } from "./libs/TypeCasts.sol";
import { SystemCall } from "./libs/SystemCall.sol";

/**
 * @title Destination
 * @notice Track merkle root state of Origin contracts on other chains,
 * prove and dispatch messages to end recipients.
 */
<<<<<<< HEAD
contract Destination is Version0, DestinationHub, LocalDomainContext {
=======
contract Destination is
    Version0,
    DestinationEvents,
    SystemContract,
    LocalDomainContext,
    DestinationHub
{
>>>>>>> 0b26b1ca
    using Message for bytes;
    using Message for bytes29;
    using Header for bytes29;
    using TypedMemView for bytes29;

    /**
     * @notice Information stored for every blacklisted Notary.
     * TODO: finalize structure
     * @param guard				Guard who reported the Notary
     * @param blacklistedAt		Timestamp when Notary was blacklisted
     */
    struct Blacklist {
        address guard; // 160 bits
        uint96 blacklistedAt; // 96 bits
    }

    /*╔══════════════════════════════════════════════════════════════════════╗*\
    ▏*║                              CONSTANTS                               ║*▕
    \*╚══════════════════════════════════════════════════════════════════════╝*/

    bytes32 internal constant MESSAGE_STATUS_NONE = bytes32(0);

    // We're using uint256 instead of bool/uint8 here, because reading/writing is
    // cheaper for the types that are using a full word of storage
    uint256 internal constant NOT_ENTERED = 1;
    // TODO: set up execute() tests with message recipients actually spending some gas
    // to determine if ENTERED = 0 or ENTERED = 2 leads to lower median gas usage
    uint256 internal constant ENTERED = 0;

    /*╔══════════════════════════════════════════════════════════════════════╗*\
    ▏*║                               STORAGE                                ║*▕
    \*╚══════════════════════════════════════════════════════════════════════╝*/

    // re-entrancy guard
    uint256 private status;

    // domain => [leaf => status]
    // Message wasn't executed => MESSAGE_STATUS_NONE
    // Message was executed => merkle root used for proving when executed
    mapping(uint32 => mapping(bytes32 => bytes32)) public messageStatus;

    // notary => blacklist info
    mapping(address => Blacklist) public blacklistedNotaries;

    // gap for upgrade safety
    uint256[47] private __GAP; // solhint-disable-line var-name-mixedcase

    /*╔══════════════════════════════════════════════════════════════════════╗*\
    ▏*║                             CONSTRUCTOR                              ║*▕
    \*╚══════════════════════════════════════════════════════════════════════╝*/

    //solhint-disable-next-line no-empty-blocks
    constructor(uint32 _domain) LocalDomainContext(_domain) {}

    /*╔══════════════════════════════════════════════════════════════════════╗*\
    ▏*║                             INITIALIZER                              ║*▕
    \*╚══════════════════════════════════════════════════════════════════════╝*/

    /**
     * @notice Initialize the mirror
     * @dev Performs the following action:
     *      - initializes inherited contracts
     *      - initializes re-entrancy guard
     */
    function initialize() external initializer {
        __SystemContract_initialize();
        status = NOT_ENTERED;
    }

    /*╔══════════════════════════════════════════════════════════════════════╗*\
    ▏*║                    EXTERNAL FUNCTIONS: RESTRICTED                    ║*▕
    \*╚══════════════════════════════════════════════════════════════════════╝*/

    /**
     * @notice Set Notary role
     * @dev MUST ensure that all roots signed by previous Notary have
     * been relayed before calling. Only callable by owner (Governance)
     * @param _notary New Notary
     */
    function setNotary(uint32 _domain, address _notary) external onlyOwner {
        // TODO: proper implementation
        // Notaries and Guards should be added/removed by a BondingManager contract
        _addNotary(_domain, _notary);
    }

    /**
     * @notice Set confirmAt for a given root
     * @dev To be used if in the case that fraud is proven
     * and roots need to be deleted / added. Only callable by owner (Governance)
     * @param _root The root for which to modify confirm time
     * @param _confirmAt The new confirmation time. Set to 0 to "delete" a root.
     */
    function setConfirmation(
        uint32 _origin,
        bytes32 _root,
        uint256 _confirmAt
    ) external onlyOwner {
        uint256 _previousConfirmAt = mirrorRoots[_origin][_root].submittedAt;
        mirrorRoots[_origin][_root].submittedAt = uint96(_confirmAt);
        emit SetConfirmation(_origin, _root, _previousConfirmAt, _confirmAt);
    }

    /*╔══════════════════════════════════════════════════════════════════════╗*\
    ▏*║                          EXTERNAL FUNCTIONS                          ║*▕
    \*╚══════════════════════════════════════════════════════════════════════╝*/

    /**
     * @notice Given formatted message, attempts to dispatch
     * message payload to end recipient.
     * @dev Recipient must implement a `handle` method (refer to IMessageRecipient.sol)
     * Reverts if formatted message's destination domain is not the Destination's domain,
     * if message proof is invalid, or its optimistic period not yet passed.
     * Also reverts if the recipient reverted upon receiving the message.
     * @param _message  Formatted message
     * @param _proof    Merkle proof of inclusion for message's leaf
     * @param _index    Index of leaf in origin's merkle tree
     */
    function execute(
        bytes memory _message,
        bytes32[32] calldata _proof,
        uint256 _index
    ) external {
        bytes29 message = _message.castToMessage();
        bytes29 header = message.header();
        uint32 origin = header.origin();
        // ensure message was meant for this domain
        require(header.destination() == _localDomain(), "!destination");
        bytes32 leaf = message.keccak();
        // ensure message can be proven against a confirmed root,
        // and that message's optimistic period has passed
        bytes32 root = _prove(origin, leaf, _proof, _index, header.optimisticSeconds());
        // check re-entrancy guard
        require(status == NOT_ENTERED, "!reentrant");
        status = ENTERED;
        _storeTips(message.tips());
        // it should not be possible to construct a merkle tree with a root = 0x0, but even then
        // attestations with empty root would be rejected: see DestinationHub._handleAttestation()
        // update message status as executed, new status is never bytes32(0)
        messageStatus[origin][leaf] = root;
        address recipient = _checkForSystemRouter(header.recipient());
        IMessageRecipient(recipient).handle(
            origin,
            header.nonce(),
            header.sender(),
            mirrorRoots[origin][root].submittedAt,
            message.body().clone()
        );
        emit Executed(origin, leaf);
        // reset re-entrancy guard
        status = NOT_ENTERED;
    }

    /*╔══════════════════════════════════════════════════════════════════════╗*\
    ▏*║                          INTERNAL FUNCTIONS                          ║*▕
    \*╚══════════════════════════════════════════════════════════════════════╝*/

    /**
     * @notice Blacklists Notary:
     * - New attestations signed by Notary are not accepted
     * - Any old roots attested by Notary can not be used for proving/executing
     * @dev _notary is always an active Notary, _guard is always an active Guard.
     * @param _domain   Domain where allegedly fraudulent Notary is active
     * @param _notary   Notary address who allegedly committed fraud attestation
     * @param _guard    Guard address that reported the Notary
     * @param _report   Payload with Report data and signature
     */
    function _blacklistNotary(
        uint32 _domain,
        address _notary,
        address _guard,
        bytes memory _report
    ) internal override {
        _removeNotary(_domain, _notary);
        emit NotaryBlacklisted(_notary, _guard, msg.sender, _report);
        blacklistedNotaries[_notary] = Blacklist({
            guard: _guard,
            blacklistedAt: uint96(block.timestamp)
        });
        // TODO: Send system message indicating that a Notary was reported?
    }

    // solhint-disable-next-line no-empty-blocks
    function _storeTips(bytes29 _tips) internal virtual {
        // TODO: implement storing & claiming logic
    }

    /*╔══════════════════════════════════════════════════════════════════════╗*\
    ▏*║                            INTERNAL VIEWS                            ║*▕
    \*╚══════════════════════════════════════════════════════════════════════╝*/

    function _checkForSystemRouter(bytes32 _recipient) internal view returns (address recipient) {
        // Check if SYSTEM_ROUTER was specified as message recipient
        if (_recipient == SystemCall.SYSTEM_ROUTER) {
            /**
             * @dev Route message to SystemRouter.
             * Note: Only SystemRouter contract on origin chain can send a message
             * using SYSTEM_ROUTER as "recipient" field (enforced in Origin.sol).
             */
            recipient = address(systemRouter);
        } else {
            // Cast bytes32 to address otherwise
            recipient = TypeCasts.bytes32ToAddress(_recipient);
        }
    }

    /**
     * @notice Attempts to prove the validity of message given its leaf, the
     * merkle proof of inclusion for the leaf, and the index of the leaf.
     * @dev Reverts if message's MessageStatus != None (i.e. if message was
     * already proven or executed)
     * @dev For convenience, we allow proving against any previous root.
     * This means that witnesses never need to be updated for the new root
     * @param _origin               Domain where message originated
     * @param _leaf                 Leaf (hash) of the message
     * @param _proof                Merkle proof of inclusion for leaf
     * @param _index                Index of leaf in Origin's merkle tree
     * @param _optimisticSeconds    Optimistic period of the message
     * @return root                 Merkle root used for proving message inclusion
     **/
    function _prove(
        uint32 _origin,
        bytes32 _leaf,
        bytes32[32] calldata _proof,
        uint256 _index,
        uint32 _optimisticSeconds
    ) internal view returns (bytes32 root) {
        // ensure that mirror is active
        require(mirrors[_origin].latestNonce != 0, "Mirror not active");
        // ensure that message has not been executed
        require(messageStatus[_origin][_leaf] == MESSAGE_STATUS_NONE, "!MessageStatus.None");
        // calculate the expected root based on the proof
        root = MerkleLib.branchRoot(_leaf, _proof, _index);
        // Sanity check: this either returns true or reverts
        assert(acceptableRoot(_origin, _optimisticSeconds, root));
    }
}<|MERGE_RESOLUTION|>--- conflicted
+++ resolved
@@ -3,11 +3,7 @@
 
 import { LocalDomainContext } from "./context/LocalDomainContext.sol";
 import { DestinationHub } from "./hubs/DestinationHub.sol";
-<<<<<<< HEAD
-=======
-import { SystemContract } from "./system/SystemContract.sol";
 import { DestinationEvents } from "./events/DestinationEvents.sol";
->>>>>>> 0b26b1ca
 import { Version0 } from "./Version0.sol";
 import { IMessageRecipient } from "./interfaces/IMessageRecipient.sol";
 import { MerkleLib } from "./libs/Merkle.sol";
@@ -23,17 +19,7 @@
  * @notice Track merkle root state of Origin contracts on other chains,
  * prove and dispatch messages to end recipients.
  */
-<<<<<<< HEAD
-contract Destination is Version0, DestinationHub, LocalDomainContext {
-=======
-contract Destination is
-    Version0,
-    DestinationEvents,
-    SystemContract,
-    LocalDomainContext,
-    DestinationHub
-{
->>>>>>> 0b26b1ca
+contract Destination is Version0, DestinationEvents, DestinationHub, LocalDomainContext {
     using Message for bytes;
     using Message for bytes29;
     using Header for bytes29;
