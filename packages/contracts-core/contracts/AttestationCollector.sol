// SPDX-License-Identifier: MIT
pragma solidity 0.8.17;

import { Attestation } from "./libs/Attestation.sol";
import { AttestationHub } from "./hubs/AttestationHub.sol";
import { AttestationCollectorEvents } from "./events/AttestationCollectorEvents.sol";

import { ByteString } from "./libs/Attestation.sol";

import {
    OwnableUpgradeable
} from "@openzeppelin/contracts-upgradeable/access/OwnableUpgradeable.sol";

contract AttestationCollector is AttestationCollectorEvents, AttestationHub, OwnableUpgradeable {
    using Attestation for bytes29;
    using ByteString for bytes;
    using ByteString for bytes29;

    /**
     * @notice Contains a merkle root and existing agent signatures for this root.
     * @dev We are storing indexes for agent signatures. They are stored as
     * "position of signature in `savedSignatures` array plus 1". The default value of 0
     * means there is no agent signature for this root.
     * Enforced invariant: for every saved root, al lest one of the indexes is non-zero,
     * i.e. any root is saved with at least one agent (Guard/Notary) signature.
     * Note: "index plus 1" is abstracted away from the off-chain agents.
     * Events and getters containing `index` variable refer to conventional: 0 <= index < length
     * @param root              Merkle root for some given `(origin, destination, nonce)`
     * @param guardSigIndex     Guard signature's index in `savedSignatures` plus 1
     * @param notarySigIndex    Notary signature's index in `savedSignatures` plus 1
     */
    struct SignedRoot {
        bytes32 root;
        uint128 guardSigIndex;
        uint128 notarySigIndex;
    }

    /**
     * @notice Contains an agent signature and attestation key if refers to.
     * @dev We're storing saved merkle roots separately using {SignedRoot} struct.
     * At the moment, no conflicting roots are saved.
     * @param r             R-value of the signature payload
     * @param s             S-value of the signature payload
     * @param v             V-value of the signature payload
     * @param isGuard       Whether the signer is Guard or Notary
     * @param origin        Attestation origin domain
     * @param destination   Attestation destination domain
     * @param nonce         Attestation nonce
     */
    struct AgentSignature {
        bytes32 r;
        bytes32 s;
        uint8 v;
        bool isGuard;
        uint32 origin;
        uint32 destination;
        uint32 nonce;
        // 144 bits available
    }

    /*╔══════════════════════════════════════════════════════════════════════╗*\
    ▏*║                               STORAGE                                ║*▕
    \*╚══════════════════════════════════════════════════════════════════════╝*/

    /**
     * @notice Attested root for every (origin, destination, nonce) tuple.
     * @dev At the moment, we only save one merkle root per (origin, destination, nonce) tuple.
     * Every conflicting root is discarded.
     *
     * attKey = (origin, destination, nonce)
     * signedRoots: attKey => (root with signatures)
     */
    mapping(uint96 => SignedRoot) internal signedRoots;

    /**
     * @notice All stored agent signatures.
     * @dev We save an signature only if the latest saved signature for that agent
     * precedes the new one, i.e. has a lower nonce.
     */
    AgentSignature[] internal savedSignatures;

    /**
     * @notice A list of signature indexes for every (origin, destination, agent) tuple.
     * @dev signatureIndex is the position of agent signature in `savedSignatures` list plus 1.
     * The default value of 0 indicates that signature is not in `savedSignatures`.
     * Invariant: signature indexes in `agentSigIndexes` are non-zero (refer to saved signature).
     *
     * attDomains = (origin, destination)
     * agentSigIndexes: attDomains => (agent => [signature indexes])
     */
    mapping(uint64 => mapping(address => uint256[])) internal agentSigIndexes;

    /*╔══════════════════════════════════════════════════════════════════════╗*\
    ▏*║                             INITIALIZER                              ║*▕
    \*╚══════════════════════════════════════════════════════════════════════╝*/

    function initialize() external initializer {
        __Ownable_init_unchained();
    }

    /*╔══════════════════════════════════════════════════════════════════════╗*\
    ▏*║                        ADDING AGENTS (MOCKS)                         ║*▕
    \*╚══════════════════════════════════════════════════════════════════════╝*/
    // TODO (Chi): add/remove agents via system calls from local BondingManager

    function addGuard(address _guard) external onlyOwner returns (bool) {
        return _addAgent({ _domain: 0, _account: _guard });
    }

    function addNotary(uint32 _domain, address _notary) external onlyOwner returns (bool) {
        return _addAgent(_domain, _notary);
    }

    function removeGuard(address _guard) external onlyOwner returns (bool) {
        return _removeAgent({ _domain: 0, _account: _guard });
    }

    function removeNotary(uint32 _domain, address _notary) external onlyOwner returns (bool) {
        return _removeAgent(_domain, _notary);
    }

    /*╔══════════════════════════════════════════════════════════════════════╗*\
    ▏*║                                VIEWS                                 ║*▕
    \*╚══════════════════════════════════════════════════════════════════════╝*/

    /**
     * @notice Get the amount of (origin, destination) attestations saved for a given agent.
     */
    function agentAttestations(
        uint32 _origin,
        uint32 _destination,
        address _agent
    ) external view returns (uint256) {
        uint64 attDomains = Attestation.attestationDomains(_origin, _destination);
        return agentSigIndexes[attDomains][_agent].length;
    }

    /**
     * @notice Get the total amount of saved attestations.
     */
    function savedAttestations() external view returns (uint256) {
        return savedSignatures.length;
    }

    /**
     * @notice Get i-th (origin, destination) Attestation for a given agent.
     * Will always contain exactly one agent signature.
     */
    function getAgentAttestation(
        uint32 _origin,
        uint32 _destination,
        address _agent,
        uint256 _index
    ) external view returns (bytes memory) {
        uint64 attDomains = Attestation.attestationDomains(_origin, _destination);
        require(_index < agentSigIndexes[attDomains][_agent].length, "Out of range");
        uint256 signatureIndex = agentSigIndexes[attDomains][_agent][_index];
        return _formatAgentAttestation(signatureIndex);
    }

    /**
     * @notice Get the latest known nonce for (origin, destination) signed by the given agent.
     * @dev Will return 0, if an agent hasn't submitted a single attestation yet.
     */
    function getLatestNonce(
        uint32 _origin,
        uint32 _destination,
<<<<<<< HEAD
        address _notary
    ) external view returns (uint32, uint256) {
        uint64 attestationDomains = Attestation.attestationDomains(_origin, _destination);
        uint32 latestNonce = latestNonces[attestationDomains][_notary];
        // Check if we found anything
        require(latestNonce != 0, "No nonce found");
        return (latestNonce, block.number);
=======
        address _agent
    ) external view returns (uint32) {
        return _latestAgentNonce(Attestation.attestationDomains(_origin, _destination), _agent);
>>>>>>> a386c821
    }

    /**
     * @notice Get latest attestation for (origin, destination) signed by given agent.
     */
    function getLatestAttestation(
        uint32 _origin,
        uint32 _destination,
        address _agent
    ) external view returns (bytes memory) {
        uint64 attDomains = Attestation.attestationDomains(_origin, _destination);
        uint256 amount = agentSigIndexes[attDomains][_agent].length;
        require(amount != 0, "No attestations found");
        uint256 signatureIndex = agentSigIndexes[attDomains][_agent][amount - 1];
        return _formatAgentAttestation(signatureIndex);
    }

    /**
     * @notice Get Attestation for (origin, destination, nonce), if it was previously saved.
     * Will contain at least one agent signature.
     * Will contain a single guard signature, if it was previously saved.
     * Will contain a single notary signature, if it was previously saved.
     */
    function getAttestation(
        uint32 _origin,
        uint32 _destination,
        uint32 _nonce
    ) external view returns (bytes memory) {
        uint96 attKey = Attestation.attestationKey(_origin, _destination, _nonce);
        SignedRoot memory signedRoot = signedRoots[attKey];
        require(signedRoot.root != bytes32(0), "Unknown nonce");
        bytes memory attData = Attestation.formatAttestationData({
            _origin: _origin,
            _destination: _destination,
            _nonce: _nonce,
            _root: signedRoot.root
        });
        return
            _formatDualAttestation({
                _attestationData: attData,
                _guardSignatureIndex: signedRoot.guardSigIndex,
                _notarySignatureIndex: signedRoot.notarySigIndex
            });
    }

    /**
     * @notice Get merkle root for (origin, destination, nonce), if it was previously saved.
     */
    function getRoot(
        uint32 _origin,
        uint32 _destination,
        uint32 _nonce
    ) external view returns (bytes32) {
        uint96 attKey = Attestation.attestationKey(_origin, _destination, _nonce);
        return signedRoots[attKey].root;
    }

    /**
     * @notice Get i-th saved Attestation from the global list of "all saved agents attestations"
     * Will always contain exactly one agent signature.
     */
    function getSavedAttestation(uint256 _index) external view returns (bytes memory) {
        require(_index < savedSignatures.length, "Out of range");
        return _formatAgentAttestation({ _signatureIndex: _index + 1 });
    }

    /*╔══════════════════════════════════════════════════════════════════════╗*\
    ▏*║                          INTERNAL FUNCTIONS                          ║*▕
    \*╚══════════════════════════════════════════════════════════════════════╝*/

    /**
     * @notice Saves the attestation data, if it doesn't contradict the existing data.
     * Saves all agent signatures that are not outdated.
     * @dev Guards and Notaries signatures and roles have been checked in AttestationHub.
     *
     * @param _guards           Guard addresses (signatures&roles already verified)
     * @param _notaries         Notary addresses (signatures&roles already verified)
     * @param _attestationView  Memory view over the Attestation for convenience
     * @return stored   TRUE if Attestation was stored.
     */
    function _handleAttestation(
        address[] memory _guards,
        address[] memory _notaries,
        bytes29 _attestationView,
        bytes memory _attestation
    ) internal override returns (bool stored) {
        uint96 attKey = _attestationView.attestedKey();
        bytes32 root = _attestationView.attestedRoot();
        // TODO (Chi): to enforce "non-zero saved root" invariant by
        // checking if root is non-zero in Attestation.isAttestation()
        require(root != bytes32(0), "Root is zero");
        // Check what we have saved for this `attKey` previously
        SignedRoot memory existingRoot = signedRoots[attKey];
        if (existingRoot.root == bytes32(0)) {
            // Case 1: no root was saved for `attKey`.
            // Meaning no sig indexes were saved as well.
            // Attestation has at least one signature (enforced in Attestation.isAttestation).
            existingRoot.root = root;
        } else if (existingRoot.root != root) {
            // Case 2: another root was saved for `attKey`.
            // At the moment we don't do anything here
            // TODO (Chi): actually do something
            return false;
        }
        // Case 3: the same root was saved for `attKey`.
        // Need to go through attestation signatures and store the ones we don't have.
        // Track if at least one new signature was linked to the attested root
        // Save all new guard signatures
        bool linked;
        (stored, linked) = _handleSignatures({
            _attestationView: _attestationView,
            _existingRoot: existingRoot,
            _isGuard: true,
            _agents: _guards
        });
        // Save all new notary signatures
        (bool _stored, bool _linked) = _handleSignatures({
            _attestationView: _attestationView,
            _existingRoot: existingRoot,
            _isGuard: false,
            _agents: _notaries
        });
        // Check if at least one agent signature was stored / linked
        stored = stored || _stored;
        linked = linked || _linked;
        // Emit event only if at least one signature was stored
        if (stored) {
            emit AttestationAccepted(_guards, _notaries, _attestation);
        }
        // Update storage records if at least one signature was linked
        if (linked) {
            signedRoots[attKey] = existingRoot;
        }
    }

    /**
     * @notice Saves not-outdated signatures for either all guard or notary signers
     * form the attestation.
     * Signature is considered outdated, if the same signer has already submitted
     * an attestation with an equal or bigger nonce.
     */
    function _handleSignatures(
        bytes29 _attestationView,
        SignedRoot memory _existingRoot,
        bool _isGuard,
        address[] memory _agents
    ) internal returns (bool signatureStored, bool signatureLinked) {
        uint256 amount = _agents.length;
        for (uint256 i = 0; i < amount; ++i) {
            uint256 savedSigIndex = _insertAttestation({
                _attestationView: _attestationView,
                _agentIndex: i,
                _isGuard: _isGuard,
                _agent: _agents[i]
            });
            // Check if the signature was saved
            if (savedSigIndex != 0) {
                signatureStored = true;
                // TODO (Chi): link every saved signature to have fallback signatures
                if (_isGuard && _existingRoot.guardSigIndex == 0) {
                    // Link a guard signature only if no guard signatures have been linked before
                    _existingRoot.guardSigIndex = uint128(savedSigIndex);
                    signatureLinked = true;
                } else if (!_isGuard && _existingRoot.notarySigIndex == 0) {
                    // Link a notary signature only if no notary signatures have been linked before
                    _existingRoot.notarySigIndex = uint128(savedSigIndex);
                    signatureLinked = true;
                }
            }
        }
    }

    /**
     * @notice Saves signature of a given attestation signer, if it is not outdated.
     * Signature is considered outdated, if the same signer has already submitted
     * an attestation with an equal or bigger nonce.
     */
    function _insertAttestation(
        bytes29 _attestationView,
        uint256 _agentIndex,
        bool _isGuard,
        address _agent
    ) internal returns (uint256 signatureIndex) {
        uint64 attDomains = _attestationView.attestedDomains();
        uint32 nonce = _attestationView.attestedNonce();
        // Don't store outdated agent attestation
        if (nonce <= _latestAgentNonce(attDomains, _agent)) return 0;
        // Get the memory view over the agent's signature
        bytes29 signature = (
            _isGuard
                ? _attestationView.guardSignature(_agentIndex)
                : _attestationView.notarySignature(_agentIndex)
        );
        // Second agent signature will be left empty
        bytes29 emptySig = bytes("").castToSignature();
        // Construct the signature struct to save
        AgentSignature memory agentSig;
        (agentSig.r, agentSig.s, agentSig.v) = signature.toRSV();
        agentSig.isGuard = _isGuard;
        (agentSig.origin, agentSig.destination) = Attestation.unpackDomains(attDomains);
        agentSig.nonce = nonce;
        savedSignatures.push(agentSig);
        // The signature is stored at length-1, but we add 1 to all indexes
        // and use 0 as a sentinel value
        signatureIndex = uint128(savedSignatures.length);
        agentSigIndexes[attDomains][_agent].push(signatureIndex);
        // Construct attestation with a single signature of a given agent
        // Here we pass views over the existing byte arrays to reduce amount of copying into memory
        bytes memory agentAttestation = Attestation.formatAttestation({
            _dataView: _attestationView.attestationData(),
            _guardSigsView: _isGuard ? signature : emptySig,
            _notarySigsView: _isGuard ? emptySig : signature
        });
        // Use the actual signature position in `savedSignatures` for the event
        emit AttestationSaved(signatureIndex - 1, agentAttestation);
    }

    /*╔══════════════════════════════════════════════════════════════════════╗*\
    ▏*║                            INTERNAL VIEWS                            ║*▕
    \*╚══════════════════════════════════════════════════════════════════════╝*/

    /**
     * @notice Returns a previously saved attestation.
     * @dev The default index value of 0 means there is no saved agent signature.
     * This is abstracted away from the off-chain agents.
     * @param _signatureIndex   Signature position in `savedSignatures` plus 1
     */
    function _getSignature(uint256 _signatureIndex) internal view returns (bytes memory signature) {
        if (_signatureIndex != 0) {
            AgentSignature memory agentSig = savedSignatures[_signatureIndex - 1];
            signature = ByteString.formatSignature({ r: agentSig.r, s: agentSig.s, v: agentSig.v });
        }
    }

    /**
     * @notice Forms a "single-agent" attestation using a previously saved signature.
     * @param _signatureIndex   Signature position in `savedSignatures` plus 1
     */
    function _formatAgentAttestation(uint256 _signatureIndex) internal view returns (bytes memory) {
        // Invariant: we always save "index in the array plus 1" as `_signatureIndex`
        assert(_signatureIndex != 0);
        // Read saved agent signature
        AgentSignature memory agentSig = savedSignatures[_signatureIndex - 1];
        uint96 attKey = Attestation.attestationKey({
            _origin: agentSig.origin,
            _destination: agentSig.destination,
            _nonce: agentSig.nonce
        });
        bytes32 root = signedRoots[attKey].root;
        // Invariant: Every saved signature refers to saved root
        assert(root != bytes32(0));
        // Reconstruct attestation data
        bytes memory attData = Attestation.formatAttestationData({
            _origin: agentSig.origin,
            _destination: agentSig.destination,
            _nonce: agentSig.nonce,
            _root: root
        });
        // Reconstruct agent signature on `attData`
        bytes memory signature = ByteString.formatSignature({
            r: agentSig.r,
            s: agentSig.s,
            v: agentSig.v
        });
        // Format attestation using a single signature
        return
            Attestation.formatAttestation({
                _data: attData,
                _guardSignatures: agentSig.isGuard ? signature : bytes(""),
                _notarySignatures: agentSig.isGuard ? bytes("") : signature
            });
    }

    /**
     * @notice Forms an attestation with one guard signature (if present)
     * and one notary signature (if present).
     */
    function _formatDualAttestation(
        bytes memory _attestationData,
        uint256 _guardSignatureIndex,
        uint256 _notarySignatureIndex
    ) internal view returns (bytes memory) {
        return
            Attestation.formatAttestation({
                _data: _attestationData,
                _guardSignatures: _getSignature(_guardSignatureIndex),
                _notarySignatures: _getSignature(_notarySignatureIndex)
            });
    }

    /**
     * @notice Returns the latest known nonce that was used in an attestation
     * by a given agent.
     * @dev Will return 0, if an agent hasn't submitted a single attestation yet.
     */
    function _latestAgentNonce(uint64 _attDomains, address _agent)
        internal
        view
        returns (uint32 nonce)
    {
        uint256 length = agentSigIndexes[_attDomains][_agent].length;
        if (length > 0) {
            uint256 sigIndex = agentSigIndexes[_attDomains][_agent][length - 1];
            nonce = savedSignatures[sigIndex - 1].nonce;
        }
    }

    function _isIgnoredAgent(uint32, address) internal pure override returns (bool) {
        // AttestationCollector doesn't ignore anything
        return false;
    }
}<|MERGE_RESOLUTION|>--- conflicted
+++ resolved
@@ -165,19 +165,15 @@
     function getLatestNonce(
         uint32 _origin,
         uint32 _destination,
-<<<<<<< HEAD
-        address _notary
+        address _agent
     ) external view returns (uint32, uint256) {
         uint64 attestationDomains = Attestation.attestationDomains(_origin, _destination);
         uint32 latestNonce = latestNonces[attestationDomains][_notary];
-        // Check if we found anything
-        require(latestNonce != 0, "No nonce found");
+        uint32 latestNonce = _latestAgentNonce(
+            Attestation.attestationDomains(_origin, _destination),
+            _agent
+        );
         return (latestNonce, block.number);
-=======
-        address _agent
-    ) external view returns (uint32) {
-        return _latestAgentNonce(Attestation.attestationDomains(_origin, _destination), _agent);
->>>>>>> a386c821
     }
 
     /**
