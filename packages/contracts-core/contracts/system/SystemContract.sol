// SPDX-License-Identifier: MIT
pragma solidity 0.8.17;

import { ISystemRouter } from "../interfaces/ISystemRouter.sol";
import { DomainContext } from "../context/DomainContext.sol";

import {
    OwnableUpgradeable
} from "@openzeppelin/contracts-upgradeable/access/OwnableUpgradeable.sol";

/**
 * @notice Shared utilities between Synapse System Contracts: Origin, Destination, etc.
 */
abstract contract SystemContract is DomainContext, OwnableUpgradeable {
    /*╔══════════════════════════════════════════════════════════════════════╗*\
    ▏*║                              CONSTANTS                               ║*▕
    \*╚══════════════════════════════════════════════════════════════════════╝*/

    // domain of the Synapse Chain
    // Answer to the Ultimate Question of Life, the Universe, and Everything
    // And answer to less important questions wink wink
    uint32 public constant SYNAPSE_DOMAIN = 4269;
    // TODO: replace the placeholder with actual value

    uint256 internal constant ORIGIN = 1 << uint8(ISystemRouter.SystemEntity.Origin);
    uint256 internal constant DESTINATION = 1 << uint8(ISystemRouter.SystemEntity.Destination);
    uint256 internal constant BONDING_MANAGER =
        1 << uint8(ISystemRouter.SystemEntity.BondingManager);

    // TODO: reevaluate optimistic period for staking/unstaking bonds
    uint32 internal constant BONDING_OPTIMISTIC_PERIOD = 1 days;

    /*╔══════════════════════════════════════════════════════════════════════╗*\
    ▏*║                               STORAGE                                ║*▕
    \*╚══════════════════════════════════════════════════════════════════════╝*/

    ISystemRouter public systemRouter;

    /*╔══════════════════════════════════════════════════════════════════════╗*\
    ▏*║                              MODIFIERS                               ║*▕
    \*╚══════════════════════════════════════════════════════════════════════╝*/

    /**
     * @dev Modifier for functions that are supposed to be called only from
     * System Contracts on all chains (either local or remote).
     * Note: any function protected by this modifier should have last three params:
     * - uint32 _callOrigin
<<<<<<< HEAD
     * - SystemEntity _caller
=======
     * - SystemEntity _systemCaller
>>>>>>> 0b26b1ca
     * - uint256 _rootSubmittedAt
     * Make sure to check domain/caller, if a function should be only called
     * from a given domain / by a given caller.
     * Make sure to check that a needed amount of time has passed since
     * root submission for the cross-chain calls.
     */
    modifier onlySystemRouter() {
        _assertSystemRouter();
        _;
    }

    /**
     * @dev Modifier for functions that are supposed to be called only from
     * System Contracts on Synapse chain.
     * Note: has to be used alongside with `onlySystemRouter`
     * See `onlySystemRouter` for details about the functions protected by such modifiers.
     */
    modifier onlySynapseChain(uint32 _callOrigin) {
        _assertSynapseChain(_callOrigin);
        _;
    }

    /**
     * @dev Modifier for functions that are supposed to be called only from
     * a set of System Contracts on any chain.
     * Note: has to be used alongside with `onlySystemRouter`
     * See `onlySystemRouter` for details about the functions protected by such modifiers.
     * Note: check constants section for existing mask constants
     * E.g. to restrict the set of callers to three allowed system callers:
     *  onlyCallers(MASK_0 | MASK_1 | MASK_2, _systemCaller)
     */
<<<<<<< HEAD
    modifier onlyCallers(uint256 _allowedMask, ISystemRouter.SystemEntity _caller) {
        _assertEntityAllowed(_allowedMask, _caller);
        _;
    }

    /**
     * @dev Modifier for functions that are supposed to be called only from
     * BondingManager on their local chain.
     * Note: has to be used alongside with `onlySystemRouter`
     * See `onlySystemRouter` for details about the functions protected by such modifiers.
     */
    modifier onlyLocalBondingManager(uint32 _callOrigin, ISystemRouter.SystemEntity _caller) {
        _assertLocalDomain(_callOrigin);
        _assertEntityAllowed(BONDING_MANAGER, _caller);
        _;
    }

    /**
     * @dev Modifier for functions that are supposed to be called only from
     * BondingManager on Synapse Chain.
     * Note: has to be used alongside with `onlySystemRouter`
     * See `onlySystemRouter` for details about the functions protected by such modifiers.
     */
    modifier onlySynapseChainBondingManager(
        uint32 _callOrigin,
        ISystemRouter.SystemEntity _caller
    ) {
        _assertSynapseChain(_callOrigin);
        _assertEntityAllowed(BONDING_MANAGER, _caller);
=======
    modifier onlyCallers(uint256 _allowedMask, ISystemRouter.SystemEntity _systemCaller) {
        require(_entityAllowed(_allowedMask, _systemCaller), "!allowedCaller");
>>>>>>> 0b26b1ca
        _;
    }

    /**
     * @dev Modifier for functions that are supposed to be called only from
     * System Contracts on remote chain with a defined minimum optimistic period.
     * Note: has to be used alongside with `onlySystemRouter`
     * See `onlySystemRouter` for details about the functions protected by such modifiers.
     * Note: message could be sent with a period lower than that, but will be executed
     * only when `_optimisticSeconds` have passed.
     * Note: _optimisticSeconds=0 will allow calls from a local chain as well
     */
    modifier onlyOptimisticPeriodOver(uint256 _rootSubmittedAt, uint256 _optimisticSeconds) {
        _assertOptimisticPeriodOver(_rootSubmittedAt, _optimisticSeconds);
        _;
    }

    /*╔══════════════════════════════════════════════════════════════════════╗*\
    ▏*║                             INITIALIZER                              ║*▕
    \*╚══════════════════════════════════════════════════════════════════════╝*/

    // solhint-disable-next-line func-name-mixedcase
    function __SystemContract_initialize() internal onlyInitializing {
        __Ownable_init_unchained();
    }

    /*╔══════════════════════════════════════════════════════════════════════╗*\
    ▏*║                              OWNER ONLY                              ║*▕
    \*╚══════════════════════════════════════════════════════════════════════╝*/

    // solhint-disable-next-line ordering
    function setSystemRouter(ISystemRouter _systemRouter) external onlyOwner {
        systemRouter = _systemRouter;
    }

    /**
     * @dev Should be impossible to renounce ownership;
     * we override OpenZeppelin OwnableUpgradeable's
     * implementation of renounceOwnership to make it a no-op
     */
    function renounceOwnership() public override onlyOwner {} //solhint-disable-line no-empty-blocks

    /*╔══════════════════════════════════════════════════════════════════════╗*\
    ▏*║                          SYSTEM ROUTER ONLY                          ║*▕
    \*╚══════════════════════════════════════════════════════════════════════╝*/

    /**
     * @notice Receive a system call indicating that a new Notary staked a bond.
     * @param _domain           Domain where the new Notary will be active
     * @param _notary           New Notary that staked a bond
     * @param _callOrigin       Domain where the system call originated
     * @param _caller           Entity which performed the system call
     * @param _rootSubmittedAt  Time when merkle root (used for proving this message) was submitted
     */
    function bondNotary(
        uint32 _domain,
        address _notary,
        uint32 _callOrigin,
        ISystemRouter.SystemEntity _caller,
        uint256 _rootSubmittedAt
    ) external virtual;

    /**
     * @notice Receive a system call indicating that an active Notary unstaked their bond.
     * @param _domain           Domain where the Notary was active
     * @param _notary           Active Notary that unstaked their bond
     * @param _callOrigin       Domain where the system call originated
     * @param _caller           Entity which performed the system call
     * @param _rootSubmittedAt  Time when merkle root (used for proving this message) was submitted
     */
    function unbondNotary(
        uint32 _domain,
        address _notary,
        uint32 _callOrigin,
        ISystemRouter.SystemEntity _caller,
        uint256 _rootSubmittedAt
    ) external virtual;

    /**
     * @notice Receive a system call indicating that an active Notary was slashed.
     * @param _domain           Domain where the slashed Notary was active
     * @param _notary           Active Notary that was slashed
     * @param _callOrigin       Domain where the system call originated
     * @param _caller           Entity which performed the system call
     * @param _rootSubmittedAt  Time when merkle root (used for proving this message) was submitted
     */
    function slashNotary(
        uint32 _domain,
        address _notary,
        uint32 _callOrigin,
        ISystemRouter.SystemEntity _caller,
        uint256 _rootSubmittedAt
    ) external virtual;

    /**
     * @notice Receive a system call indicating that a new Guard staked a bond.
     * @param _guard            New Guard that staked a bond
     * @param _callOrigin       Domain where the system call originated
     * @param _caller           Entity which performed the system call
     * @param _rootSubmittedAt  Time when merkle root (used for proving this message) was submitted
     */
    function bondGuard(
        address _guard,
        uint32 _callOrigin,
        ISystemRouter.SystemEntity _caller,
        uint256 _rootSubmittedAt
    ) external virtual;

    /**
     * @notice Receive a system call indicating that an active Guard unstaked their bond.
     * @param _guard            Active Guard that unstaked their bond
     * @param _callOrigin       Domain where the system call originated
     * @param _caller           Entity which performed the system call
     * @param _rootSubmittedAt  Time when merkle root (used for proving this message) was submitted
     */
    function unbondGuard(
        address _guard,
        uint32 _callOrigin,
        ISystemRouter.SystemEntity _caller,
        uint256 _rootSubmittedAt
    ) external virtual;

    /**
     * @notice Receive a system call indicating that an active Guard was slashed.
     * @param _guard            Active Guard that was slashed
     * @param _callOrigin       Domain where the system call originated
     * @param _caller           Entity which performed the system call
     * @param _rootSubmittedAt  Time when merkle root (used for proving this message) was submitted
     */
    function slashGuard(
        address _guard,
        uint32 _callOrigin,
        ISystemRouter.SystemEntity _caller,
        uint256 _rootSubmittedAt
    ) external virtual;

    /*╔══════════════════════════════════════════════════════════════════════╗*\
    ▏*║                          INTERNAL FUNCTIONS                          ║*▕
    \*╚══════════════════════════════════════════════════════════════════════╝*/

    function _onSynapseChain() internal view returns (bool) {
        return _localDomain() == SYNAPSE_DOMAIN;
    }

    function _assertSystemRouter() internal view {
        require(msg.sender == address(systemRouter), "!systemRouter");
    }

    function _assertOptimisticPeriodOver(uint256 _rootSubmittedAt, uint256 _optimisticSeconds)
        internal
        view
    {
        require(block.timestamp >= _rootSubmittedAt + _optimisticSeconds, "!optimisticPeriod");
    }

    function _assertEntityAllowed(uint256 _allowedMask, ISystemRouter.SystemEntity _caller)
        internal
        pure
    {
        require(_entityAllowed(_allowedMask, _caller), "!allowedCaller");
    }

    function _assertSynapseChain(uint32 _domain) internal pure {
        require(_domain == SYNAPSE_DOMAIN, "!synapseDomain");
    }

    /**
     * @notice Checks if a given entity is allowed to call a function using a _systemMask
     * @param _systemMask a mask of allowed entities
     * @param _entity a system entity to check
     * @return true if _entity is allowed to call a function
     *
     * @dev this function works by converting the enum value to a non-zero bit mask
     * we then use a bitwise AND operation to check if permission bits allow the entity
     * to perform this operation, more details can be found here:
     * https://en.wikipedia.org/wiki/Bitwise_operation#AND
     */
    function _entityAllowed(uint256 _systemMask, ISystemRouter.SystemEntity _entity)
        internal
        pure
        returns (bool)
    {
        return _systemMask & _getSystemMask(_entity) != 0;
    }

    /**
     * @notice Returns a mask for a given system entity
     * @param _entity System entity
     * @return a non-zero mask for a given system entity
     *
     * Converts an enum value into a non-zero bit mask used for a bitwise AND check
     * E.g. for Origin (0) returns 1, for Destination (1) returns 2
     */
    function _getSystemMask(ISystemRouter.SystemEntity _entity) internal pure returns (uint256) {
        return 1 << uint8(_entity);
    }
}<|MERGE_RESOLUTION|>--- conflicted
+++ resolved
@@ -45,11 +45,7 @@
      * System Contracts on all chains (either local or remote).
      * Note: any function protected by this modifier should have last three params:
      * - uint32 _callOrigin
-<<<<<<< HEAD
-     * - SystemEntity _caller
-=======
      * - SystemEntity _systemCaller
->>>>>>> 0b26b1ca
      * - uint256 _rootSubmittedAt
      * Make sure to check domain/caller, if a function should be only called
      * from a given domain / by a given caller.
@@ -81,9 +77,8 @@
      * E.g. to restrict the set of callers to three allowed system callers:
      *  onlyCallers(MASK_0 | MASK_1 | MASK_2, _systemCaller)
      */
-<<<<<<< HEAD
-    modifier onlyCallers(uint256 _allowedMask, ISystemRouter.SystemEntity _caller) {
-        _assertEntityAllowed(_allowedMask, _caller);
+    modifier onlyCallers(uint256 _allowedMask, ISystemRouter.SystemEntity _systemCaller) {
+        _assertEntityAllowed(_allowedMask, _systemCaller);
         _;
     }
 
@@ -107,14 +102,10 @@
      */
     modifier onlySynapseChainBondingManager(
         uint32 _callOrigin,
-        ISystemRouter.SystemEntity _caller
+        ISystemRouter.SystemEntity _systemCaller
     ) {
         _assertSynapseChain(_callOrigin);
-        _assertEntityAllowed(BONDING_MANAGER, _caller);
-=======
-    modifier onlyCallers(uint256 _allowedMask, ISystemRouter.SystemEntity _systemCaller) {
-        require(_entityAllowed(_allowedMask, _systemCaller), "!allowedCaller");
->>>>>>> 0b26b1ca
+        _assertEntityAllowed(BONDING_MANAGER, _systemCaller);
         _;
     }
 
