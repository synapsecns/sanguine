--- conflicted
+++ resolved
@@ -249,17 +249,16 @@
         managerMsgPrank(msgPayload);
     }
 
-<<<<<<< HEAD
+    function test_remoteSlashAgent_revert_optimisticPeriodMinus1Second() public {
+        test_remoteSlashAgent_revert_optimisticPeriodNotOver(BONDING_OPTIMISTIC_PERIOD - 1);
+    }
+
     function test_remoteSlashAgent_revert_sameOriginDomain() public {
         uint32 proofMaturity = BONDING_OPTIMISTIC_PERIOD;
         skip(proofMaturity);
         bytes memory msgPayload = managerMsgPayload(DOMAIN_SYNAPSE, remoteSlashAgentCalldata(0, address(0), address(0)));
         vm.expectRevert(IncorrectOriginDomain.selector);
         managerMsgPrank(msgPayload);
-=======
-    function test_remoteSlashAgent_revert_optimisticPeriodMinus1Second() public {
-        test_remoteSlashAgent_revert_optimisticPeriodNotOver(BONDING_OPTIMISTIC_PERIOD - 1);
->>>>>>> 04ba9138
     }
 
     function test_completeSlashing_active(uint256 domainId, uint256 agentId, address slasher) public {
