--- conflicted
+++ resolved
@@ -14,10 +14,7 @@
     MessageFlag,
     RawAttestation,
     RawBaseMessage,
-<<<<<<< HEAD
-=======
     RawCallData,
->>>>>>> 350c4b00
     RawReceiptBody,
     RawExecReceipt,
     RawHeader,
@@ -403,11 +400,7 @@
     }
 
     function verify_receipt_valid(bytes memory receiptBody, RawTips memory rt) public {
-<<<<<<< HEAD
-        bytes memory rcptPayload = abi.encodePacked(receiptBody, rt.formatTips());
-=======
         bytes memory rcptPayload = abi.encodePacked(receiptBody, rt.encodeTips());
->>>>>>> 350c4b00
         assertTrue(testedEH().isValidReceipt(rcptPayload));
     }
 
