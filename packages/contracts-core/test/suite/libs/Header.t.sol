--- conflicted
+++ resolved
@@ -3,22 +3,13 @@
 
 import {HEADER_LENGTH} from "../../../contracts/libs/Constants.sol";
 
-<<<<<<< HEAD
-import {SynapseLibraryTest, MemViewLib} from "../../utils/SynapseLibraryTest.t.sol";
-=======
 import {SynapseLibraryTest} from "../../utils/SynapseLibraryTest.t.sol";
->>>>>>> 350c4b00
 import {HeaderHarness} from "../../harnesses/libs/HeaderHarness.t.sol";
 
 import {RawHeader} from "../../utils/libs/SynapseStructs.t.sol";
 
 // solhint-disable func-name-mixedcase
 contract HeaderLibraryTest is SynapseLibraryTest {
-<<<<<<< HEAD
-    using MemViewLib for bytes;
-
-=======
->>>>>>> 350c4b00
     HeaderHarness internal libHarness;
 
     function setUp() public {
