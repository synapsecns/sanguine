--- conflicted
+++ resolved
@@ -67,14 +67,11 @@
         assertEq(client.trustedSender(remoteDomain), trustedSender);
     }
 
-<<<<<<< HEAD
-    function test_setTrustedSenderAsNotOwner() public {
-=======
     function test_setTrustedSenderAsNotOwner(address _notOwner) public {
         vm.assume(_notOwner != owner);
         vm.assume(_notOwner != PROXY_ADMIN);
->>>>>>> 0cbebef4
         vm.expectRevert("Ownable: caller is not the owner");
+        vm.prank(_notOwner);
         client.setTrustedSender(remoteDomain, trustedSender);
     }
 
@@ -105,16 +102,13 @@
         }
     }
 
-<<<<<<< HEAD
-    function test_setTrustedSendersAsNotOwner() public {
-=======
     function test_setTrustedSendersAsNotOwner(address _notOwner) public {
         vm.assume(_notOwner != owner);
         vm.assume(_notOwner != PROXY_ADMIN);
->>>>>>> 0cbebef4
         uint32[] memory domains = new uint32[](1);
         bytes32[] memory senders = new bytes32[](1);
         vm.expectRevert("Ownable: caller is not the owner");
+        vm.prank(_notOwner);
         client.setTrustedSenders(domains, senders);
     }
 
@@ -132,14 +126,12 @@
         client.handle(remoteDomain, 0, trustedSender, block.timestamp, bytes(""));
     }
 
-<<<<<<< HEAD
-    function test_handleNotDestination() public {
-=======
     function test_handleNotDestination(address _notDestination) public {
         vm.assume(_notDestination != destination);
         vm.assume(_notDestination != PROXY_ADMIN);
->>>>>>> 0cbebef4
-        test_setTrustedSender();
+        test_setTrustedSender();
+
+        vm.prank(_notDestination);
         vm.expectRevert("BasicClient: !destination");
         client.handle(remoteDomain, 0, trustedSender, block.timestamp, bytes(""));
     }
