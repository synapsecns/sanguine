--- conflicted
+++ resolved
@@ -2,23 +2,12 @@
 
 pragma solidity 0.8.17;
 
-<<<<<<< HEAD
-import {Header, HeaderLib, MemView, MemViewLib} from "../../../contracts/libs/Header.sol";
-=======
 import {Header, HeaderLib} from "../../../contracts/libs/Header.sol";
->>>>>>> 350c4b00
 
 /**
  * @notice Exposes Header methods for testing against golang.
  */
 contract HeaderHarness {
-<<<<<<< HEAD
-    using HeaderLib for bytes;
-    using HeaderLib for MemView;
-    using MemViewLib for bytes;
-
-=======
->>>>>>> 350c4b00
     // Note: we don't add an empty test() function here, as it currently leads
     // to zero coverage on the corresponding library.
 
@@ -40,17 +29,8 @@
     }
 
     /// @notice Returns header's optimistic seconds field
-<<<<<<< HEAD
-    function optimisticPeriod(bytes memory payload) public pure returns (uint32) {
-        return payload.castToHeader().optimisticPeriod();
-    }
-
-    function isHeader(bytes memory payload) public pure returns (bool) {
-        return payload.ref().isHeader();
-=======
     function optimisticPeriod(uint256 paddedHeader) public pure returns (uint32) {
         return HeaderLib.wrapPadded(paddedHeader).optimisticPeriod();
->>>>>>> 350c4b00
     }
 
     // ════════════════════════════════════════════════ FORMATTERS ═════════════════════════════════════════════════════
