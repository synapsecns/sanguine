--- conflicted
+++ resolved
@@ -1,23 +1,12 @@
 // SPDX-License-Identifier: MIT
 pragma solidity 0.8.17;
 
-<<<<<<< HEAD
-import {Tips, TipsLib, TIPS_LENGTH, MemView, MemViewLib} from "../../../contracts/libs/Tips.sol";
-=======
 import {Tips, TipsLib} from "../../../contracts/libs/Tips.sol";
->>>>>>> 350c4b00
 
 /**
  * @notice Exposes TipsLib methods for testing against golang.
  */
 contract TipsHarness {
-<<<<<<< HEAD
-    using TipsLib for bytes;
-    using TipsLib for MemView;
-    using MemViewLib for bytes;
-
-=======
->>>>>>> 350c4b00
     // Note: we don't add an empty test() function here, as it currently leads
     // to zero coverage on the corresponding library.
 
@@ -44,17 +33,8 @@
     }
 
     /// @notice Returns total tip amount.
-<<<<<<< HEAD
-    function value(bytes memory payload) public pure returns (uint256) {
-        return payload.castToTips().value();
-    }
-
-    function isTips(bytes memory payload) public pure returns (bool) {
-        return payload.ref().isTips();
-=======
     function value(uint256 paddedTips) public pure returns (uint256) {
         return TipsLib.wrapPadded(paddedTips).value();
->>>>>>> 350c4b00
     }
 
     // ════════════════════════════════════════════════ FORMATTERS ═════════════════════════════════════════════════════
