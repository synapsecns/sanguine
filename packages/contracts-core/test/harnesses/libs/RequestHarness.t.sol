--- conflicted
+++ resolved
@@ -1,21 +1,10 @@
 // SPDX-License-Identifier: MIT
 pragma solidity 0.8.17;
 
-<<<<<<< HEAD
-import {Request, RequestLib, MemView, MemViewLib} from "../../../contracts/libs/Request.sol";
-
-// solhint-disable ordering
-contract RequestHarness {
-    using RequestLib for bytes;
-    using RequestLib for MemView;
-    using MemViewLib for bytes;
-
-=======
 import {Request, RequestLib} from "../../../contracts/libs/Request.sol";
 
 // solhint-disable ordering
 contract RequestHarness {
->>>>>>> 350c4b00
     // Note: we don't add an empty test() function here, as it currently leads
     // to zero coverage on the corresponding library.
 
@@ -26,13 +15,8 @@
         return Request.unwrap(request);
     }
 
-<<<<<<< HEAD
-    function isRequest(bytes memory payload) public pure returns (bool) {
-        return payload.ref().isRequest();
-=======
     function wrapPadded(uint256 paddedRequest) public pure returns (uint160) {
         return Request.unwrap(RequestLib.wrapPadded(paddedRequest));
->>>>>>> 350c4b00
     }
 
     function gasLimit(uint256 paddedRequest) public pure returns (uint64) {
