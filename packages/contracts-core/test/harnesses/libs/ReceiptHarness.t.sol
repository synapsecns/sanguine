// SPDX-License-Identifier: MIT
pragma solidity 0.8.17;

<<<<<<< HEAD
import {Receipt, ReceiptBody, ReceiptLib, MemView, MemViewLib} from "../../../contracts/libs/Receipt.sol";
=======
import {Receipt, ReceiptBody, ReceiptLib, Tips, MemView, MemViewLib} from "../../../contracts/libs/Receipt.sol";
>>>>>>> 350c4b00

// solhint-disable ordering
contract ReceiptHarness {
    using ReceiptLib for bytes;
    using ReceiptLib for MemView;
    using MemViewLib for bytes;

    // Note: we don't add an empty test() function here, as it currently leads
    // to zero coverage on the corresponding library.

    // ═══════════════════════════════════════════ RECEIPT BODY GETTERS ════════════════════════════════════════════════

    function castToReceiptBody(bytes memory payload) public view returns (bytes memory) {
        // Walkaround to get the forge coverage working on libraries, see
        // https://github.com/foundry-rs/foundry/pull/3128#issuecomment-1241245086
        ReceiptBody receiptBody = ReceiptLib.castToReceiptBody(payload);
        return receiptBody.unwrap().clone();
    }

    /// @notice Returns receipt's origin field
    function origin(bytes memory payload) public pure returns (uint32) {
        return payload.castToReceiptBody().origin();
    }

    /// @notice Returns receipt's destination field
    function destination(bytes memory payload) public pure returns (uint32) {
        return payload.castToReceiptBody().destination();
    }

    /// @notice Returns receipt's "message hash" field
    function messageHash(bytes memory payload) public pure returns (bytes32) {
        return payload.castToReceiptBody().messageHash();
    }

    /// @notice Returns receipt's "snapshot root" field
    function snapshotRoot(bytes memory payload) public pure returns (bytes32) {
        return payload.castToReceiptBody().snapshotRoot();
    }

    /// @notice Returns receipt's "state index" field
    function stateIndex(bytes memory payload) public pure returns (uint8) {
        return payload.castToReceiptBody().stateIndex();
    }

    /// @notice Returns receipt's "attestation notary" field
    function attNotary(bytes memory payload) public pure returns (address) {
        return payload.castToReceiptBody().attNotary();
    }

    /// @notice Returns receipt's "first executor" field
    function firstExecutor(bytes memory payload) public pure returns (address) {
        return payload.castToReceiptBody().firstExecutor();
    }

    /// @notice Returns receipt's "final executor" field
    function finalExecutor(bytes memory payload) public pure returns (address) {
        return payload.castToReceiptBody().finalExecutor();
    }

    function isReceiptBody(bytes memory payload) public pure returns (bool) {
        return payload.ref().isReceiptBody();
    }

    function equals(bytes memory a, bytes memory b) public pure returns (bool) {
        return a.ref().castToReceiptBody().equals(b.ref().castToReceiptBody());
    }

    // ══════════════════════════════════════════════════ GETTERS ══════════════════════════════════════════════════════

    function castToReceipt(bytes memory payload) public view returns (bytes memory) {
        // Walkaround to get the forge coverage working on libraries, see
        // https://github.com/foundry-rs/foundry/pull/3128#issuecomment-1241245086
        Receipt receipt = ReceiptLib.castToReceipt(payload);
        return receipt.unwrap().clone();
    }

    /// @notice Returns Receipt's body field
    function body(bytes memory payload) public view returns (bytes memory) {
        return payload.castToReceipt().body().unwrap().clone();
    }

    /// @notice Returns Receipt's tips field
<<<<<<< HEAD
    function tips(bytes memory payload) public view returns (bytes memory) {
        return payload.castToReceipt().tips().unwrap().clone();
=======
    function tips(bytes memory payload) public pure returns (uint256) {
        return Tips.unwrap(payload.castToReceipt().tips());
>>>>>>> 350c4b00
    }

    function isReceipt(bytes memory payload) public pure returns (bool) {
        return payload.ref().isReceipt();
    }

    // ════════════════════════════════════════════════ FORMATTERS ═════════════════════════════════════════════════════

    function formatReceiptBody(
        uint32 origin_,
        uint32 destination_,
        bytes32 messageHash_,
        bytes32 snapshotRoot_,
        uint8 stateIndex_,
        address attNotary_,
        address firstExecutor_,
        address finalExecutor_
    ) public pure returns (bytes memory) {
        return ReceiptLib.formatReceiptBody(
            origin_, destination_, messageHash_, snapshotRoot_, stateIndex_, attNotary_, firstExecutor_, finalExecutor_
        );
    }

<<<<<<< HEAD
    function formatReceipt(bytes memory bodyPayload, bytes memory tipsPayload) public pure returns (bytes memory) {
        return ReceiptLib.formatReceipt(bodyPayload, tipsPayload);
=======
    function formatReceipt(bytes memory bodyPayload, Tips tips_) public pure returns (bytes memory) {
        return ReceiptLib.formatReceipt(bodyPayload, tips_);
>>>>>>> 350c4b00
    }
}<|MERGE_RESOLUTION|>--- conflicted
+++ resolved
@@ -1,11 +1,7 @@
 // SPDX-License-Identifier: MIT
 pragma solidity 0.8.17;
 
-<<<<<<< HEAD
-import {Receipt, ReceiptBody, ReceiptLib, MemView, MemViewLib} from "../../../contracts/libs/Receipt.sol";
-=======
 import {Receipt, ReceiptBody, ReceiptLib, Tips, MemView, MemViewLib} from "../../../contracts/libs/Receipt.sol";
->>>>>>> 350c4b00
 
 // solhint-disable ordering
 contract ReceiptHarness {
@@ -88,13 +84,8 @@
     }
 
     /// @notice Returns Receipt's tips field
-<<<<<<< HEAD
-    function tips(bytes memory payload) public view returns (bytes memory) {
-        return payload.castToReceipt().tips().unwrap().clone();
-=======
     function tips(bytes memory payload) public pure returns (uint256) {
         return Tips.unwrap(payload.castToReceipt().tips());
->>>>>>> 350c4b00
     }
 
     function isReceipt(bytes memory payload) public pure returns (bool) {
@@ -118,12 +109,7 @@
         );
     }
 
-<<<<<<< HEAD
-    function formatReceipt(bytes memory bodyPayload, bytes memory tipsPayload) public pure returns (bytes memory) {
-        return ReceiptLib.formatReceipt(bodyPayload, tipsPayload);
-=======
     function formatReceipt(bytes memory bodyPayload, Tips tips_) public pure returns (bytes memory) {
         return ReceiptLib.formatReceipt(bodyPayload, tips_);
->>>>>>> 350c4b00
     }
 }