--- conflicted
+++ resolved
@@ -36,13 +36,8 @@
     ) public view returns (bytes memory message) {
         message = Message.formatMessage(
             _localDomain(),
-<<<<<<< HEAD
-            _getSender(_recipientAddress),
+            _checkForSystemRouter(_recipientAddress),
             nonce(_destination) + 1,
-=======
-            _checkForSystemRouter(_recipientAddress),
-            nonce() + 1,
->>>>>>> 2e743e92
             _destination,
             _recipientAddress,
             _optimisticSeconds,
