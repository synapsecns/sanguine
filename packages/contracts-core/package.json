{
  "name": "@synapsecns/contracts-core",
  "version": "1.0.30",
  "description": "",
  "scripts": {
    "build": "yarn build:contracts && yarn build:typescript && yarn build:go",
    "build:go": "script/sh/flatten.sh contracts/*.sol contracts/manager/*.sol contracts/inbox/*.sol test/harnesses/*.sol test/harnesses/manager/*.sol test/harnesses/libs/**/*.sol contracts/client/*.sol",
    "build:contracts": "forge build",
    "build:slither": "forge build --out=out --build-info --force",
    "test:coverage": "echo 'Please use foundry'",
    "build:typescript": "forge build && typechain --target ethers-v5 'artifacts/**/*json'",
    "prepublishOnly": "yarn build:typescript",
    "test": "forge test",
    "lint:contracts:fix": "forge fmt && solhint --fix -c .solhint.json '{contracts,script,test}/**/*.sol'",
    "lint:fix": "yarn lint:contracts:fix",
    "lint": "forge fmt",
    "ci:lint": "forge fmt --check && solhint -c .solhint.json '{contracts,script,test}/**/*.sol'"
  },
  "files": [
    "contracts/**/*.sol",
    "types/"
  ],
  "publishConfig": {
    "access": "public"
  },
  "license": "MIT",
  "devDependencies": {
    "@typechain/ethers-v5": "10.0.0",
<<<<<<< HEAD
    "hardhat": "2.22.1",
=======
    "hardhat": "2.22.2",
>>>>>>> 1078789f
    "rimraf": "3.0.2",
    "solhint": "3.3.8",
    "typechain": "8.0.0",
    "typescript": "4.7.3"
  },
  "repository": {
    "type": "git",
    "url": "git+https://github.com/synapsecns/sanguine.git"
  },
  "dependencies": {
    "@nodelib/fs.walk": "1.2.8",
    "@openzeppelin/contracts": "4.9.3",
    "@openzeppelin/contracts-upgradeable": "4.9.3",
    "dotenv": "16.0.1",
    "solidity-coverage": "0.7.21",
    "ts-node": "10.8.1"
  }
}<|MERGE_RESOLUTION|>--- conflicted
+++ resolved
@@ -26,11 +26,7 @@
   "license": "MIT",
   "devDependencies": {
     "@typechain/ethers-v5": "10.0.0",
-<<<<<<< HEAD
     "hardhat": "2.22.1",
-=======
-    "hardhat": "2.22.2",
->>>>>>> 1078789f
     "rimraf": "3.0.2",
     "solhint": "3.3.8",
     "typechain": "8.0.0",
