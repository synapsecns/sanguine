--- conflicted
+++ resolved
@@ -78,11 +78,7 @@
 
             console.log("Create3Factory not deployed on devnet, deploying now");
             CREATE3Factory NewFactory = new CREATE3Factory();
-<<<<<<< HEAD
             saveDeployment("CREATE3Factory", "CREATE3Factory", address(NewFactory), "0x");
-=======
-            saveDeployment("Create3Factory", "Create3Factory", address(NewFactory), "0x");
->>>>>>> 9ec5f4f4
             factoryDeployment = address(NewFactory);
         }
         factory = ICreate3Factory(factoryDeployment);
@@ -94,10 +90,6 @@
         devnetEnabled = vm.envOr(DEVNET_ENABLED_VAR, false);
 
         if (devnetEnabled) {
-<<<<<<< HEAD
-            console.log("DEVNET ENABLED");
-=======
->>>>>>> 9ec5f4f4
             devnetEnabled = true;
             // setup the chains
             setChain("chain_a", Chain("chain_a", 42, "chain_a", "http://localhost:9001/rpc/42"));
@@ -140,11 +132,7 @@
         internal
         returns (address deployment)
     {
-<<<<<<< HEAD
         require(Address.isContract(address(getFactory())), "Factory not deployed [tried to deploy]");
-=======
-        require(Address.isContract(address(getFactory())), "Factory not deployed");
->>>>>>> 9ec5f4f4
         deployment = getFactory().deploy(
             getDeploymentSalt(contractName), // salt
             abi.encodePacked(creationCode, constructorArgs) // creation code with appended constructor args
@@ -160,15 +148,8 @@
 
     /// @notice Predicts the deployment address for a contract.
     function predictFactoryDeployment(string memory contractName) internal returns (address) {
-<<<<<<< HEAD
-        console.log("predictFactoryDeployment: %s", contractName);
-        ICreate3Factory _factory = getFactory();
-        console.log("factory: %s", address(_factory));
-        require(Address.isContract(address(_factory)), "Factory not deployed [predicted]");
-=======
         ICreate3Factory _factory = getFactory();
         require(Address.isContract(address(_factory)), "Factory not deployed");
->>>>>>> 9ec5f4f4
         return _factory.getDeployed(broadcasterAddress, getDeploymentSalt(contractName));
     }
 
