import { useSelector } from 'react-redux'
import { RootState } from '@/store/store'

import SelectTokenDropdown from '@/components/input/TokenAmountInput/SelectTokenDropdown'
import { useDispatch } from 'react-redux'
import { setShowToTokenSlideOver } from '@/slices/bridgeDisplaySlice'
import LoadingSpinner from '../ui/tailwind/LoadingSpinner'
import { DestinationChainLabel } from './DestinationChainLabel'
import SwitchButton from '../buttons/SwitchButton'
import { setFromChainId, setToChainId } from '@/slices/bridge/reducer'

export const OutputContainer = ({}) => {
  const dispatch = useDispatch()
  const {
    fromChainId,
    toChainId,
    toToken,
    bridgeQuote,
    toChainIds,
    isLoading,
  } = useSelector((state: RootState) => state.bridge)

  return (
    <div
      className={`
        mt-12
        text-left px-2 sm:px-4 pt-2 pb-4 rounded-xl
        bg-bgLight
      `}
    >
      <div>
        <div className="absolute">
          <div className="-mt-12">
            <SwitchButton
              onClick={() => {
                dispatch(setFromChainId(toChainId))
                dispatch(setToChainId(fromChainId))
              }}
            />
          </div>
        </div>
        <div className="pt-1 pb-3">
          <DestinationChainLabel
            chainId={toChainId}
            chains={toChainIds}
            connectedChainId={fromChainId}
          />
        </div>
      </div>
      <div className="flex h-16 mb-4 space-x-2">
        <div
          className={`
            flex flex-grow items-center
            pl-3 sm:pl-4
            w-full h-20
            rounded-xl
            border border-white border-opacity-20
          `}
        >
          <SelectTokenDropdown
            chainId={toChainId}
            selectedToken={toToken}
            isOrigin={false}
            onClick={() => dispatch(setShowToTokenSlideOver(true))}
          />
          <div className="flex ml-4 min-w-[190px]">
            {isLoading ? (
              <LoadingSpinner className="opacity-50" />
            ) : (
              <input
                pattern="[0-9.]+"
                disabled={true}
                className={`
                focus:outline-none
                focus:ring-0
                focus:border-none
                border-none
<<<<<<< HEAD
=======
                p-0
>>>>>>> 9859c1db
                bg-transparent
                max-w-[190px]
               placeholder:text-[#88818C]
               text-white text-opacity-80 text-lg md:text-2xl lg:text-2xl font-medium
              `}
                placeholder="0.0000"
                value={
                  bridgeQuote.outputAmountString === '0'
                    ? ''
                    : bridgeQuote.outputAmountString
                }
                name="inputRow"
                autoComplete="off"
              />
            )}
          </div>
        </div>
      </div>
    </div>
  )
}<|MERGE_RESOLUTION|>--- conflicted
+++ resolved
@@ -75,10 +75,7 @@
                 focus:ring-0
                 focus:border-none
                 border-none
-<<<<<<< HEAD
-=======
                 p-0
->>>>>>> 9859c1db
                 bg-transparent
                 max-w-[190px]
                placeholder:text-[#88818C]
