import { useEffect, useState } from 'react'
import { useSelector } from 'react-redux'
import { Address, useAccount } from 'wagmi'

import { RootState } from '@/store/store'

import LoadingSpinner from '../ui/tailwind/LoadingSpinner'
<<<<<<< HEAD
import { ToChainSelector } from './ToChainSelector'
import { shortenAddress } from '@/utils/shortenAddress'
import { ToTokenSelector } from './ToTokenSelector'
import { useDispatch } from 'react-redux'
import { setToChainId, setToToken } from '@/slices/bridge/reducer'
=======
import { DestinationChainLabel } from './DestinationChainLabel'
import SwitchButton from '../buttons/SwitchButton'
import { setFromChainId, setToChainId } from '@/slices/bridge/reducer'
>>>>>>> e835ee2e

export const OutputContainer = ({}) => {
  const { bridgeQuote, isLoading, toChainId, toToken } = useSelector(
    (state: RootState) => state.bridge
  )

  const { address: isConnectedAddress } = useAccount()
  const [address, setAddress] = useState<Address>()

  const dispatch = useDispatch()

  useEffect(() => {
    setAddress(isConnectedAddress)
  }, [isConnectedAddress])

  // update address for destination address if we have a destination address

  return (
    <div
      className={`
        mt-6
        text-left px-2 sm:px-4 pt-4 pb-1 rounded-xl
        bg-bgLight
      `}
    >
      <div className="flex items-center justify-between mb-3">
        <div className="flex items-center space-x-2">
          <ToChainSelector />
          {(toChainId || toToken) && (
            <button
              className="bg-bgLight text-primaryTextColor border-[1px] p-1 rounded-md text-xxs"
              onClick={() => {
                dispatch(setToChainId(null))
                dispatch(setToToken(null))
              }}
            >
              clear
            </button>
          )}
        </div>
        {address && (
          <div className="h-5">
            <DisplayAddress address={address} />
          </div>
        )}
      </div>

      <div className="flex h-16 mb-2 space-x-2">
        <div
          className={`
            flex flex-grow items-center
            pl-3 sm:pl-4
            w-full h-16
            rounded-xl
            border border-white border-opacity-20
          `}
        >
          {/* <ToTokenSelect /> */}
          <ToTokenSelector />
          <div className="flex ml-4 min-w-[190px]">
            {isLoading ? (
              <LoadingSpinner className="opacity-50" />
            ) : (
              <input
                pattern="[0-9.]+"
                disabled={true}
                className={`
                focus:outline-none
                focus:ring-0
                focus:border-none
                border-none
                p-0
                bg-transparent
                max-w-[190px]
               placeholder:text-[#88818C]
               text-white text-opacity-80 text-lg md:text-2xl lg:text-2xl font-medium
              `}
                placeholder="0.0000"
                value={
                  bridgeQuote.outputAmountString === '0'
                    ? ''
                    : bridgeQuote.outputAmountString
                }
                name="inputRow"
                autoComplete="off"
              />
            )}
          </div>
        </div>
      </div>
    </div>
  )
}

const DisplayAddress = ({ address }) => {
  return (
    <div className="border-[0.5px] border-secondaryTextColor rounded-xl pt-1 pb-1 pl-3 pr-3 text-secondaryTextColor text-xxs">
      {shortenAddress(address, 3)}
    </div>
  )
}<|MERGE_RESOLUTION|>--- conflicted
+++ resolved
@@ -5,17 +5,11 @@
 import { RootState } from '@/store/store'
 
 import LoadingSpinner from '../ui/tailwind/LoadingSpinner'
-<<<<<<< HEAD
 import { ToChainSelector } from './ToChainSelector'
 import { shortenAddress } from '@/utils/shortenAddress'
 import { ToTokenSelector } from './ToTokenSelector'
 import { useDispatch } from 'react-redux'
 import { setToChainId, setToToken } from '@/slices/bridge/reducer'
-=======
-import { DestinationChainLabel } from './DestinationChainLabel'
-import SwitchButton from '../buttons/SwitchButton'
-import { setFromChainId, setToChainId } from '@/slices/bridge/reducer'
->>>>>>> e835ee2e
 
 export const OutputContainer = ({}) => {
   const { bridgeQuote, isLoading, toChainId, toToken } = useSelector(
