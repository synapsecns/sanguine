import { useEffect, useState, useMemo, useRef } from 'react'
import { useDispatch, useSelector } from 'react-redux'
import { Zero } from '@ethersproject/constants'
import { RootState } from '@/store/store'

import { updateFromValue } from '@/slices/bridgeSlice'
import { setShowFromTokenSlideOver } from '@/slices/bridgeDisplaySlice'
import { stringToBigInt } from '@/utils/stringToBigNum'
import SelectTokenDropdown from '@/components/input/TokenAmountInput/SelectTokenDropdown'
import { useAccount } from 'wagmi'
import MiniMaxButton from '../buttons/MiniMaxButton'
import { formatBNToString } from '@/utils/bigint/format'
import { OriginChainLabel } from './OriginChainLabel'
import { BigNumber } from 'ethers'

export const InputContainer = () => {
  const {
    fromChainId,
    fromToken,
    fromChainIds,
    supportedFromTokenBalances,
    fromValue,
    bridgeTxHashes,
  } = useSelector((state: RootState) => state.bridge)
  const [showValue, setShowValue] = useState('')

  const [hasMounted, setHasMounted] = useState(false)
  const previousBridgeTxHashesRef = useRef<string[]>([])

  useEffect(() => {
    setHasMounted(true)
  }, [])

  useEffect(() => {
    const previousBridgeTxHashes = previousBridgeTxHashesRef.current

    if (bridgeTxHashes.length !== previousBridgeTxHashes.length) {
      setShowValue('')
    }

    previousBridgeTxHashesRef.current = bridgeTxHashes
  }, [bridgeTxHashes])

  const { isConnected } = useAccount()

  const dispatch = useDispatch()

  const hasBalances = Object.keys(supportedFromTokenBalances).length > 0

  const fromTokenBalance =
    (hasBalances &&
      supportedFromTokenBalances.filter((token) => token.token === fromToken)[0]
        ?.balance) ??
    Zero
  console.log('fromTokenBalance', fromTokenBalance)
  const formattedBalance = hasBalances
    ? formatBNToString(fromTokenBalance, fromToken.decimals[fromChainId], 4)
    : '0'

  const handleFromValueChange = (
    event: React.ChangeEvent<HTMLInputElement>
  ) => {
    const fromValueString: string = event.target.value
    try {
<<<<<<< HEAD
      let fromValueBigInteger = stringToBigInt(
=======
      const fromValueBigNumber: BigNumber = stringToBigNum(
>>>>>>> 16b388f7
        fromValueString,
        fromToken.decimals[fromChainId]
      )
      console.log('fromValueBigInteger', fromValueBigInteger)
      dispatch(updateFromValue(fromValueBigInteger as any))
      setShowValue(fromValueString)
    } catch (error) {
      console.error('Invalid value for conversion to BigInteger')
    }
  }

  const onClickBalance = () => {
    dispatch(updateFromValue(fromTokenBalance))
    setShowValue(
      formatBNToString(fromTokenBalance, fromToken.decimals[fromChainId])
    )
  }

  return (
    <div
      data-test-id="input-container"
      className={`
        text-left px-2 sm:px-4 pt-2 pb-4 rounded-xl
        bg-bgLight
      `}
    >
      <div>
        <div className="pt-1 pb-3">
          <OriginChainLabel
            chainId={fromChainId}
            chains={fromChainIds}
            connectedChainId={fromChainId}
          />
        </div>
      </div>
      <div className="flex h-16 mb-4 space-x-2">
        <div
          className={`
            flex flex-grow items-center
            pl-3 sm:pl-4
            w-full h-20
            rounded-xl
            border border-white border-opacity-20
          `}
        >
          <SelectTokenDropdown
            chainId={fromChainId}
            selectedToken={fromToken}
            isOrigin={true}
            onClick={() => dispatch(setShowFromTokenSlideOver(true))}
          />
          <div className="flex flex-col pt-2 ml-4">
            <input
              pattern="[0-9.]+"
              disabled={false}
              className={`
              focus:outline-none
              bg-transparent
              max-w-[100px]
              md:max-w-[160px]
              placeholder:text-[#88818C]
              text-white text-opacity-80 text-lg md:text-2xl font-medium
            `}
              placeholder="0.0000"
              onChange={handleFromValueChange}
              value={showValue}
              name="inputRow"
              autoComplete="off"
              minLength={1}
              maxLength={79}
            />
            {hasMounted && isConnected && (
              <label
                htmlFor="inputRow"
                className="hidden text-xs text-white transition-all duration-150 md:block transform-gpu hover:text-opacity-70 hover:cursor-pointer"
                onClick={onClickBalance}
              >
                {formattedBalance}
                <span className="text-opacity-50 text-secondaryTextColor">
                  {' '}
                  available
                </span>
              </label>
            )}
          </div>
          {hasMounted && isConnected && (
            <div className="m-auto">
              <MiniMaxButton
                disabled={fromTokenBalance && fromTokenBalance == 0}
                onClickBalance={onClickBalance}
              />
            </div>
          )}
        </div>
      </div>
    </div>
  )
}<|MERGE_RESOLUTION|>--- conflicted
+++ resolved
@@ -11,7 +11,6 @@
 import MiniMaxButton from '../buttons/MiniMaxButton'
 import { formatBNToString } from '@/utils/bigint/format'
 import { OriginChainLabel } from './OriginChainLabel'
-import { BigNumber } from 'ethers'
 
 export const InputContainer = () => {
   const {
@@ -52,7 +51,7 @@
       supportedFromTokenBalances.filter((token) => token.token === fromToken)[0]
         ?.balance) ??
     Zero
-  console.log('fromTokenBalance', fromTokenBalance)
+  // console.log('fromTokenBalance', fromTokenBalance)
   const formattedBalance = hasBalances
     ? formatBNToString(fromTokenBalance, fromToken.decimals[fromChainId], 4)
     : '0'
@@ -62,11 +61,7 @@
   ) => {
     const fromValueString: string = event.target.value
     try {
-<<<<<<< HEAD
       let fromValueBigInteger = stringToBigInt(
-=======
-      const fromValueBigNumber: BigNumber = stringToBigNum(
->>>>>>> 16b388f7
         fromValueString,
         fromToken.decimals[fromChainId]
       )
