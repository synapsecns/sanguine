--- conflicted
+++ resolved
@@ -1,22 +1,12 @@
 import React, { useEffect, useState, useRef, useCallback } from 'react'
-<<<<<<< HEAD
 import { useDispatch } from 'react-redux'
-=======
-import { useDispatch, useSelector } from 'react-redux'
->>>>>>> 7df46885
 import { useAccount } from 'wagmi'
 
-<<<<<<< HEAD
 import {
   setFromChainId,
   setFromToken,
   updateFromValue,
 } from '@/slices/bridge/reducer'
-=======
-import { updateFromValue } from '@/slices/bridge/reducer'
-import { setShowFromTokenSlideOver } from '@/slices/bridgeDisplaySlice'
-import SelectTokenDropdown from '@/components/input/TokenAmountInput/SelectTokenDropdown'
->>>>>>> 7df46885
 import MiniMaxButton from '../buttons/MiniMaxButton'
 import { formatBigIntToString, stringToBigInt } from '@/utils/bigint/format'
 import { cleanNumberInput } from '@/utils/cleanNumberInput'
@@ -29,18 +19,7 @@
 export const inputRef = React.createRef<HTMLInputElement>()
 
 export const InputContainer = () => {
-<<<<<<< HEAD
   const { fromChainId, fromToken, fromValue, bridgeTxHashes } = useBridgeState()
-=======
-  const {
-    fromChainId,
-    fromToken,
-    fromChainIds,
-    supportedFromTokens,
-    fromValue,
-    bridgeTxHashes,
-  } = useSelector((state: RootState) => state.bridge)
->>>>>>> 7df46885
   const [showValue, setShowValue] = useState('')
 
   const [hasMounted, setHasMounted] = useState(false)
@@ -66,19 +45,9 @@
 
   const dispatch = useDispatch()
 
-<<<<<<< HEAD
   const parsedBalance = balancesAndAllowances[fromChainId]?.find(
     (token) => token.tokenAddress === fromToken?.addresses[fromChainId]
   )?.parsedBalance
-=======
-  const hasBalances = Object.keys(supportedFromTokens).length > 0
-
-  const fromTokenBalance: bigint =
-    (hasBalances &&
-      supportedFromTokens.filter((token) => token.token === fromToken)[0]
-        ?.balance) ??
-    0n
->>>>>>> 7df46885
 
   const balance = balancesAndAllowances[fromChainId]?.find(
     (token) => token.tokenAddress === fromToken?.addresses[fromChainId]
@@ -118,17 +87,10 @@
   const onMaxBalance = useCallback(() => {
     dispatch(
       updateFromValue(
-<<<<<<< HEAD
         formatBigIntToString(balance, fromToken.decimals[fromChainId])
       )
     )
   }, [balance, fromChainId, fromToken])
-=======
-        formatBigIntToString(fromTokenBalance, fromToken.decimals[fromChainId])
-      )
-    )
-  }, [fromTokenBalance, fromChainId, fromToken])
->>>>>>> 7df46885
 
   return (
     <div
@@ -141,7 +103,7 @@
       <div className="flex justify-between mb-3">
         <div className="flex items-center space-x-2">
           <FromChainSelector />
-          {(fromChainId || fromToken) && (
+          {/* {(fromChainId || fromToken) && (
             <button
               className="bg-bgLight text-primaryTextColor border-[1px] p-1 rounded-md text-xxs"
               onClick={() => {
@@ -151,7 +113,7 @@
             >
               clear
             </button>
-          )}
+          )} */}
         </div>
         {hasMounted && isConnected && <ConnectedIndicator />}
       </div>
@@ -208,11 +170,7 @@
           {hasMounted && isConnected && (
             <div className="m-auto">
               <MiniMaxButton
-<<<<<<< HEAD
                 disabled={balance && balance === 0n}
-=======
-                disabled={fromTokenBalance && fromTokenBalance === 0n}
->>>>>>> 7df46885
                 onClickBalance={onMaxBalance}
               />
             </div>
