--- conflicted
+++ resolved
@@ -113,14 +113,10 @@
   return (
     <div
       data-test-id="input-container"
-<<<<<<< HEAD
       className={`
         text-left px-2 sm:px-4 pt-2 pb-4 rounded-xl
         bg-surface
       `}
-=======
-      className="text-left rounded-md p-md bg-bgLight"
->>>>>>> b54caefa
     >
       <div className="flex items-center justify-between mb-3">
         <FromChainSelector />
