--- conflicted
+++ resolved
@@ -42,13 +42,8 @@
   const {
     destinationAddress,
     fromToken,
-<<<<<<< HEAD
-    // fromValue,
-    // toToken,
-=======
     debouncedFromValue,
     toToken,
->>>>>>> 90316a2d
     fromChainId,
     toChainId,
   } = useBridgeState()
@@ -59,7 +54,6 @@
   const { showDestinationWarning, isDestinationWarningAccepted } =
     useBridgeDisplayState()
 
-<<<<<<< HEAD
   const { fromTokenBalance, debouncedFromValueBigInt } = useBridgeSelections()
   const {
     hasValidInput,
@@ -105,44 +99,6 @@
   //     toChainId === bridgeQuote.destChainId
   //   )
   // }, [fromChainId, toChainId, bridgeQuote])
-=======
-  const balances = usePortfolioBalances()
-  const balancesForChain = balances[fromChainId]
-  const balanceForToken = balancesForChain?.find(
-    (t) => t.tokenAddress === fromToken?.addresses[fromChainId]
-  )?.balance
-
-  const sufficientBalance = useMemo(() => {
-    if (!fromChainId || !fromToken || !toChainId || !toToken) return false
-    return (
-      stringToBigInt(debouncedFromValue, fromToken?.decimals[fromChainId]) <=
-      balanceForToken
-    )
-  }, [balanceForToken, debouncedFromValue, fromChainId, toChainId, toToken])
-
-  const fromTokenDecimals: number | undefined =
-    fromToken && fromToken?.decimals[fromChainId]
-
-  const debouncedFromValueBigInt = useMemo(() => {
-    return fromTokenDecimals
-      ? stringToBigInt(debouncedFromValue, fromTokenDecimals)
-      : 0
-  }, [debouncedFromValue, fromTokenDecimals])
-
-  const bridgeQuoteAmountGreaterThanInputForRfq = useMemo(() => {
-    return (
-      bridgeQuote.bridgeModuleName === 'SynapseRFQ' &&
-      bridgeQuote.outputAmount > debouncedFromValueBigInt
-    )
-  }, [bridgeQuote.outputAmount, debouncedFromValueBigInt])
-
-  const chainSelectionsMatchBridgeQuote = useMemo(() => {
-    return (
-      fromChainId === bridgeQuote.originChainId &&
-      toChainId === bridgeQuote.destChainId
-    )
-  }, [fromChainId, toChainId, bridgeQuote])
->>>>>>> 90316a2d
 
   const isButtonDisabled =
     isLoading ||
@@ -181,52 +137,30 @@
       label: `Bridge ${fromToken?.symbol}`,
       onClick: null,
     }
-<<<<<<< HEAD
   } else if (!isLoading && isBridgeFeeGreaterThanInput && hasValidInput) {
-=======
+    buttonProperties = {
+      label: `Amount must be greater than fee`,
+      onClick: null,
+    }
   } else if (
     !isLoading &&
-    bridgeQuote?.feeAmount === 0n &&
-    debouncedFromValueBigInt > 0
+    !doesChainSelectionsMatchBridgeQuote &&
+    hasValidInput
   ) {
->>>>>>> 90316a2d
-    buttonProperties = {
-      label: `Amount must be greater than fee`,
+    buttonProperties = {
+      label: 'Please reset chain selection',
       onClick: null,
     }
   } else if (
     !isLoading &&
-<<<<<<< HEAD
-    !doesChainSelectionsMatchBridgeQuote &&
-    hasValidInput
-=======
-    !chainSelectionsMatchBridgeQuote &&
-    debouncedFromValueBigInt > 0
->>>>>>> 90316a2d
-  ) {
-    buttonProperties = {
-      label: 'Please reset chain selection',
-      onClick: null,
-    }
-  } else if (
-    !isLoading &&
-<<<<<<< HEAD
     isBridgeQuoteAmountGreaterThanInputForRfq &&
     hasValidInput
-=======
-    bridgeQuoteAmountGreaterThanInputForRfq &&
-    debouncedFromValueBigInt > 0
->>>>>>> 90316a2d
   ) {
     buttonProperties = {
       label: 'Invalid bridge quote',
       onClick: null,
     }
-<<<<<<< HEAD
   } else if (!isConnected && hasValidInput) {
-=======
-  } else if (!isConnected && debouncedFromValueBigInt > 0) {
->>>>>>> 90316a2d
     buttonProperties = {
       label: `Connect Wallet to Bridge`,
       onClick: openConnectModal,
@@ -246,25 +180,13 @@
       onClick: () => dispatch(setIsDestinationWarningAccepted(true)),
       className: '!from-bgLight !to-bgLight',
     }
-<<<<<<< HEAD
   } else if (!onSelectedChain && hasValidInput) {
-=======
-  } else if (chain?.id != fromChainId && debouncedFromValueBigInt > 0) {
->>>>>>> 90316a2d
     buttonProperties = {
       label: `Switch to ${chains.find((c) => c.id === fromChainId)?.name}`,
       onClick: () => switchChain({ chainId: fromChainId }),
       pendingLabel: 'Switching chains',
     }
-<<<<<<< HEAD
   } else if (!isApproved && hasValidInput && hasValidQuote) {
-=======
-  } else if (
-    !isApproved &&
-    debouncedFromValueBigInt > 0 &&
-    bridgeQuote?.destQuery
-  ) {
->>>>>>> 90316a2d
     buttonProperties = {
       onClick: approveTxn,
       label: `Approve ${fromToken?.symbol}`,
