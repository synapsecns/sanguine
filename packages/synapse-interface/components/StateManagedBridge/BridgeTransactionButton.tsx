--- conflicted
+++ resolved
@@ -134,13 +134,6 @@
       label: 'Insufficient balance',
       onClick: null,
     }
-<<<<<<< HEAD
-  } else if (showDestinationAddress && !destinationAddress) {
-    buttonProperties = {
-      label: 'Please add valid Destination address',
-    }
-=======
->>>>>>> 5fdbeaf0
   } else if (destinationAddress && !isAddress(destinationAddress)) {
     buttonProperties = {
       label: 'Invalid Destination address',
