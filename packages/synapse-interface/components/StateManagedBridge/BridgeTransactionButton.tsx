<<<<<<< HEAD
import { useEffect, useMemo, useState } from 'react'
import { useAccount, useAccountEffect, useSwitchChain } from 'wagmi'
import { isAddress } from 'viem'
import { useConnectModal } from '@rainbow-me/rainbowkit'

import { TransactionButton } from '@/components/buttons/TransactionButton'
import { EMPTY_BRIDGE_QUOTE, EMPTY_BRIDGE_QUOTE_ZERO } from '@/constants/bridge'
import { useBridgeDisplayState, useBridgeState } from '@/slices/bridge/hooks'
import { usePortfolioBalances } from '@/slices/portfolio/hooks'
import { setIsDestinationWarningAccepted } from '@/slices/bridgeDisplaySlice'
import { useAppDispatch } from '@/store/hooks'
import { stringToBigInt } from '@/utils/bigint/format'
=======
import { isAddress } from 'viem'
import { useEffect, useState } from 'react'
import { useAccount, useAccountEffect, useSwitchChain } from 'wagmi'
import { useConnectModal } from '@rainbow-me/rainbowkit'

import { useAppDispatch } from '@/store/hooks'
import { useWalletState } from '@/slices/wallet/hooks'
import { useBridgeQuoteState } from '@/slices/bridgeQuote/hooks'
import { setIsDestinationWarningAccepted } from '@/slices/bridgeDisplaySlice'
import { useBridgeDisplayState, useBridgeState } from '@/slices/bridge/hooks'
import { TransactionButton } from '@/components/buttons/TransactionButton'
import { useBridgeValidations } from './hooks/useBridgeValidations'
import { segmentAnalyticsEvent } from '@/contexts/SegmentAnalyticsProvider'
>>>>>>> e27f2e07

export const BridgeTransactionButton = ({
  approveTxn,
  executeBridge,
  isApproved,
  isBridgePaused,
  isTyping,
}) => {
  const dispatch = useAppDispatch()
  const { openConnectModal } = useConnectModal()
  const [isConnected, setIsConnected] = useState(false)

  const { isConnected: isConnectedInit } = useAccount()
  const { chains, switchChain } = useSwitchChain()

  useAccountEffect({
    onDisconnect() {
      setIsConnected(false)
    },
  })

  useEffect(() => {
    setIsConnected(isConnectedInit)
  }, [isConnectedInit])

  const {
    destinationAddress,
    fromToken,
    fromChainId,
    toToken,
    toChainId,
    debouncedFromValue,
  } = useBridgeState()
  const { bridgeQuote, isLoading } = useBridgeQuoteState()

  const { isWalletPending } = useWalletState()
  const { showDestinationWarning, isDestinationWarningAccepted } =
    useBridgeDisplayState()

  const {
    hasValidInput,
    hasValidQuote,
    hasSufficientBalance,
    doesBridgeStateMatchQuote,
    isBridgeFeeGreaterThanInput,
    isBridgeQuoteAmountGreaterThanInputForRfq,
    onSelectedChain,
  } = useBridgeValidations()

  const isButtonDisabled =
    isBridgePaused ||
    isLoading ||
<<<<<<< HEAD
    isTyping ||
    bridgeQuote === EMPTY_BRIDGE_QUOTE_ZERO ||
    bridgeQuote === EMPTY_BRIDGE_QUOTE ||
    (destinationAddress && !isAddress(destinationAddress)) ||
    (isConnected && !sufficientBalance) ||
    bridgeQuoteAmountGreaterThanInputForRfq ||
    !chainSelectionsMatchBridgeQuote ||
    isBridgePaused
=======
    isWalletPending ||
    !hasValidInput ||
    !doesBridgeStateMatchQuote ||
    isBridgeQuoteAmountGreaterThanInputForRfq ||
    (isConnected && !hasValidQuote) ||
    (isConnected && !hasSufficientBalance) ||
    (destinationAddress && !isAddress(destinationAddress))
>>>>>>> e27f2e07

  let buttonProperties

  if (isBridgePaused) {
    buttonProperties = {
      label: 'Bridge paused',
      onClick: null,
    }
  } else if (!fromChainId) {
    buttonProperties = {
      label: 'Please select Origin Network',
      onClick: null,
    }
  } else if (!toChainId) {
    buttonProperties = {
      label: 'Please select Destination network',
      onClick: null,
    }
  } else if (!fromToken) {
    buttonProperties = {
      label: `Please select an Origin token`,
      onClick: null,
    }
  } else if (isLoading) {
    buttonProperties = {
      label: `Bridge ${fromToken?.symbol}`,
      onClick: null,
    }
  } else if (!isConnected && hasValidInput) {
    buttonProperties = {
      label: `Connect Wallet to Bridge`,
      onClick: openConnectModal,
    }
  } else if (!isLoading && isBridgeFeeGreaterThanInput && hasValidInput) {
    buttonProperties = {
      label: `Amount must be greater than fee`,
      onClick: null,
    }
  } else if (!isLoading && !doesBridgeStateMatchQuote && hasValidInput) {
    buttonProperties = {
      label: 'Error in bridge quote',
      onClick: null,
    }

    segmentAnalyticsEvent(`[Bridge] error: state out of sync with quote`, {
      inputAmountForState: debouncedFromValue,
      originChainIdForState: fromChainId,
      originTokenForState: fromToken.symbol,
      originTokenAddressForState: fromToken.addresses[fromChainId],
      destinationChainIdForState: toChainId,
      destinationTokenForState: toToken.symbol,
      destinationTokenAddressForState: toToken.addresses[toChainId],
      bridgeQuote,
    })
  } else if (
    !isLoading &&
    isBridgeQuoteAmountGreaterThanInputForRfq &&
    hasValidInput
  ) {
    buttonProperties = {
      label: 'Invalid bridge quote',
      onClick: null,
    }
  } else if (!isLoading && isConnected && !hasSufficientBalance) {
    buttonProperties = {
      label: 'Insufficient balance',
      onClick: null,
    }
  } else if (destinationAddress && !isAddress(destinationAddress)) {
    buttonProperties = {
      label: 'Invalid Destination address',
    }
  } else if (showDestinationWarning && !isDestinationWarningAccepted) {
    buttonProperties = {
      label: 'Confirm destination address',
      onClick: () => dispatch(setIsDestinationWarningAccepted(true)),
      className: '!from-bgLight !to-bgLight',
    }
  } else if (!onSelectedChain && hasValidInput) {
    buttonProperties = {
      label: `Switch to ${chains.find((c) => c.id === fromChainId)?.name}`,
      onClick: () => switchChain({ chainId: fromChainId }),
      pendingLabel: 'Switching chains',
    }
  } else if (!isApproved && hasValidInput && hasValidQuote) {
    buttonProperties = {
      onClick: approveTxn,
      label: `Approve ${fromToken?.symbol}`,
      pendingLabel: 'Approving',
    }
  } else {
    buttonProperties = {
      onClick: executeBridge,
      label: `Bridge ${fromToken?.symbol}`,
      pendingLabel: 'Bridging',
    }
  }

  return (
    buttonProperties && (
      <>
        <TransactionButton
          {...buttonProperties}
          disabled={isButtonDisabled}
          chainId={fromChainId}
        />
      </>
    )
  )
}<|MERGE_RESOLUTION|>--- conflicted
+++ resolved
@@ -1,17 +1,3 @@
-<<<<<<< HEAD
-import { useEffect, useMemo, useState } from 'react'
-import { useAccount, useAccountEffect, useSwitchChain } from 'wagmi'
-import { isAddress } from 'viem'
-import { useConnectModal } from '@rainbow-me/rainbowkit'
-
-import { TransactionButton } from '@/components/buttons/TransactionButton'
-import { EMPTY_BRIDGE_QUOTE, EMPTY_BRIDGE_QUOTE_ZERO } from '@/constants/bridge'
-import { useBridgeDisplayState, useBridgeState } from '@/slices/bridge/hooks'
-import { usePortfolioBalances } from '@/slices/portfolio/hooks'
-import { setIsDestinationWarningAccepted } from '@/slices/bridgeDisplaySlice'
-import { useAppDispatch } from '@/store/hooks'
-import { stringToBigInt } from '@/utils/bigint/format'
-=======
 import { isAddress } from 'viem'
 import { useEffect, useState } from 'react'
 import { useAccount, useAccountEffect, useSwitchChain } from 'wagmi'
@@ -25,7 +11,6 @@
 import { TransactionButton } from '@/components/buttons/TransactionButton'
 import { useBridgeValidations } from './hooks/useBridgeValidations'
 import { segmentAnalyticsEvent } from '@/contexts/SegmentAnalyticsProvider'
->>>>>>> e27f2e07
 
 export const BridgeTransactionButton = ({
   approveTxn,
@@ -77,17 +62,8 @@
 
   const isButtonDisabled =
     isBridgePaused ||
+    isTyping ||
     isLoading ||
-<<<<<<< HEAD
-    isTyping ||
-    bridgeQuote === EMPTY_BRIDGE_QUOTE_ZERO ||
-    bridgeQuote === EMPTY_BRIDGE_QUOTE ||
-    (destinationAddress && !isAddress(destinationAddress)) ||
-    (isConnected && !sufficientBalance) ||
-    bridgeQuoteAmountGreaterThanInputForRfq ||
-    !chainSelectionsMatchBridgeQuote ||
-    isBridgePaused
-=======
     isWalletPending ||
     !hasValidInput ||
     !doesBridgeStateMatchQuote ||
@@ -95,7 +71,6 @@
     (isConnected && !hasValidQuote) ||
     (isConnected && !hasSufficientBalance) ||
     (destinationAddress && !isAddress(destinationAddress))
->>>>>>> e27f2e07
 
   let buttonProperties
 
@@ -134,7 +109,12 @@
       label: `Amount must be greater than fee`,
       onClick: null,
     }
-  } else if (!isLoading && !doesBridgeStateMatchQuote && hasValidInput) {
+  } else if (
+    !isLoading &&
+    !isTyping &&
+    !doesBridgeStateMatchQuote &&
+    hasValidInput
+  ) {
     buttonProperties = {
       label: 'Error in bridge quote',
       onClick: null,
