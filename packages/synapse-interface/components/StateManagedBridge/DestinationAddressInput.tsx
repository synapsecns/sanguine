--- conflicted
+++ resolved
@@ -36,13 +36,8 @@
           <input
             className={`
               focus:outline-none
-<<<<<<< HEAD
-              focus:border-none
-              focus:ring-0
-=======
               focus:ring-0
               focus:border-none
->>>>>>> 57c9f755
               border-none
               bg-transparent
               w-[300px]
