<<<<<<< HEAD
import { setDestinationAddress } from '@/slices/bridge/reducer'
import { CHAINS_BY_ID } from '@constants/chains'
import { useDispatch } from 'react-redux'
import { Address } from 'viem'
=======
import React, { useState, useRef, useEffect } from 'react'
import { isNull, isString } from 'lodash'
import { useAppDispatch } from '@/store/hooks'
import { isValidAddress } from '@/utils/isValidAddress'
import { shortenAddress } from '@/utils/shortenAddress'
import { useBridgeState, useBridgeDisplayState } from '@/slices/bridge/hooks'
import {
  setDestinationAddress,
  clearDestinationAddress,
} from '@/slices/bridge/reducer'
import {
  setShowDestinationWarning,
  setIsDestinationWarningAccepted,
} from '@/slices/bridgeDisplaySlice'
import { Address } from 'viem'
import { isEmptyString } from '@/utils/isEmptyString'
import { CloseButton } from './components/CloseButton'
import { useTransactionsState } from '@/slices/transactions/hooks'
import { TransactionsState } from '@/slices/transactions/reducer'
import { BridgeTransaction } from '@/slices/api/generated'
import { getValidAddress } from '@/utils/isValidAddress'
import { useKeyPress } from '@/utils/hooks/useKeyPress'
import useCloseOnOutsideClick from '@/utils/hooks/useCloseOnOutsideClick'
>>>>>>> 1078789f

export const DestinationAddressInput = ({
  connectedAddress,
}: {
  connectedAddress: string
}) => {
  const dispatch = useAppDispatch()
  const { destinationAddress } = useBridgeState()
  const { showDestinationWarning } = useBridgeDisplayState()
  const { userHistoricalTransactions }: TransactionsState =
    useTransactionsState()

  const recipientList = filterTxsByRecipient(
    userHistoricalTransactions,
    connectedAddress
  )
  const filteredRecipientList = filterNewestTxByRecipient(recipientList)

  const isInputValidAddress: boolean = destinationAddress
    ? isValidAddress(destinationAddress)
    : false

  const isInputInvalid: boolean =
    (destinationAddress &&
      isString(destinationAddress) &&
      isEmptyString(destinationAddress)) ||
    (destinationAddress && !isInputValidAddress)

  const isSameAddress =
    connectedAddress &&
    isInputValidAddress &&
    getValidAddress(destinationAddress) === getValidAddress(connectedAddress)

  useEffect(() => {
    const showWarning = isInputValidAddress && !isSameAddress

    if (showWarning && !showDestinationWarning) {
      dispatch(setShowDestinationWarning(true))
    }

    if (!isInputValidAddress && showDestinationWarning) {
      dispatch(setShowDestinationWarning(false))
      dispatch(setIsDestinationWarningAccepted(false))
    }
  }, [
    dispatch,
    connectedAddress,
    destinationAddress,
    showDestinationWarning,
    isInputValidAddress,
  ])

  const inputRef = useRef<HTMLInputElement>(null)
  const [isInputFocused, setIsInputFocused] = useState<boolean>(false)

  const handleInputFocus = () => {
    setIsInputFocused(true)
    setShowRecipientList(true)

    if (inputRef.current) {
      inputRef.current.focus()
    }
  }

  const handleInputBlur = () => {
    setIsInputFocused(false)

    if (inputRef.current) {
      inputRef.current.blur()
    }

    if (destinationAddress && isInputInvalid) {
      handleClearInput()
    }
  }

  const handleClearInput = () => {
    dispatch(clearDestinationAddress())

    if (inputRef.current) {
      inputRef.current.value = ''
    }
  }

  const onClearUserInput = () => {
    handleClearInput()
    handleInputBlur()
  }

  useEffect(() => {
    dispatch(clearDestinationAddress())
    handleClearInput()
  }, [connectedAddress])

  useEffect(() => {
    if (!isInputFocused && isSameAddress) {
      handleClearInput()
    }
  }, [isSameAddress, destinationAddress, connectedAddress, isInputFocused])

  let placeholder

  if (isInputFocused) {
    placeholder = ''
  } else {
    placeholder = connectedAddress ? shortenAddress(connectedAddress) : '0x...'
  }

  let inputValue

  if (!destinationAddress) {
    inputValue = ''
  } else {
    inputValue =
      isInputValidAddress && !isInputFocused
        ? shortenAddress(destinationAddress)
        : destinationAddress
  }

  const listRef = useRef(null)
  const [showRecipientList, setShowRecipientList] = useState<boolean>(false)
  const [currentIdx, setCurrentIdx] = useState<number>(null)

  const handleCloseList = () => {
    if (showRecipientList) {
      setShowRecipientList(false)
    }
    setCurrentIdx(null)
  }

  const handlePaste = async () => {
    const pastedValue = await navigator.clipboard.readText()
    dispatch(setDestinationAddress(pastedValue as Address))
  }

  const onSelectRecipient = (address) => {
    dispatch(setDestinationAddress(address))
    handleInputBlur()
    handleCloseList()
  }

  useCloseOnOutsideClick(listRef, handleCloseList)

  const escPressed = useKeyPress('Escape')
  const arrowUp = useKeyPress('ArrowUp')
  const arrowDown = useKeyPress('ArrowDown')
  const enterPressed = useKeyPress('Enter')

  function escFunc() {
    if (!showRecipientList) return

    if (escPressed) {
      handleCloseList()
      handleClearInput()
      handleInputBlur()
    }
  }

  function arrowDownFunc() {
    if (filteredRecipientList.length === 0) return
    if (!showRecipientList) return

    const nextIdx = currentIdx + 1
    if (currentIdx === null) {
      setCurrentIdx(0)
    } else if (arrowDown && nextIdx < filteredRecipientList.length) {
      setCurrentIdx(nextIdx)
    }
  }

  function arrowUpFunc() {
    if (filteredRecipientList.length === 0) return
    if (!showRecipientList) return

    const nextIdx = currentIdx - 1

    if (arrowUp && -1 < nextIdx) {
      setCurrentIdx(nextIdx)
    }
  }

  function enterPressedFunc() {
    if (enterPressed && isNull(currentIdx)) {
      onSelectRecipient(destinationAddress)
    }

    if (enterPressed && !isNull(currentIdx) && currentIdx > -1) {
      onSelectRecipient(filteredRecipientList[currentIdx]?.toAddress)
    }
  }

  useEffect(enterPressedFunc, [enterPressed])
  useEffect(escFunc, [escPressed])
  useEffect(arrowDownFunc, [arrowDown])
  useEffect(arrowUpFunc, [arrowUp])

  const adjustInputSize = () => {
    const addressInput: HTMLElement = document.getElementById('address-input')

    if (isInputFocused || isInputInvalid) {
      addressInput.style.width = '12rem'
    } else if (inputValue.length > 0) {
      addressInput.style.width = inputValue.length + 2 + 'ch'
    } else {
      addressInput.style.width = placeholder.length + 'ch'
    }
  }

  useEffect(() => {
    adjustInputSize()
  }, [inputValue, placeholder, isInputFocused, showRecipientList])

  return (
    <div id="destination-address-input">
      <div className="flex items-center">
        <div className="mr-1.5 text-secondary text-sm">To: </div>
        <div
          className={`
           flex border text-md rounded-sm
           ${isInputFocused ? ' bg-bgBase' : 'bg-transparent hover:opacity-80'}
          ${
            isInputInvalid
              ? 'border-red-500 focus:border-red-500'
              : 'border-separator focus:border-separator'
          }
        `}
        >
          <input
            id="address-input"
            ref={inputRef}
            onChange={(e) =>
              dispatch(setDestinationAddress(e.target.value as Address))
            }
            onFocus={handleInputFocus}
            onBlur={handleInputBlur}
            placeholder={placeholder}
            value={inputValue}
            className={`
              transform-gpu transition-all duration-175 cursor-pointer max-w-36 md:max-w-48
              text-sm rounded-sm text-strong py-0.5 pl-1.5 z-0 border-0 bg-transparent
              focus:text-white focus:border-transparent focus:outline-none focus:ring-0
              ${isInputFocused || isInputInvalid ? 'text-left ' : 'text-center'}
              ${destinationAddress ? 'pr-6' : 'pr-1.5'}
            `}
          />
          {destinationAddress ? (
            <CloseButton
              onClick={onClearUserInput}
              className="!w-5 !h-5 mr-0.5 mt-0.5 hover:opacity-70"
            />
          ) : isInputFocused ? (
            <PasteButton onPaste={handlePaste} />
          ) : null}
        </div>
      </div>
      <div className="relative">
        {showRecipientList && (
          <ul
            ref={listRef}
            className={`
              absolute right-0 z-50 p-0 top-1 bg-surface
              border border-solid border-tint rounded shadow
              popover list-none text-left overflow-hidden
            `}
          >
            {filteredRecipientList?.map((recipient, index) => {
              return (
                <ListRecipient
                  key={recipient?.toAddress}
                  index={index}
                  address={recipient?.toAddress}
                  daysAgo={recipient?.daysAgo}
                  selectedListItem={currentIdx}
                  onSelectRecipient={onSelectRecipient}
                />
              )
            })}
          </ul>
        )}
      </div>
    </div>
  )
}

const ListRecipient = ({
  index,
  address,
  daysAgo,
  selectedListItem,
  onSelectRecipient,
}: {
  index: number
  address: string
  daysAgo: number
  selectedListItem: number | null
  onSelectRecipient?: (destinationAddress: Address) => void
}) => {
  const handleMouseDown = (event: React.MouseEvent<HTMLDivElement>) => {
    event.preventDefault()
    onSelectRecipient && onSelectRecipient(address as Address)
  }

  return (
    <div
      onMouseDown={handleMouseDown}
      className={`
        flex justify-between px-2 py-1 space-x-3.5
        cursor-pointer text-strong text-sm
        hover:bg-separator
        ${selectedListItem === index && 'bg-separator'}
      `}
    >
      <div>{shortenAddress(address)}</div>
      <div>{daysAgo}d</div>
    </div>
  )
}

const filterTxsByRecipient = (
  transactions: BridgeTransaction[],
  connectedAddress?: string
): {
  toAddress: string | undefined
  time: string | undefined
  daysAgo: number
}[] => {
  const checkAddress = getValidAddress(connectedAddress)
  return transactions
    ?.filter(
      (transaction) =>
        getValidAddress(transaction.toInfo?.address) !== checkAddress
    )
    .map((transaction) => ({
      toAddress: getValidAddress(transaction.toInfo?.address),
      time: transaction.toInfo?.formattedTime,
      daysAgo: calculateDaysAgo(transaction.toInfo?.formattedTime),
    }))
}

const filterNewestTxByRecipient = (
  transactions: {
    toAddress: string | undefined
    time: string | undefined
    daysAgo: number
  }[]
) => {
  const newestTxMap = new Map()

  transactions?.forEach((tx) => {
    const existingTx = newestTxMap.get(tx.toAddress)

    if (!existingTx || tx.daysAgo < existingTx.daysAgo) {
      newestTxMap.set(tx.toAddress, tx)
    }
  })

  return Array.from(newestTxMap.values())
}

const calculateDaysAgo = (time?: string) => {
  if (time) {
    // Assuming timeString is in "YYYY-MM-DD HH:MM:SS +0000 UTC" format
    const formattedTimeString = time.replace(' +0000 UTC', 'Z')

    const timeDate = new Date(formattedTimeString)
    const now = new Date()

    return calculateDaysBetween(timeDate, now)
  } else {
    return null
  }
}

const calculateDaysBetween = (startDate: Date, endDate: Date) => {
  const msPerDay = 1000 * 60 * 60 * 24
  const utc1 = Date.UTC(
    startDate.getFullYear(),
    startDate.getMonth(),
    startDate.getDate()
  )
  const utc2 = Date.UTC(
    endDate.getFullYear(),
    endDate.getMonth(),
    endDate.getDate()
  )

  return Math.floor((utc2 - utc1) / msPerDay)
}

const PasteButton = ({ onPaste }: { onPaste: () => Promise<void> }) => {
  return (
    <svg
      width="19"
      height="19"
      viewBox="0 0 24 24"
      xmlns="http://www.w3.org/2000/svg"
      onClick={onPaste}
      onMouseDown={(e) => e.preventDefault()}
      className={`
        absolute border-transparent cursor-pointer
        right-2.5 mt-0.5 justify-self-end
        fill-zinc-100 stroke-zinc-100 hover:opacity-70
      `}
    >
      <rect x="5.5" y="5.5" width="13" height="16" rx="2" fill="none" />
      <path d="M9 7.5C8.72386 7.5 8.5 7.27614 8.5 7C8.5 5.067 10.067 3.5 12 3.5C13.933 3.5 15.5 5.067 15.5 7C15.5 7.27614 15.2761 7.5 15 7.5H9Z" />
    </svg>
  )
}<|MERGE_RESOLUTION|>--- conflicted
+++ resolved
@@ -1,9 +1,3 @@
-<<<<<<< HEAD
-import { setDestinationAddress } from '@/slices/bridge/reducer'
-import { CHAINS_BY_ID } from '@constants/chains'
-import { useDispatch } from 'react-redux'
-import { Address } from 'viem'
-=======
 import React, { useState, useRef, useEffect } from 'react'
 import { isNull, isString } from 'lodash'
 import { useAppDispatch } from '@/store/hooks'
@@ -27,7 +21,6 @@
 import { getValidAddress } from '@/utils/isValidAddress'
 import { useKeyPress } from '@/utils/hooks/useKeyPress'
 import useCloseOnOutsideClick from '@/utils/hooks/useCloseOnOutsideClick'
->>>>>>> 1078789f
 
 export const DestinationAddressInput = ({
   connectedAddress,
