--- conflicted
+++ resolved
@@ -23,20 +23,13 @@
    */
 
   return (
-<<<<<<< HEAD
-    <div className="py-3.5 px-1 space-y-3 text-sm md:px-6 tracking-wide">
-      <RouteEligibility />
-      {/* <TimeEstimate /> */}
-      <section className="p-2 space-y-1 text-sm border rounded-sm border-[#504952] text-secondary font-light">
-=======
     <details open className="mt-1 mb-2 text-sm">
       {/* <RouteEligibility /> */}
-      <summary className="block text-right px-1 mb-2 cursor-default pointer-events-none">
+      <summary className="block px-1 mb-2 text-right cursor-default pointer-events-none">
         <TimeEstimate />
       </summary>
-      <section className="p-2 block rounded leading-relaxed border border-zinc-300 dark:border-separator">
+      <section className="block p-2 leading-relaxed border rounded border-zinc-300 dark:border-separator">
         {' '}
->>>>>>> 2a8b33e3
         <GasDropLabel />
         <Router />
         <Rebate />
