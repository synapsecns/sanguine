import { useEffect, useState } from 'react'
import { useDispatch } from 'react-redux'
import { useAccount } from 'wagmi'
<<<<<<< HEAD
import { switchChain } from '@wagmi/core'
import { useConnectModal } from '@rainbow-me/rainbowkit'
=======
import { switchNetwork } from '@wagmi/core'
>>>>>>> 088ac823
import { ConnectButton } from '@rainbow-me/rainbowkit'
import { LoaderIcon } from 'react-hot-toast'

import { setFromChainId } from '@/slices/bridge/reducer'
import { CHAINS_BY_ID } from '@/constants/chains'
<<<<<<< HEAD
import {
  getNetworkButtonBgClassNameActive,
  getNetworkButtonBorderActive,
  getNetworkButtonBorderHover,
  getNetworkHover,
} from '@/styles/chains'
import { LoaderIcon } from 'react-hot-toast'
import { wagmiConfig } from '@/wagmiConfig'
=======
import { getNetworkButtonBorderHover, getNetworkHover } from '@/styles/chains'
import { joinClassNames } from '@/utils/joinClassNames'
>>>>>>> 088ac823

const Indicator = ({ className }) => (
  <span
    className={`w-2 h-2 rounded-full ${
      className.match(/^border-/) ? `border` : ''
    } ${className}`}
  />
)

export const ConnectedIndicator = () => {
  const className = joinClassNames({
    flex: 'flex items-center gap-2',
    space: 'px-3 py-1 rounded-full',
    hover: 'hover:opacity-80',
    font: 'text-sm',
  })
  return (
    <button data-test-id="connected-button" disabled className={className}>
      <Indicator className="bg-green-500 dark:bg-green-400" />
      Connected
    </button>
  )
}

export const ConnectToNetworkButton = ({ chainId }: { chainId: number }) => {
  const [isConnecting, setIsConnecting] = useState<boolean>(false)
  const dispatch = useDispatch()
  const chain = CHAINS_BY_ID[chainId]

  function scrollToTop(): void {
    window.scrollTo({ top: 0, behavior: 'smooth' })
  }

  const handleConnectNetwork: () => Promise<void> = async () => {
    setIsConnecting(true)
    try {
      await switchChain(wagmiConfig, { chainId: chainId as any }).then(
        (success) => {
          success && dispatch(setFromChainId(chainId))
          scrollToTop()
        }
      )
    } catch (error) {
      error && setIsConnecting(false)
    }
  }

  const className = joinClassNames({
    flex: 'flex items-center gap-2',
    space: 'px-3 py-1 rounded-full',
    border: 'border border-transparent',
    font: 'text-sm',
    bgHover: getNetworkHover(chain?.color),
    borderHover: getNetworkButtonBorderHover(chain?.color),
    active: 'hover:active:opacity-80',
  })

  return (
    <button
      data-test-id="connect-button"
      className={className}
      onClick={handleConnectNetwork}
    >
      {isConnecting ? (
        <>
          <Indicator className="border-green-500 dark:border-green-400" />
          Connecting
          <LoaderIcon />
        </>
      ) : (
        <>
          <Indicator className="border-indigo-500 dark:border-indigo-300" />
          Switch Network
        </>
      )}
    </button>
  )
}

export function ConnectWalletButton() {
  const [clientReady, setClientReady] = useState<boolean>(false)
  const { address } = useAccount()

  useEffect(() => {
    setClientReady(true)
  }, [])

  const className = joinClassNames({
    flex: 'flex items-center gap-2',
    space: 'px-3 py-1 rounded-full',
    border: 'border border-transparent',
    hover:
      'hover:bg-fuchsia-50 hover:border-fuchsia-500 hover:dark:bg-fuchsia-950',
    font: 'text-sm',
    active: 'active:opacity-80',
  })

  return (
    <div data-test-id="">
      {clientReady && (
        <ConnectButton.Custom>
          {({ account, chain, openConnectModal, mounted, openChainModal }) => {
            return (
              <>
                {(() => {
                  if (!mounted || !account || !chain || !address) {
                    return (
                      <button className={className} onClick={openConnectModal}>
                        <Indicator className="border-fuchsia-500" />
                        Connect Wallet
                      </button>
                    )
                  }
                })()}
              </>
            )
          }}
        </ConnectButton.Custom>
      )}
    </div>
  )
}<|MERGE_RESOLUTION|>--- conflicted
+++ resolved
@@ -1,30 +1,15 @@
 import { useEffect, useState } from 'react'
 import { useDispatch } from 'react-redux'
 import { useAccount } from 'wagmi'
-<<<<<<< HEAD
 import { switchChain } from '@wagmi/core'
-import { useConnectModal } from '@rainbow-me/rainbowkit'
-=======
-import { switchNetwork } from '@wagmi/core'
->>>>>>> 088ac823
+import { LoaderIcon } from 'react-hot-toast'
 import { ConnectButton } from '@rainbow-me/rainbowkit'
-import { LoaderIcon } from 'react-hot-toast'
 
+import { CHAINS_BY_ID } from '@/constants/chains'
 import { setFromChainId } from '@/slices/bridge/reducer'
-import { CHAINS_BY_ID } from '@/constants/chains'
-<<<<<<< HEAD
-import {
-  getNetworkButtonBgClassNameActive,
-  getNetworkButtonBorderActive,
-  getNetworkButtonBorderHover,
-  getNetworkHover,
-} from '@/styles/chains'
-import { LoaderIcon } from 'react-hot-toast'
-import { wagmiConfig } from '@/wagmiConfig'
-=======
 import { getNetworkButtonBorderHover, getNetworkHover } from '@/styles/chains'
 import { joinClassNames } from '@/utils/joinClassNames'
->>>>>>> 088ac823
+import { wagmiConfig } from '@/wagmiConfig'
 
 const Indicator = ({ className }) => (
   <span
