--- conflicted
+++ resolved
@@ -1,6 +1,3 @@
-<<<<<<< HEAD
-export function RightArrow({ className="" }) {
-=======
 export const RightArrow = ({
   color,
   className,
@@ -8,7 +5,6 @@
   color?: string
   className?: string
 }) => {
->>>>>>> 3bbeac0f
   return (
     <svg
       className={className}
