import { useBridgeState } from '@/slices/bridge/hooks'
import { useIntervalTimer } from '@/utils/hooks/useIntervalTimer'
import { OPTIMISM, BASE, BLAST, METIS } from '@/constants/chains/master'
import {
  useEventCountdownProgressBar,
  getCountdownTimeStatus,
} from '../../EventCountdownProgressBar'
import { AnnouncementBanner } from '../../AnnouncementBanner'
import { WarningMessage } from '../../../Warning'

/**
 * Edit this file for Website Maintenance, components already placed on Bridge page
 *
 * If require multiple maintenance events, create another file using this file as a template
 * and add another instance of components on relevant pages
 */

/** Banner start time */
const MAINTENANCE_BANNERS_START = new Date(Date.UTC(2024, 3, 15, 0, 0, 0))
/** Countdown Progress Bar, Bridge Warning Message + Bridge Pause start time */
const MAINTENANCE_START_DATE = new Date(Date.UTC(2024, 3, 15, 0, 0, 0))
/** Ends Banner, Countdown Progress Bar, Bridge Warning Message, Bridge Pause */
<<<<<<< HEAD
const MAINTENANCE_END_DATE = new Date(Date.UTC(2024, 3, 15, 0, 0, 0))
=======
const MAINTENANCE_END_DATE = new Date(Date.UTC(2025, 3, 16, 20, 20, 0))
>>>>>>> 76349ab4

export const MaintenanceBanner = () => {
  const { isComplete } = getCountdownTimeStatus(
    MAINTENANCE_BANNERS_START, // Banner will automatically appear after start time
    MAINTENANCE_END_DATE // Banner will automatically disappear when end time is reached
  )

  useIntervalTimer(60000, isComplete)

  return (
    <AnnouncementBanner
      bannerId="03262024-pause-blast-banner"
      bannerContents={
        <>
          <p className="m-auto">Bridging on Optimism is temporarily paused.</p>
        </>
      }
      startDate={MAINTENANCE_BANNERS_START}
      endDate={MAINTENANCE_END_DATE}
    />
  )
}

export const MaintenanceWarningMessage = () => {
  const { fromChainId, toChainId } = useBridgeState()

  const isWarningChain = isChainIncluded(
    [fromChainId, toChainId],
    [OPTIMISM.id] // Update for Chains to show warning on
  )

  const { isComplete } = getCountdownTimeStatus(
    MAINTENANCE_BANNERS_START, // Banner will automatically appear after start time
    MAINTENANCE_END_DATE // Banner will automatically disappear when end time is reached
  )

  if (isComplete) return null

  if (isWarningChain) {
    return (
      <WarningMessage
        message={
          <>
            <p>Bridging on Optimism is temporarily paused.</p>
          </>
        }
      />
    )
  }

  return null
}

export const useMaintenanceCountdownProgress = () => {
  const { fromChainId, toChainId } = useBridgeState()

  const isCurrentChain = isChainIncluded(
    [fromChainId, toChainId],
    [OPTIMISM.id] // Update for Chains to show maintenance on
  )

  const {
    isPending: isMaintenancePending,
    EventCountdownProgressBar: MaintenanceCountdownProgressBar,
  } = useEventCountdownProgressBar(
    'Bridging on Optimism paused.',
    MAINTENANCE_START_DATE, // Countdown Bar will automatically appear after start time
    MAINTENANCE_END_DATE // Countdown Bar will automatically disappear when end time is reached
  )

  return {
    isMaintenancePending,
    isCurrentChainDisabled: isCurrentChain && isMaintenancePending, // Used to pause Bridge
    MaintenanceCountdownProgressBar: isCurrentChain
      ? MaintenanceCountdownProgressBar
      : null,
  }
}

/**
 * Checks if any of the chain IDs in `hasChains` are found within the `chainList` array.
 *
 * @param {number[]} chainList - The array of chain IDs to check against.
 * @param {number[]} hasChains - The array of chain IDs to find within `checkChains`.
 * @returns {boolean} - True if any chain ID from `hasChains` is found in `checkChains`, otherwise false.
 */
const isChainIncluded = (chainList: number[], hasChains: number[]) => {
  return hasChains.some((chainId) => chainList.includes(chainId))
}<|MERGE_RESOLUTION|>--- conflicted
+++ resolved
@@ -20,11 +20,8 @@
 /** Countdown Progress Bar, Bridge Warning Message + Bridge Pause start time */
 const MAINTENANCE_START_DATE = new Date(Date.UTC(2024, 3, 15, 0, 0, 0))
 /** Ends Banner, Countdown Progress Bar, Bridge Warning Message, Bridge Pause */
-<<<<<<< HEAD
 const MAINTENANCE_END_DATE = new Date(Date.UTC(2024, 3, 15, 0, 0, 0))
-=======
-const MAINTENANCE_END_DATE = new Date(Date.UTC(2025, 3, 16, 20, 20, 0))
->>>>>>> 76349ab4
+
 
 export const MaintenanceBanner = () => {
   const { isComplete } = getCountdownTimeStatus(
