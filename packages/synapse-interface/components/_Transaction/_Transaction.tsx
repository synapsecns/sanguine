import { useCallback } from 'react'
import { useAppDispatch } from '@/store/hooks'
import { getTxBlockExplorerLink } from './helpers/getTxBlockExplorerLink'
import { getExplorerAddressLink } from './helpers/getExplorerAddressLink'
import { useBridgeTxStatus } from './helpers/useBridgeTxStatus'
import { isNull } from 'lodash'
import { removeTransaction } from '@/slices/_transactions/reducer'
import { TransactionPayloadDetail } from '../Portfolio/Transaction/components/TransactionPayloadDetail'
import { Chain, Token } from '@/utils/types'
import TransactionArrow from '../icons/TransactionArrow'
<<<<<<< HEAD
import { TimeRemaining } from './components/TimeRemaining'
import { TransactionStatus } from './components/TransactionStatus'
import { getEstimatedTimeStatus } from './helpers/getEstimatedTimeStatus'
import { DropdownMenu } from './components/DropdownMenu'
import { MenuItem } from './components/MenuItem'
import { useBridgeTxUpdater } from './helpers/useBridgeTxUpdater'
=======

const TransactionStatus = ({
  string,
  className,
}: {
  string: string
  className?: string
}) => {
  return (
    <div id="transaction-status" className={className}>
      {string}
    </div>
  )
}

const TimeRemaining = ({
  isComplete,
  remainingTime,
  isDelayed,
}: {
  isComplete: boolean
  remainingTime: number
  isDelayed: boolean
}) => {
  if (isComplete) return

  if (isDelayed) {
    return <div>Waiting...</div>
  }

  return <div>{remainingTime} min</div>
}
>>>>>>> 7386253d

interface _TransactionProps {
  connectedAddress: string
  originValue: number
  originChain: Chain
  originToken: Token
  destinationChain: Chain
  destinationToken: Token
  originTxHash: string
  bridgeModuleName: string
  estimatedTime: number // in seconds
  timestamp: number
  currentTime: number
  kappa?: string
  isStoredComplete: boolean
}

/** TODO: Update naming after refactoring existing Activity / Transaction flow */
export const _Transaction = ({
  connectedAddress,
  originValue,
  originChain,
  originToken,
  destinationChain,
  destinationToken,
  originTxHash,
  bridgeModuleName,
  estimatedTime,
  timestamp,
  currentTime,
  kappa,
  isStoredComplete,
}: _TransactionProps) => {
  const dispatch = useAppDispatch()

  const handleClearTransaction = useCallback(() => {
    dispatch(removeTransaction({ originTxHash }))
  }, [dispatch])

  const [originTxExplorerLink, originExplorerName] = getTxBlockExplorerLink(
    originChain.id,
    originTxHash
  )
  const [destExplorerAddressLink, destExplorerName] = getExplorerAddressLink(
    destinationChain.id,
    connectedAddress
  )

  const {
    isStartCheckingTimeReached,
    isEstimatedTimeReached,
    remainingTimeInMinutes,
  } = getEstimatedTimeStatus(currentTime, timestamp, estimatedTime)

  const [isTxComplete, _kappa] = useBridgeTxStatus({
    originChainId: originChain.id,
    destinationChainId: destinationChain.id,
    originTxHash,
    bridgeModuleName,
    kappa: kappa,
    checkStatus: !isStoredComplete || isStartCheckingTimeReached,
    currentTime: currentTime,
  })

  /** Check if store already marked tx as complete, otherwise check hook status */
  const isTxFinalized = isStoredComplete ?? isTxComplete

  useBridgeTxUpdater(
    connectedAddress,
    destinationChain,
    kappa,
    originTxHash,
    isTxComplete
  )

  return (
    <div
      data-test-id="_transaction"
      className={`
        flex flex-col gap-1 justify-end items-center my-2
        bg-tint fill-surface text-primary
        border border-solid border-surface rounded-md
      `}
    >
      <div className="flex items-center w-full">
        <div className="flex rounded bg-surface fill-surface">
          <TransactionPayloadDetail
            chain={originChain}
            token={originToken}
            tokenAmount={originValue}
            isOrigin={true}
          />
          <TransactionArrow className="bg-tint fill-surface" />
        </div>
        <div className="flex items-center">
          <TransactionPayloadDetail
            chain={destinationChain}
            token={destinationToken}
            tokenAmount={null}
            isOrigin={false}
          />
          <div className="mt-1 text-xs">
            {new Date(timestamp * 1000).toLocaleString('en-US', {
              hour: '2-digit',
              minute: '2-digit',
              second: '2-digit',
              hour12: true,
            })}
            {/* <div>{typeof _kappa === 'string' && _kappa?.substring(0, 15)}</div> */}
          </div>
        </div>
        {/* TODO: Update visual format */}
        <div className="flex justify-between gap-2 pr-2 ml-auto">
          {isTxFinalized ? (
            <TransactionStatus string="Complete" className="text-green-300" />
          ) : (
            <TransactionStatus string="Pending" />
          )}
          <div className="flex items-center justify-end gap-2 grow">
            <TimeRemaining
              isComplete={isTxFinalized as boolean}
              remainingTime={remainingTimeInMinutes}
              isDelayed={isEstimatedTimeReached}
            />

            <DropdownMenu>
              {!isNull(originTxExplorerLink) && (
                <MenuItem
                  text={originExplorerName}
                  link={originTxExplorerLink}
                />
              )}
              {!isNull(destExplorerAddressLink) && (
                <MenuItem
                  text={destExplorerName}
                  link={destExplorerAddressLink}
                />
              )}
              <MenuItem
                text="Contact Support"
                link="https://discord.gg/synapseprotocol"
              />
              {isTxFinalized && (
                <MenuItem
                  text="Clear Transaction"
                  link={null}
                  onClick={handleClearTransaction}
                />
              )}
            </DropdownMenu>
          </div>
        </div>
      </div>
    </div>
  )
}<|MERGE_RESOLUTION|>--- conflicted
+++ resolved
@@ -8,47 +8,12 @@
 import { TransactionPayloadDetail } from '../Portfolio/Transaction/components/TransactionPayloadDetail'
 import { Chain, Token } from '@/utils/types'
 import TransactionArrow from '../icons/TransactionArrow'
-<<<<<<< HEAD
 import { TimeRemaining } from './components/TimeRemaining'
 import { TransactionStatus } from './components/TransactionStatus'
 import { getEstimatedTimeStatus } from './helpers/getEstimatedTimeStatus'
 import { DropdownMenu } from './components/DropdownMenu'
 import { MenuItem } from './components/MenuItem'
 import { useBridgeTxUpdater } from './helpers/useBridgeTxUpdater'
-=======
-
-const TransactionStatus = ({
-  string,
-  className,
-}: {
-  string: string
-  className?: string
-}) => {
-  return (
-    <div id="transaction-status" className={className}>
-      {string}
-    </div>
-  )
-}
-
-const TimeRemaining = ({
-  isComplete,
-  remainingTime,
-  isDelayed,
-}: {
-  isComplete: boolean
-  remainingTime: number
-  isDelayed: boolean
-}) => {
-  if (isComplete) return
-
-  if (isDelayed) {
-    return <div>Waiting...</div>
-  }
-
-  return <div>{remainingTime} min</div>
-}
->>>>>>> 7386253d
 
 interface _TransactionProps {
   connectedAddress: string
