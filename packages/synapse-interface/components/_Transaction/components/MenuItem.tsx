--- conflicted
+++ resolved
@@ -1,4 +1,4 @@
-import { OptionButton } from "@/components/buttons/OptionButton"
+import { OptionButton } from '@/components/buttons/OptionButton'
 export function MenuItem({
   text,
   link,
@@ -7,56 +7,14 @@
   text: string
   link: string
   onClick?: () => any
-<<<<<<< HEAD
 }) {
   return (
-    <li
-      id="menu-item"
-      className={`rounded cursor-pointer min-w-[150px]`}
-    >
+    <li id="menu-item" className={`rounded cursor-pointer min-w-[150px]`}>
       {onClick ? (
-        <OptionButton
-          onClick={onClick}
-          text={text}
-        />
-=======
-}) => {
-  const className =
-    'flex gap-4 items-center justify-between pl-2 pr-3 py-2 whitespace-nowrap text-[--synapse-text-primary] no-underline'
-
-  return (
-    <li
-      id="menu-item"
-      className={`
-        rounded cursor-pointer list-none
-        border border-solid border-transparent
-        hover:border-[--synapse-focus] active:opacity-40
-      `}
-    >
-      {onClick ? (
-        <div onClick={onClick} className={className}>
-          {text}
-          <div className="mb-0.5">↗</div>
-        </div>
->>>>>>> 3bbeac0f
+        <OptionButton onClick={onClick} text={text} />
       ) : (
-        <a
-          href={link ?? ''}
-          onClick={onClick}
-          target="_blank"
-          rel="noreferrer"
-<<<<<<< HEAD
-        >
-          <OptionButton
-            onClick={onClick}
-            text={text}
-          />
-=======
-          className={className}
-        >
-          {text}
-          <div className="mb-0.5">↗</div>
->>>>>>> 3bbeac0f
+        <a href={link ?? ''} onClick={onClick} target="_blank" rel="noreferrer">
+          <OptionButton onClick={onClick} text={text} />
         </a>
       )}
     </li>
