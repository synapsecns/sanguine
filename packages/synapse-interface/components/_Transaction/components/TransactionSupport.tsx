<<<<<<< HEAD
// TODO: Add FAQ link
export const TransactionSupport = ({ isReverted }: { isReverted: boolean }) => {
=======
import { TRANSACTION_SUPPORT_URL, DISCORD_URL } from '@/constants/urls'

export const TransactionSupport = () => {
>>>>>>> 804f5d0a
  return (
    <div
      id="transaction-support"
      className="flex items-center justify-between w-full py-1 pl-3 pr-1 text-sm"
    >
      {isReverted ? (
        <div>Transaction reverted, funds returned</div>
      ) : (
        <div>What's taking so long?</div>
      )}
      <div className="flex items-center">
        <a
          href={TRANSACTION_SUPPORT_URL}
          target="_blank"
          className={`
            px-2 py-1 underline text-[--synapse-text]
            hover:rounded hover:bg-zinc-700 hover:no-underline
          `}
        >
          F.A.Q
        </a>
        <div>/</div>
        <a
          href={DISCORD_URL}
          target="_blank"
          className={`
            px-2 py-1 underline text-[--synapse-text]
            hover:rounded hover:bg-zinc-700 hover:no-underline
          `}
        >
          Support
        </a>
      </div>
    </div>
  )
}<|MERGE_RESOLUTION|>--- conflicted
+++ resolved
@@ -1,11 +1,6 @@
-<<<<<<< HEAD
-// TODO: Add FAQ link
-export const TransactionSupport = ({ isReverted }: { isReverted: boolean }) => {
-=======
 import { TRANSACTION_SUPPORT_URL, DISCORD_URL } from '@/constants/urls'
 
-export const TransactionSupport = () => {
->>>>>>> 804f5d0a
+export const TransactionSupport = ({ isReverted }: { isReverted: boolean }) => {
   return (
     <div
       id="transaction-support"
@@ -16,6 +11,7 @@
       ) : (
         <div>What's taking so long?</div>
       )}
+
       <div className="flex items-center">
         <a
           href={TRANSACTION_SUPPORT_URL}
