import { useTranslations } from 'next-intl'
import { TRANSACTION_SUPPORT_URL, DISCORD_URL } from '@/constants/urls'

export const TransactionSupport = ({ status }: { status: string }) => {
<<<<<<< HEAD
=======
  const isReverted = status === 'reverted'
  const t = useTranslations('Time')

>>>>>>> 90ac8000
  return (
    <div
      id="transaction-support"
      className="flex items-center justify-between w-full py-1 pl-3 pr-1 text-sm"
    >
<<<<<<< HEAD
      {status === 'reverted' ? (
        <div>Transaction reverted, funds returned</div>
      ) : status === 'refunded' ? (
        <div>Transaction refunded, funds returned</div>
=======
      {isReverted ? (
        <div>{t('Transaction reverted, funds returned')}</div>
>>>>>>> 90ac8000
      ) : (
        <div>{t("What's taking so long?")}</div>
      )}

      <div className="flex items-center">
        <a
          href={TRANSACTION_SUPPORT_URL}
          target="_blank"
          className={`
            px-2 py-1 underline text-[--synapse-text]
            hover:rounded hover:bg-zinc-700 hover:no-underline
          `}
        >
          {t('FAQ')}
        </a>
        <div>/</div>
        <a
          href={DISCORD_URL}
          target="_blank"
          className={`
            px-2 py-1 underline text-[--synapse-text]
            hover:rounded hover:bg-zinc-700 hover:no-underline
          `}
        >
          {t('Support')}
        </a>
      </div>
    </div>
  )
}<|MERGE_RESOLUTION|>--- conflicted
+++ resolved
@@ -1,30 +1,27 @@
 import { useTranslations } from 'next-intl'
 import { TRANSACTION_SUPPORT_URL, DISCORD_URL } from '@/constants/urls'
 
-export const TransactionSupport = ({ status }: { status: string }) => {
-<<<<<<< HEAD
-=======
-  const isReverted = status === 'reverted'
+export const TransactionSupport = ({
+  status,
+}: {
+  status: 'pending' | 'completed' | 'reverted' | 'refunded'
+}) => {
   const t = useTranslations('Time')
 
->>>>>>> 90ac8000
   return (
     <div
       id="transaction-support"
       className="flex items-center justify-between w-full py-1 pl-3 pr-1 text-sm"
     >
-<<<<<<< HEAD
-      {status === 'reverted' ? (
-        <div>Transaction reverted, funds returned</div>
-      ) : status === 'refunded' ? (
-        <div>Transaction refunded, funds returned</div>
-=======
-      {isReverted ? (
+      {status === 'reverted' && (
         <div>{t('Transaction reverted, funds returned')}</div>
->>>>>>> 90ac8000
-      ) : (
-        <div>{t("What's taking so long?")}</div>
       )}
+
+      {status === 'refunded' && (
+        <div>{t('Transaction refunded, funds returned')}</div>
+      )}
+
+      {status === 'pending' && <div>{t("What's taking so long?")}</div>}
 
       <div className="flex items-center">
         <a
