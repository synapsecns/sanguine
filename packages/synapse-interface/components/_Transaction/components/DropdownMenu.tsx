--- conflicted
+++ resolved
@@ -1,11 +1,6 @@
-<<<<<<< HEAD
 import { useEffect, useRef, useState } from 'react'
 import { DownArrow } from '@/components/icons/DownArrow'
 import { useKeyPress } from '@/utils/hooks/useKeyPress'
-=======
-import { useState, useRef } from 'react'
-import { DownArrow } from '@/components/icons/DownArrow'
->>>>>>> 3bbeac0f
 import useCloseOnOutsideClick from '@/utils/hooks/useCloseOnOutsideClick'
 
 export const DropdownMenu = ({ menuTitleElement, children }) => {
@@ -15,13 +10,12 @@
   const handleClick = () => {
     setOpen(!open)
   }
+
   const escPressed = useKeyPress('Escape')
-
-  useCloseOnOutsideClick(ref, () => setOpen(false))
 
   function escFunc() {
     if (escPressed) {
-      setOpen(false)
+      handleClose()
     }
   }
 
@@ -34,7 +28,6 @@
   useCloseOnOutsideClick(menuRef, handleClose)
 
   return (
-<<<<<<< HEAD
     <div id="dropdown-menu" className="relative" ref={ref}>
       <div
         onClick={handleClick}
@@ -43,16 +36,6 @@
           w-5 h-[21px] rounded
           border border-solid border-white/10
           cursor-pointer hover:border-white/80
-=======
-    <div id="dropdown-menu" className="relative" ref={menuRef}>
-      <div
-        onClick={handleClick}
-        className={`
-          flex w-fit px-2 py-0.5 space-x-1
-          relative place-items-center justify-center
-          rounded cursor-pointer
-          hover:bg-zinc-700
->>>>>>> 3bbeac0f
         `}
       >
         {menuTitleElement}
