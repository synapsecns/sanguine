import { twMerge } from 'tailwind-merge'

const baseClassname = `
  group
  cursor-pointer
  text-white
  rounded-lg
  outline-none focus:outline-none active:outline-none ring-none
  transition-all duration-100 transform-gpu
  `

export default function Button({
  className,
  disabled,
  children,
  ...props
}: {
  children: any
  disabled?: boolean
  className?: string
<<<<<<< HEAD
  onClick: (e: any) => void
=======
  style?: any
  onClick?: (e: any | undefined) => void
>>>>>>> ac295df8
}) {
  const mergedClassName = twMerge(`${baseClassname} ${className}`)

  return (
    <button className={mergedClassName} {...props} disabled={disabled}>
      {children}
    </button>
  )
}<|MERGE_RESOLUTION|>--- conflicted
+++ resolved
@@ -18,12 +18,8 @@
   children: any
   disabled?: boolean
   className?: string
-<<<<<<< HEAD
-  onClick: (e: any) => void
-=======
   style?: any
   onClick?: (e: any | undefined) => void
->>>>>>> ac295df8
 }) {
   const mergedClassName = twMerge(`${baseClassname} ${className}`)
 
