--- conflicted
+++ resolved
@@ -63,24 +63,6 @@
     'flex gap-1.5 pl-1.5 pr-2.5 py-0.5 -my-0.5 items-center cursor-pointer rounded border border-transparent hover:border-surface hover:bg-tint active:opacity-70 w-fit'
 
   return (
-<<<<<<< HEAD
-    <div
-      data-test-id="transaction-payload-detail"
-      className="flex flex-col p-1 space-y-1"
-    >
-      {chain && (
-        <TransactionPayloadDetailButton
-          data-test-id="transaction-payload-network"
-          onClick={handleSelectChainCallback}
-        >
-          <Image
-            src={chain.chainImg}
-            className="items-center w-4 h-4 mr-1.5 rounded-full"
-            alt={`${chain.name} icon`}
-          />
-          <div className="whitespace-nowrap">{chain.name}</div>
-        </TransactionPayloadDetailButton>
-=======
     <div data-test-id="transaction-payload-detail" className={className}>
       {chain && showChain && (
         <div
@@ -95,37 +77,19 @@
           />
           {chain.name}
         </div>
->>>>>>> 3bbeac0f
       )}
 
       {token && tokenAmount && (
         <TransactionPayloadDetailButton
           data-test-id="transaction-payload-token"
           onClick={handleSelectTokenCallback}
-<<<<<<< HEAD
-=======
           className={buttonStyle}
->>>>>>> 3bbeac0f
         >
           <Image
             src={token?.icon}
             className="items-center w-5 h-5 mt-px"
             alt={`${token?.name} icon`}
           />
-<<<<<<< HEAD
-          <div className="mr-1">
-            {typeof tokenAmount === 'string' && tokenDecimals
-              ? trimTrailingZeroesAfterDecimal(
-                  formatBigIntToString(BigInt(tokenAmount), tokenDecimals, 4)
-                )
-              : typeof tokenAmount === 'number'
-                ? numeral(tokenAmount).format('0,0.000')
-                : "..."
-            }
-          </div>
-          <div className="mt-0.5 text-xs md:text-sm">{token?.symbol}</div>
-        </TransactionPayloadDetailButton>
-=======
           {typeof tokenAmount === 'string' && tokenDecimals ? (
             <span>
               {trimTrailingZeroesAfterDecimal(
@@ -142,8 +106,7 @@
             <span>…</span>
           )}
           <span className="mt-0.5 text-sm">{token?.symbol}</span>
-        </div>
->>>>>>> 3bbeac0f
+        </TransactionPayloadDetailButton>
       )}
     </div>
   )
