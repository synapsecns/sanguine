import { useMemo, useEffect, useState } from 'react'
import Image from 'next/image'
import { waitForTransaction, Address } from '@wagmi/core'
import { useAppDispatch } from '@/store/hooks'
import { updatePendingBridgeTransaction } from '@/slices/bridge/actions'
import { getTimeMinutesFromNow } from '@/utils/time'
import { ARBITRUM, ETH } from '@/constants/chains/master'
import { USDC } from '@/constants/tokens/bridgeable'
import {
  Transaction,
  TransactionProps,
  TransactionType,
  TransactionStatus,
} from './Transaction'
import { BRIDGE_REQUIRED_CONFIRMATIONS } from '@/constants/bridge'
import { TransactionOptions } from './TransactionOptions'
import { getExplorerTxUrl, getExplorerAddressUrl } from '@/constants/urls'
import { getTransactionExplorerLink } from './components/TransactionExplorerLink'
import { Chain } from '@/utils/types'

interface PendingTransactionProps extends TransactionProps {
  eventType?: number
  isSubmitted?: boolean
  isCompleted?: boolean
}

export const PendingTransaction = ({
  connectedAddress,
  destinationAddress,
  originChain,
  originToken,
  originValue,
  destinationChain,
  destinationToken,
  destinationValue,
  startedTimestamp,
  completedTimestamp,
  transactionHash,
  eventType,
  kappa,
  isSubmitted,
  isCompleted = false,
  transactionType = TransactionType.PENDING,
}: PendingTransactionProps) => {
  const dispatch = useAppDispatch()

  const transactionStatus: TransactionStatus = useMemo(() => {
    if (!transactionHash && !isSubmitted) {
      return TransactionStatus.PENDING_WALLET_ACTION
    }
    if (transactionHash && !isSubmitted) {
      return TransactionStatus.INITIALIZING
    }
    if (transactionHash && isSubmitted && !isCompleted) {
      return TransactionStatus.PENDING
    }
    if (isCompleted) {
      return TransactionStatus.COMPLETED
    }
  }, [transactionHash, isSubmitted, isCompleted])

  const estimatedCompletionInSeconds: number = useMemo(() => {
    // CCTP Classification
    if (originChain.id === ARBITRUM.id || originChain.id === ETH.id) {
      const isCCTP: boolean =
        originToken.addresses[originChain.id] === USDC.addresses[originChain.id]
      if ((eventType === 10 || eventType === 11) && isCCTP) {
        const attestationTime: number = 13 * 60
        return (
          (BRIDGE_REQUIRED_CONFIRMATIONS[originChain.id] *
            originChain.blockTime) /
            1000 +
          attestationTime
        )
      }
    }
    // All other transactions
    return originChain
      ? (BRIDGE_REQUIRED_CONFIRMATIONS[originChain.id] *
          originChain.blockTime) /
          1000
      : null
  }, [originChain, eventType, originToken])

  const [elapsedTime, setElapsedTime] = useState<number>(0)

  useEffect(() => {
    const currentTime: number = Math.floor(Date.now() / 1000)
    const elapsedMinutes: number = Math.floor(
      (currentTime - startedTimestamp) / 60
    )
    setElapsedTime(elapsedMinutes)
  }, [startedTimestamp])

  useEffect(() => {
    const interval = setInterval(() => {
      const currentTime: number = Math.floor(Date.now() / 1000)
      const elapsedMinutes: number = Math.floor(
        (currentTime - startedTimestamp) / 60
      )
      setElapsedTime(elapsedMinutes)
    }, 60000)

    return () => {
      clearInterval(interval)
    }
  }, [startedTimestamp])

  const estimatedMinutes: number = Math.floor(estimatedCompletionInSeconds / 60)

  const timeRemaining: number = useMemo(() => {
    if (!startedTimestamp || !elapsedTime) {
      return estimatedMinutes
    } else {
      return estimatedMinutes - elapsedTime
    }
  }, [estimatedMinutes, elapsedTime, startedTimestamp])

  const isDelayed: boolean = useMemo(() => timeRemaining < 0, [timeRemaining])

  useEffect(() => {
    if (!isSubmitted && transactionHash) {
      const updateResolvedTransaction = async () => {
        const resolvedTransaction = await waitForTransaction({
          hash: transactionHash as Address,
        })

        if (resolvedTransaction) {
          const currentTimestamp: number = getTimeMinutesFromNow(0)
          const updatedTransaction = {
            id: startedTimestamp,
            timestamp: currentTimestamp,
            transactionHash: transactionHash,
            isSubmitted: true,
          }

          dispatch(updatePendingBridgeTransaction(updatedTransaction))
        }
      }

      updateResolvedTransaction()
    }
  }, [startedTimestamp, isSubmitted, transactionHash])

  return (
    <div data-test-id="pending-transaction" className="flex flex-col">
      <Transaction
        connectedAddress={connectedAddress}
        destinationAddress={destinationAddress}
        originChain={originChain}
        originToken={originToken}
        originValue={originValue}
        destinationChain={destinationChain}
        destinationToken={destinationToken}
        destinationValue={destinationValue}
        startedTimestamp={startedTimestamp}
        completedTimestamp={completedTimestamp}
        transactionType={TransactionType.PENDING}
        estimatedDuration={estimatedCompletionInSeconds}
        timeRemaining={timeRemaining}
        transactionStatus={transactionStatus}
        isCompleted={isCompleted}
        kappa={kappa}
      >
        <TransactionStatusDetails
          connectedAddress={connectedAddress}
          originChain={originChain}
          destinationChain={destinationChain}
          transactionHash={transactionHash}
          transactionStatus={transactionStatus}
          isDelayed={isDelayed}
          kappa={kappa}
        />
      </Transaction>
    </div>
  )
}

const TransactionStatusDetails = ({
  connectedAddress,
  originChain,
  destinationChain,
  kappa,
  transactionHash,
  transactionStatus,
  isDelayed,
}: {
  connectedAddress: Address
  originChain: Chain
  destinationChain: Chain
  kappa?: string
  transactionHash?: string
  transactionStatus: TransactionStatus
  isDelayed: boolean
}) => {
  const sharedClass: string =
    'flex bg-tint border-t border-surface text-sm items-center'

  if (transactionStatus === TransactionStatus.PENDING_WALLET_ACTION) {
    return (
      <div
        data-test-id="pending-wallet-action-status"
        className={`${sharedClass} py-3 px-3 justify-between`}
      >
        <div>Wallet signature required</div>
        <div>Check wallet</div>
      </div>
    )
  }

  if (transactionStatus === TransactionStatus.INITIALIZING) {
    return (
      <div
        data-test-id="initializing-status"
        className={`${sharedClass} py-2 px-3 justify-between`}
      >
        <div>Initiating...</div>
        <TransactionOptions
          connectedAddress={connectedAddress as Address}
          originChain={originChain}
          destinationChain={destinationChain}
          kappa={kappa}
          transactionHash={transactionHash}
          transactionStatus={transactionStatus}
          isDelayed={false}
        />
      </div>
    )
  }

  if (transactionStatus === TransactionStatus.PENDING) {
    const handleOriginExplorerClick = () => {
      const explorerLink: string = getExplorerTxUrl({
        chainId: originChain.id,
        hash: transactionHash,
      })
      window.open(explorerLink, '_blank', 'noopener,noreferrer')
    }

    const handleDestinationExplorerClick = () => {
      const explorerLink: string = getExplorerAddressUrl({
        chainId: destinationChain.id,
        address: connectedAddress as Address,
      })
      window.open(explorerLink, '_blank', 'noopener,noreferrer')
    }

    return (
      <div
        data-test-id="pending-status"
        className={`${sharedClass} p-2 flex justify-between`}
      >
        {isDelayed ? (
          <>
<<<<<<< HEAD
            <div
              className="flex cursor-pointer hover:bg-[#101018] rounded-sm hover:text-[#FFDD33] hover:underline p-1 ml-1 items-center"
              onClick={handleSynapseExplorerTxClick}
            >
=======
            <div className="flex items-center p-1 ml-1 rounded-sm cursor-default">
>>>>>>> eaea09d4
              <div className="text-[#FFDD33]">Taking longer than expected.</div>
            </div>
            <TransactionOptions
              connectedAddress={connectedAddress as Address}
              originChain={originChain}
              destinationChain={destinationChain}
              kappa={kappa}
              transactionHash={transactionHash}
              transactionStatus={transactionStatus}
              isDelayed={isDelayed}
            />
          </>
        ) : (
          <>
            <div
              className="flex cursor-pointer hover:bg-[#101018] rounded-sm hover:text-[#99E6FF] hover:underline py-1 px-1 items-center"
              onClick={handleOriginExplorerClick}
            >
              <Image
                className="w-4 h-4 mx-1 ml-1 mr-1.5 rounded-full"
                src={originChain.explorerImg}
                alt={`${originChain.explorerName} logo`}
              />
              <div>Confirmed on {originChain.explorerName}.</div>
            </div>
            <div
              onClick={handleDestinationExplorerClick}
              className="mr-auto cursor-pointer hover:bg-[#101018] rounded-sm hover:text-[#99E6FF] hover:underline py-1 px-1"
            >
              Bridging to {destinationChain.name}.
            </div>
            <TransactionOptions
              connectedAddress={connectedAddress as Address}
              originChain={originChain}
              destinationChain={destinationChain}
              kappa={kappa}
              transactionHash={transactionHash}
              transactionStatus={transactionStatus}
              isDelayed={isDelayed}
            />
          </>
        )}
      </div>
    )
  }

  if (transactionStatus === TransactionStatus.COMPLETED) {
    const handleExplorerClick = () => {
      const explorerLink: string = getTransactionExplorerLink({
        kappa,
        fromChainId: originChain.id,
        toChainId: destinationChain.id,
      })
      window.open(explorerLink, '_blank', 'noopener,noreferrer')
    }
    return (
      <div
        data-test-id="completed-status"
        className={`${sharedClass} p-2 justify-between`}
      >
        <div
          className="flex cursor-pointer hover:bg-[#101018] rounded-sm hover:text-[#99E6FF] hover:underline py-1 px-1"
          onClick={handleExplorerClick}
        >
          <div>Confirmed on Synapse Explorer</div>
        </div>
        <TransactionOptions
          connectedAddress={connectedAddress as Address}
          originChain={originChain}
          destinationChain={destinationChain}
          kappa={kappa}
          transactionHash={transactionHash}
          transactionStatus={transactionStatus}
          isDelayed={false}
        />
      </div>
    )
  }
}<|MERGE_RESOLUTION|>--- conflicted
+++ resolved
@@ -252,14 +252,7 @@
       >
         {isDelayed ? (
           <>
-<<<<<<< HEAD
-            <div
-              className="flex cursor-pointer hover:bg-[#101018] rounded-sm hover:text-[#FFDD33] hover:underline p-1 ml-1 items-center"
-              onClick={handleSynapseExplorerTxClick}
-            >
-=======
             <div className="flex items-center p-1 ml-1 rounded-sm cursor-default">
->>>>>>> eaea09d4
               <div className="text-[#FFDD33]">Taking longer than expected.</div>
             </div>
             <TransactionOptions
