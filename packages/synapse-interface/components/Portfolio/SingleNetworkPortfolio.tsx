--- conflicted
+++ resolved
@@ -13,11 +13,7 @@
 import PortfolioAccordion from './PortfolioAccordion'
 import { PortfolioConnectButton } from './PortfolioConnectButton'
 import { EmptyPortfolioContent } from './PortfolioContent'
-<<<<<<< HEAD
-import { FetchState } from '@/slices/portfolio/reducer'
-=======
 import { FetchState } from '@/slices/portfolio/actions'
->>>>>>> e835ee2e
 import { PortfolioTokenAsset } from './PortfolioTokenAsset'
 import { QuestionMarkCircleIcon } from '@heroicons/react/outline'
 import { WarningMessage } from '../Warning'
