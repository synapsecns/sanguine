--- conflicted
+++ resolved
@@ -1,34 +1,13 @@
 import React, { useState } from 'react'
 import Image from 'next/image'
-<<<<<<< HEAD
-import { useDispatch } from 'react-redux'
-import { useAccount } from 'wagmi'
-import { switchNetwork } from '@wagmi/core'
-import {
-  setFromToken,
-  setFromChainId,
-  updateFromValue,
-} from '@/slices/bridgeSlice'
-import { CHAINS_BY_ID } from '@/constants/chains'
-import { TokenWithBalanceAndAllowance } from '@/utils/hooks/usePortfolioBalances'
-import { approveToken } from '@/utils/approveToken'
-import { Chain, Token } from '@/utils/types'
-=======
-import { Zero } from '@ethersproject/constants'
 import { CHAINS_BY_ID } from '@/constants/chains'
 import { TokenWithBalanceAndAllowance } from '@/utils/hooks/usePortfolioBalances'
 import { Chain } from '@/utils/types'
->>>>>>> 5e996855
 import PortfolioAccordion from './PortfolioAccordion'
 import { PortfolioConnectButton } from './PortfolioConnectButton'
 import { EmptyPortfolioContent } from './PortfolioContent'
 import { FetchState } from '@/utils/hooks/usePortfolioBalances'
-<<<<<<< HEAD
-import { toast } from 'react-hot-toast'
-import { formatBigIntToString } from '@/utils/bigint/format'
-=======
 import { PortfolioTokenAsset } from './PortfolioTokenAsset'
->>>>>>> 5e996855
 
 type SingleNetworkPortfolioProps = {
   portfolioChainId: number
@@ -127,223 +106,6 @@
   )
 }
 
-<<<<<<< HEAD
-type PortfolioTokenAssetProps = {
-  token: Token
-  balance: bigint
-  allowance?: bigint
-  portfolioChainId: number
-  connectedChainId: number
-  isApproved: boolean
-  fetchPortfolioBalancesCallback: () => Promise<void>
-}
-
-const PortfolioTokenAsset = ({
-  token,
-  balance,
-  allowance,
-  portfolioChainId,
-  connectedChainId,
-  isApproved,
-  fetchPortfolioBalancesCallback,
-}: PortfolioTokenAssetProps) => {
-  const dispatch = useDispatch()
-  const { address } = useAccount()
-  const { icon, symbol, decimals, addresses } = token
-
-  function scrollToTop() {
-    window.scrollTo({ top: 0, behavior: 'smooth' })
-  }
-
-  const parsedBalance: string = useMemo(() => {
-    const formattedBalance = formatBigIntToString(
-      balance,
-      decimals[portfolioChainId],
-      3
-    )
-    return balance > 0n && Number(formattedBalance) < 0.001
-      ? '< 0.001'
-      : formattedBalance
-  }, [balance, portfolioChainId])
-
-  const parsedAllowance: string =
-    allowance && formatBigIntToString(allowance, decimals[portfolioChainId], 3)
-
-  const currentChainName: string = CHAINS_BY_ID[portfolioChainId].name
-
-  const tokenAddress: string = addresses[portfolioChainId]
-
-  const isCurrentlyConnected: boolean = portfolioChainId === connectedChainId
-
-  const hasAllowanceButLessThanBalance: boolean =
-    allowance && balance > allowance
-
-  const isDisabled: boolean = false
-
-  const handleTotalBalanceInputCallback = useCallback(() => {
-    return //remove this when callback is ready to implement
-    if (!isDisabled) {
-      dispatch(setFromToken(token))
-      dispatch(setFromChainId(portfolioChainId))
-      // dispatch(updateFromValue(balance))
-    }
-  }, [isDisabled, token, balance])
-
-  const handleSelectFromTokenCallback = useCallback(() => {
-    dispatch(setFromChainId(portfolioChainId))
-    dispatch(setFromToken(token))
-    scrollToTop()
-  }, [token, isDisabled, portfolioChainId])
-
-  const handleApproveCallback = useCallback(async () => {
-    if (isCurrentlyConnected) {
-      dispatch(setFromChainId(portfolioChainId))
-      dispatch(setFromToken(token))
-      await approveToken(ROUTER_ADDRESS, connectedChainId, tokenAddress).then(
-        (success) => {
-          success && fetchPortfolioBalancesCallback()
-        }
-      )
-    } else {
-      try {
-        await switchNetwork({ chainId: portfolioChainId })
-        await scrollToTop()
-        await approveToken(ROUTER_ADDRESS, portfolioChainId, tokenAddress).then(
-          (success) => {
-            success && fetchPortfolioBalancesCallback()
-          }
-        )
-      } catch (error) {
-        toast.error(
-          `Failed to approve ${token.symbol} token on ${currentChainName} network`,
-          {
-            id: 'approve-in-progress-popup',
-            duration: 5000,
-          }
-        )
-      }
-    }
-  }, [
-    token,
-    address,
-    tokenAddress,
-    connectedChainId,
-    portfolioChainId,
-    isCurrentlyConnected,
-    isDisabled,
-  ])
-
-  return (
-    <div
-      data-test-id="portfolio-token-asset"
-      className="flex flex-row flex-wrap items-center py-2 text-white"
-    >
-      <div className="flex flex-row justify-between w-2/3">
-        <div
-          onClick={handleSelectFromTokenCallback}
-          className={`
-            flex flex-row px-2 py-2
-            hover:cursor-pointer
-            hover:bg-[#272731]
-          `}
-        >
-          <Image
-            loading="lazy"
-            alt={`${symbol} img`}
-            className="w-6 h-6 mr-2 rounded-md"
-            src={icon}
-          />
-          <div>{symbol}</div>
-        </div>
-        <div
-          onClick={handleTotalBalanceInputCallback}
-          className="py-2 cursor-default"
-        >
-          {parsedBalance}
-        </div>
-      </div>
-      <div className="flex flex-row items-center w-1/3 text-left">
-        <PortfolioAssetActionButton
-          sendCallback={handleSelectFromTokenCallback}
-          approveCallback={handleApproveCallback}
-          isApproved={isApproved}
-          isDisabled={isDisabled}
-        />
-      </div>
-      {hasAllowanceButLessThanBalance && (
-        <a
-          onClick={handleApproveCallback}
-          className={`
-            text-[#A3A3C2] text-xs pt-1 pl-2
-            hover:text-[#75E6F0]
-            hover:underline
-            hover:cursor-pointer
-            active:opacity-[67%]
-          `}
-        >
-          {parsedAllowance} approved ({parsedBalance} available)
-        </a>
-      )}
-    </div>
-  )
-}
-
-type PortfolioAssetActionButtonProps = {
-  sendCallback: () => void
-  approveCallback: () => Promise<void>
-  isApproved: boolean
-  isDisabled: boolean
-}
-
-const PortfolioAssetActionButton = ({
-  sendCallback,
-  approveCallback,
-  isApproved,
-  isDisabled,
-}: PortfolioAssetActionButtonProps) => {
-  const buttonClassName = `
-    flex ml-auto justify-center
-    py-1 px-6 ml-2 rounded-3xl
-    transform-gpu transition-all duration-75
-    ${isDisabled ? 'hover:cursor-default' : 'hover:cursor-pointer'}
-  `
-  return (
-    <React.Fragment>
-      {isApproved ? (
-        <button
-          data-test-id="portfolio-asset-action-button"
-          className={`
-            ${buttonClassName}
-            border border-[#D747FF]
-            hover:bg-[#272731]
-            active:opacity-[67%]
-          `}
-          onClick={sendCallback}
-        >
-          Send
-        </button>
-      ) : (
-        <button
-          data-test-id="portfolio-asset-action-button"
-          className={`
-            ${buttonClassName}
-            border border-[#3D3D5C]
-            hover:border-[#A3A3C2]
-            hover:bg-[#272731]
-            active:border-[#A3A3C2]
-            active:opacity-[67%]
-          `}
-          onClick={approveCallback}
-        >
-          Approve
-        </button>
-      )}
-    </React.Fragment>
-  )
-}
-
-=======
->>>>>>> 5e996855
 type PortfolioNetworkProps = {
   displayName: string
   chainIcon: string
