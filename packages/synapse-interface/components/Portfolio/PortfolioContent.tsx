import React, { useEffect } from 'react'
import { Address } from 'wagmi'
import { NetworkTokenBalancesAndAllowances } from '@/utils/actions/fetchPortfolioBalances'
import {
  SingleNetworkPortfolio,
  PortfolioHeader,
} from './SingleNetworkPortfolio'
<<<<<<< HEAD
import { FetchState } from '@/slices/portfolio/reducer'
=======
import { FetchState } from '@/slices/portfolio/actions'
>>>>>>> e835ee2e
import { ConnectWalletButton } from './ConnectWalletButton'
import { CHAINS_BY_ID } from '@/constants/chains'
import { Chain } from '@/utils/types'

type PortfolioContentProps = {
  connectedAddress: Address | string
  connectedChainId: number
  selectedFromChainId: number
  networkPortfolioWithBalances: NetworkTokenBalancesAndAllowances
  fetchState: FetchState
}

export const PortfolioContent = ({
  connectedAddress,
  connectedChainId,
  selectedFromChainId,
  networkPortfolioWithBalances,
  fetchState,
}: PortfolioContentProps) => {
  const { currentNetworkPortfolio, remainingNetworksPortfolios } =
    getCurrentNetworkPortfolio(
      selectedFromChainId,
      networkPortfolioWithBalances
    )
<<<<<<< HEAD
  const portfolioExists: boolean =
    Object.keys(networkPortfolioWithBalances).length > 0
=======

  const portfolioExists: boolean =
    Object.keys(networkPortfolioWithBalances).length > 0
  const currentChain: Chain = CHAINS_BY_ID[selectedFromChainId]
  const isUnsupportedChain: boolean = currentChain ? false : true
>>>>>>> e835ee2e

  const isInitialFetchLoading: boolean =
    !portfolioExists && fetchState === FetchState.LOADING

  return (
    <div data-test-id="portfolio-content">
      {currentNetworkPortfolio && connectedChainId && selectedFromChainId && (
        <SingleNetworkPortfolio
          portfolioChainId={selectedFromChainId}
          connectedChainId={connectedChainId}
          selectedFromChainId={selectedFromChainId}
          portfolioTokens={currentNetworkPortfolio[selectedFromChainId]}
          initializeExpanded={true}
          fetchState={fetchState}
        />
      )}
      {connectedAddress ? (
        isInitialFetchLoading ? (
          <LoadingPortfolioContent />
        ) : (
          Object.keys(remainingNetworksPortfolios).map(
            (chainId: string, index: number) => {
              const tokens = remainingNetworksPortfolios[chainId]
              return (
                <SingleNetworkPortfolio
                  key={Number(chainId)}
                  portfolioChainId={Number(chainId)}
                  connectedChainId={connectedChainId}
                  selectedFromChainId={selectedFromChainId}
                  portfolioTokens={tokens}
                  initializeExpanded={false}
                  fetchState={fetchState}
                />
              )
            }
          )
        )
      ) : (
        <React.Fragment>
          <PortfolioHeader />
          <UnconnectedPortfolioContent />
        </React.Fragment>
      )}
    </div>
  )
}

function getCurrentNetworkPortfolio(
  currentChainId: number,
  networks: NetworkTokenBalancesAndAllowances
): {
  currentNetworkPortfolio: NetworkTokenBalancesAndAllowances
  remainingNetworksPortfolios: NetworkTokenBalancesAndAllowances
} {
  const currentNetworkPortfolio: NetworkTokenBalancesAndAllowances = {
    [currentChainId]: networks[currentChainId],
  }

  const remainingNetworksPortfolios = { ...networks }
  delete remainingNetworksPortfolios[currentChainId]

  return {
    currentNetworkPortfolio,
    remainingNetworksPortfolios,
  }
}

const LoadingPortfolioContent = () => {
  return (
    <>
      <p
        data-test-id="loading-portfolio-content"
        className={`
        text-[#CCCAD3BF] mt-6 mb-4 pb-6 pl-2
          border-b border-solid border-[#3D3D5C]
        `}
      >
        Loading portfolio balances...
      </p>
      <ConnectWalletButton />
    </>
  )
}

const UnconnectedPortfolioContent = () => {
  return (
    <>
      <p
        data-test-id="unconnected-portfolio-content"
        className={`
        text-[#CCCAD3BF] mt-6 mb-4 pb-6 pl-2
          border-b border-solid border-[#3D3D5C]
        `}
      >
        Your bridgable assets appear here when your wallet is connected.
      </p>
      <ConnectWalletButton />
    </>
  )
}

export const EmptyPortfolioContent = () => {
  return (
    <>
      <p
        data-test-id="empty-portfolio-content"
        className={`
        text-[#CCCAD3BF] py-4
        `}
      >
        No balances found.
      </p>
    </>
  )
}

export const HomeContent = () => {
  return (
    <div
      data-test-id="portfolio-home-content"
      className="border-t border-solid border-[#3D3D5C] text-white pl-2"
    >
      <p className="my-3">
        Synapse is the most widely used, extensible, and secure cross-chain
        communications network.
      </p>
      <p className="mb-5">
        Preview your route in the Bridge panel, and connect your wallet when
        you're ready to authorize your transaction.
      </p>
      <ConnectWalletButton />
    </div>
  )
}<|MERGE_RESOLUTION|>--- conflicted
+++ resolved
@@ -5,11 +5,7 @@
   SingleNetworkPortfolio,
   PortfolioHeader,
 } from './SingleNetworkPortfolio'
-<<<<<<< HEAD
-import { FetchState } from '@/slices/portfolio/reducer'
-=======
 import { FetchState } from '@/slices/portfolio/actions'
->>>>>>> e835ee2e
 import { ConnectWalletButton } from './ConnectWalletButton'
 import { CHAINS_BY_ID } from '@/constants/chains'
 import { Chain } from '@/utils/types'
@@ -34,16 +30,11 @@
       selectedFromChainId,
       networkPortfolioWithBalances
     )
-<<<<<<< HEAD
-  const portfolioExists: boolean =
-    Object.keys(networkPortfolioWithBalances).length > 0
-=======
 
   const portfolioExists: boolean =
     Object.keys(networkPortfolioWithBalances).length > 0
   const currentChain: Chain = CHAINS_BY_ID[selectedFromChainId]
   const isUnsupportedChain: boolean = currentChain ? false : true
->>>>>>> e835ee2e
 
   const isInitialFetchLoading: boolean =
     !portfolioExists && fetchState === FetchState.LOADING
