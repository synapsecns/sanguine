import React, { useMemo } from 'react'
import _ from 'lodash'
import Fuse from 'fuse.js'
<<<<<<< HEAD
import { useAccount } from 'wagmi'
import { Address } from 'viem'
=======
import { useAccount, Address } from 'wagmi'

>>>>>>> 1078789f
import { useTransactionsState } from '@/slices/transactions/hooks'
import { usePortfolioState } from '@/slices/portfolio/hooks'
import { BridgeTransaction } from '@/slices/api/generated'
import { CHAINS_BY_ID } from '@/constants/chains'
import { Chain, Token } from '@/utils/types'
import { tokenAddressToToken } from '@/constants/tokens'
import { TransactionsState } from '@/slices/transactions/reducer'
import { PortfolioState } from '@/slices/portfolio/reducer'
import {
  Transaction,
  TransactionType,
} from '../Portfolio/Transaction/Transaction'
import { UserExplorerLink } from '../Portfolio/Transaction/components/TransactionExplorerLink'
import { NoSearchResultsContent } from '../Portfolio/components/NoSearchResultContent'
import { checkTransactionsExist } from '@/utils/checkTransactionsExist'

export const Activity = ({ visibility }: { visibility: boolean }) => {
  const { address } = useAccount()
  const {
    userHistoricalTransactions,
    isUserHistoricalTransactionsLoading,
  }: TransactionsState = useTransactionsState()
  const { searchInput, searchedBalances }: PortfolioState = usePortfolioState()

  const isLoading: boolean = isUserHistoricalTransactionsLoading
  const isSearchInputActive = Boolean(searchInput.length > 0)
  const isMasqueradeActive = Object.keys(searchedBalances).length > 0
  const masqueradeAddress = Object.keys(searchedBalances)[0] as Address

  const filteredHistoricalTransactions = filterTransactionsBySearch(
    userHistoricalTransactions,
    isLoading,
    searchInput,
    isSearchInputActive,
    masqueradeAddress
  )

  const hasHistoricalTransactions = !_.isEmpty(userHistoricalTransactions)
  const hasFilteredSearchResults = !_.isEmpty(filteredHistoricalTransactions)

  const viewingAddress: string | null = useMemo(() => {
    if (isMasqueradeActive) {
      return masqueradeAddress
    } else if (address) {
      return address
    } else return null
  }, [isMasqueradeActive, masqueradeAddress, address])

  return (
    <div
      data-test-id="activity"
      className={`${visibility ? 'block' : 'hidden'}`}
    >
      {!viewingAddress && (
        <div className="text-secondary">
          Your pending and recent transactions will appear here.
        </div>
      )}

      {viewingAddress && isLoading && (
        <div className="text-secondary">Loading activity...</div>
      )}

      {viewingAddress && !isLoading && !hasHistoricalTransactions && (
        <div className="text-secondary">
          No transactions in last 30 days.
          <UserExplorerLink connectedAddress={viewingAddress} />
        </div>
      )}

      {viewingAddress && !isLoading && hasHistoricalTransactions && (
        <ActivitySection title="Recent">
          {userHistoricalTransactions &&
            filteredHistoricalTransactions
              .slice(0, isSearchInputActive ? 100 : 6)
              .map((transaction: BridgeTransaction) =>
                renderTransaction(transaction, address)
              )}
          {isSearchInputActive && !hasFilteredSearchResults && (
            <NoSearchResultsContent searchStr={searchInput} />
          )}
          <UserExplorerLink connectedAddress={viewingAddress} />
        </ActivitySection>
      )}
    </div>
  )
}

const renderTransaction = (
  transaction: BridgeTransaction,
  viewingAddress: Address
) => {
  return (
    <Transaction
      key={transaction?.kappa}
      connectedAddress={viewingAddress}
      destinationAddress={transaction?.toInfo?.address as Address}
      startedTimestamp={transaction?.fromInfo?.time}
      completedTimestamp={transaction?.toInfo?.time}
      transactionHash={transaction?.fromInfo?.txnHash}
      kappa={transaction?.kappa}
      isCompleted={true}
      transactionType={TransactionType.HISTORICAL}
      originValue={transaction?.fromInfo?.value}
      destinationValue={transaction?.toInfo?.value}
      originChain={CHAINS_BY_ID[transaction?.fromInfo?.chainID]}
      originToken={tokenAddressToToken(
        transaction?.fromInfo?.chainID,
        transaction?.fromInfo?.tokenAddress
      )}
      destinationChain={CHAINS_BY_ID[transaction?.toInfo?.chainID]}
      destinationToken={tokenAddressToToken(
        transaction?.toInfo?.chainID,
        transaction?.toInfo?.tokenAddress
      )}
    />
  )
}

const filterTransactionsBySearch = (
  transactions: BridgeTransaction[],
  isLoading: boolean,
  searchInput: string,
  isSearchActive: boolean,
  masqueradeAddress: string
) => {
  let searchFiltered = []

  const fuseOptions = {
    includeScore: true,
    threshold: 0.33,
    distance: 20,
    keys: [
      'originChain.name',
      'originToken.symbol',
      'destinationChain.name',
      'destinationToken.symbol',
      'originTokenAddresses',
      'destinationTokenAddresses',
      'fromInfo.txnHash',
      'toInfo.txnHash',
    ],
  }

  if (!isLoading && checkTransactionsExist(transactions)) {
    const formatted = transactions.map((transaction) => {
      const originToken = tokenAddressToToken(
        transaction?.fromInfo?.chainID,
        transaction?.fromInfo?.tokenAddress
      )
      const destinationToken = tokenAddressToToken(
        transaction?.toInfo?.chainID,
        transaction?.toInfo?.tokenAddress
      )
      return {
        ...transaction,
        originChain: CHAINS_BY_ID[transaction?.fromInfo?.chainID] as Chain,
        originToken: originToken,
        originTokenAddresses:
          originToken && Object.values(originToken?.addresses),
        destinationChain: CHAINS_BY_ID[transaction?.toInfo?.chainID] as Chain,
        destinationToken: destinationToken,
        destinationTokenAddresses:
          destinationToken && Object.values(destinationToken?.addresses),
      }
    })

    const fuse = new Fuse(formatted, fuseOptions)
    if (isSearchActive) {
      searchFiltered = fuse.search(searchInput).map((i) => i.item)
    }

    const inputIsMasqueradeAddress = searchInput === masqueradeAddress
    return isSearchActive && !inputIsMasqueradeAddress
      ? searchFiltered
      : transactions
  }

  return searchFiltered
}

export const ActivitySection = ({
  title,
  children,
  twClassName,
}: {
  title: string
  children?: React.ReactNode
  twClassName?: string
}) => {
  return (
    <div data-test-id="activity-section" className={twClassName}>
      <h3 className="mb-2 text-xl text-white">{title}</h3>
      {children}
    </div>
  )
}<|MERGE_RESOLUTION|>--- conflicted
+++ resolved
@@ -1,13 +1,8 @@
 import React, { useMemo } from 'react'
 import _ from 'lodash'
 import Fuse from 'fuse.js'
-<<<<<<< HEAD
 import { useAccount } from 'wagmi'
 import { Address } from 'viem'
-=======
-import { useAccount, Address } from 'wagmi'
-
->>>>>>> 1078789f
 import { useTransactionsState } from '@/slices/transactions/hooks'
 import { usePortfolioState } from '@/slices/portfolio/hooks'
 import { BridgeTransaction } from '@/slices/api/generated'
