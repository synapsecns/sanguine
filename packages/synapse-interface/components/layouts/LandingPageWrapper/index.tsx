import { Fragment } from 'react'
import { useRouter } from 'next/router'
import { Popover, Transition } from '@headlessui/react'
import { MenuIcon, XIcon } from '@heroicons/react/outline'
import Grid from '@tw/Grid'
import ForumIcon from '@icons/ForumIcon'
import TwitterIcon from '@icons/TwitterIcon'
import DiscordIcon from '@icons/DiscordIcon'
import TelegramIcon from '@icons/TelegramIcon'
import DocumentTextIcon from '@icons/DocsIcon'
import { Wallet } from '@components/Wallet'

import { SynapseLogoSvg, SynapseLogoWithTitleSvg } from './SynapseLogoSvg'
import { TopBarNavLink, checkIsRouteMatched } from './TopBarNavLink'
import {
  DISCORD_URL,
  SYNAPSE_DOCS_URL,
  FORUM_URL,
  LANDING_PATH,
  TELEGRAM_URL,
  TWITTER_URL,
  getBuySynUrl,
} from '@/constants/urls'
import { NAVIGATION } from '@/constants/routes'
import { MoreButton } from './MoreButton'
import { PageFooter } from './PageFooter'
import { joinClassNames } from '@/utils/joinClassNames'
import { MaintenanceBanners } from '@/components/Maintenance/Maintenance'
import { AnnouncementBanner } from '@/components/Maintenance/components/AnnouncementBanner'

const wrapperClassName = joinClassNames({
  textColor: 'text-zinc-800 dark:text-zinc-200',
  font: 'tracking-wide',
  bgColor: 'bg-gradient-to-b',
  bgGradient: 'from-white to-[hsl(235deg_75%_96%)]',
  bgGradientDark: 'dark:from-black dark:to-[hsl(265deg_25%_7.5%)]',
  // bgFrame: 'w-screen h-screen overflow-scroll', // TODO: Enable once wrapperStyle is removed
})

const TODO_REMOVE_wrapperStyle = {
  background:
    'radial-gradient(23.86% 33.62% at 50.97% 47.88%, rgba(255, 0, 255, 0.04) 0%, rgba(172, 143, 255, 0.04) 100%), #111111',
  backgroundImage: `url('landingBg.svg')`,
  backgroundSize: '800px',
  backgroundPosition: 'center 150px',
  backgroundRepeat: 'no-repeat',
}

export function LandingPageWrapper({ children }: { children: any }) {
  return (
    <div className="dark">
      <div className={wrapperClassName} style={TODO_REMOVE_wrapperStyle}>
        <AnnouncementBanner
          bannerId="2024-05-02-scroll-launch"
          bannerContents="Synapse Protocol now available on Scroll"
<<<<<<< HEAD
          startDate={new Date('2024-05-01T18:45:09+00:00')}
          endDate={new Date('2024-05-20T18:45:09+00:00')}
=======
          startDate={new Date('2024-05-08T18:45:09+00:00')}
          endDate={new Date('2024-05-27T18:45:09+00:00')}
>>>>>>> 85e40c96
        />
        <MaintenanceBanners />
        <LandingNav />
        {children}
        <PageFooter />
      </div>
    </div>
  )
}

export function LandingNav() {
  return (
    <Popover>
      <div className="flex gap-4 place-content-between p-8 max-w-[1440px] m-auto">
        <SynapseTitleLogo showText={true} />
        <div className="lg:hidden">
          <Popover.Button
            data-test-id="mobile-navbar-button"
            className="p-2 text-gray-400 rounded-md hover:bg-gray-800 focus:outline-none"
          >
            <span className="sr-only">Open menu</span>
            <MenuIcon className="w-8 h-8" aria-hidden="true" />
          </Popover.Button>
        </div>
        <Popover.Group
          as="nav"
          className="flex-wrap justify-center hidden lg:flex"
          data-test-id="desktop-nav"
        >
          <TopBarButtons />
        </Popover.Group>
        <div className="hidden lg:flex h-fit">
          <div className="flex items-center space-x-2">
            <Wallet />
            <Popover className="relative">
              {({ open }) => (
                <>
                  <Popover.Button as="div" onMouseEnter={() => {}}>
                    <MoreButton open={open} />
                  </Popover.Button>
                  <PopoverPanelContainer className="-translate-x-full left-full">
                    <MoreInfoButtons />
                    <SocialButtons />
                  </PopoverPanelContainer>
                </>
              )}
            </Popover>
          </div>
        </div>
      </div>

      <Transition
        as={Fragment}
        enter="duration-100 ease-out"
        enterFrom=" opacity-0"
        enterTo=" opacity-100"
        leave="duration-75 ease-in"
        leaveFrom=" opacity-100"
        leaveTo=" opacity-0"
      >
        <Popover.Panel focus className="absolute top-0 z-10 w-screen">
          <div
            className="bg-bgLight"
            // data-test-id="mobile-nav"
          >
            <div className="flex items-center px-4 pt-4 place-content-between">
              <SynapseTitleLogo showText={true} />
              <Popover.Button className="p-2 text-gray-400 rounded-md hover:bg-gray-900 focus:outline-none">
                <span className="sr-only">Close menu</span>
                <XIcon className="w-8 h-8" aria-hidden="true" />
              </Popover.Button>
            </div>
            <div className="flex flex-col gap-2 py-4" data-test-id="mobile-nav">
              <MobileBarButtons />
            </div>
            <div className="px-2 py-4 bg-white/10">
              <Wallet />
            </div>
          </div>
        </Popover.Panel>
      </Transition>
    </Popover>
  )
}

export function PopoverPanelContainer({
  children,
  className,
}: {
  children: any
  className?: string
}) {
  return (
    <Transition
      as={Fragment}
      enter="transition ease-out duration-200"
      enterFrom="opacity-0 translate-y-1"
      enterTo="opacity-100 translate-y-0"
      leave="transition ease-in duration-150"
      leaveFrom="opacity-100 translate-y-0"
      leaveTo="opacity-0 translate-y-1"
    >
      <Popover.Panel
        className={`
          absolute z-10 left-1/2 transform-gpu
          ${className ?? '-translate-x-1/2'}
          mt-3 w-screen max-w-xs sm:px-0
        `}
      >
        <div className="overflow-hidden rounded-md shadow-xl">
          <div className="relative grid gap-3 bg-bgLight px-2.5 py-3  sm:p-2">
            {children}
          </div>
        </div>
      </Popover.Panel>
    </Transition>
  )
}

function TopBarButtons() {
  const topBarNavLinks = Object.entries(NAVIGATION).map(([key, value]) => (
    <TopBarNavLink
      key={key}
      to={value.path}
      labelText={value.text}
      match={value.match}
    />
  ))

  return <>{topBarNavLinks}</>
}

function MoreInfoButtons() {
  return (
    <>
      <MoreInfoItem
        className="mdl:hidden"
        to={NAVIGATION.Analytics.path}
        labelText={NAVIGATION.Analytics.text}
        description="See preliminary analytics of the bridge"
      />
      <MoreInfoItem
        to={NAVIGATION.Contracts.path}
        labelText={NAVIGATION.Contracts.text}
        description="View contract related information such as contract addresses"
      />
    </>
  )
}

function SocialButtons() {
  return (
    <Grid cols={{ xs: 2, sm: 1 }} gapY={'1'}>
      <MiniInfoItem
        href={SYNAPSE_DOCS_URL}
        labelText="Docs"
        icon={<DocumentTextIcon className="inline w-5 mr-2 -ml-1 " />}
      />
      <MiniInfoItem
        href={DISCORD_URL}
        labelText="Discord"
        icon={<DiscordIcon className="inline w-5 mr-2 -ml-1" />}
      />
      <MiniInfoItem
        href={TELEGRAM_URL}
        labelText="Telegram"
        icon={<TelegramIcon className="inline w-5 mr-2 -ml-1 " />}
      />
      <MiniInfoItem
        href={TWITTER_URL}
        labelText="Twitter"
        icon={<TwitterIcon className="inline w-5 mr-2 -ml-1 " />}
      />
      <MiniInfoItem
        href={FORUM_URL}
        labelText="Forum"
        icon={<ForumIcon className="inline w-5 mr-2 -ml-1" />}
      />
    </Grid>
  )
}

function MobileBarButtons() {
  const mobileBarItems = Object.entries(NAVIGATION).map(([key, value]) => (
    <MobileBarItem
      key={key}
      to={value.path}
      labelText={value.text}
      match={value.match}
    />
  ))

  return <>{mobileBarItems}</>
}

function MobileBarItem({
  to,
  labelText,
  match,
}: {
  to: string
  labelText: string
  match?: string | { startsWith: string }
}) {
  const router = useRouter()

  const isRouteMatched = checkIsRouteMatched(router, match)

  const isInternal = to[0] === '/' || to[0] === '#'

  return (
    <a
      key={labelText}
      href={to}
      target={isInternal ? undefined : '_blank'}
      className={`
        px-4 py-2 text-2xl font-medium text-white
        ${isRouteMatched ? 'text-opacity-100' : 'text-opacity-30'}
      `}
    >
      {labelText}
    </a>
  )
}

function MoreInfoItem({
  to,
  labelText,
  description,
  className,
}: {
  to: string
  labelText: string
  description: string
  className?: string
}) {
  return (
    <a
      key={labelText}
      href={to}
      target={to[0] === '/' ? undefined : '_blank'}
      className={`block px-3 pt-2 pb-2 rounded-md hover:bg-white hover:bg-opacity-10 ${className}`}
    >
      <p className="text-base font-medium text-white">{labelText}</p>
      <p className="hidden mt-1 text-sm text-white text-opacity-60 md:block">
        {description}
      </p>
    </a>
  )
}

function MiniInfoItem({
  href,
  icon,
  labelText,
}: {
  href: string
  icon: JSX.Element
  labelText: string
}) {
  return (
    <a
      key={labelText}
      href={href}
      className="block px-3 pt-1 pb-2 text-sm rounded-md group"
      target="_blank"
    >
      <div>
        <p className="text-base text-white text-opacity-40 group-hover:text-white">
          {icon}
          <span className="mt-1">{labelText}</span>
        </p>
      </div>
    </a>
  )
}

export function SynapseTitleLogo({ showText }: { showText: boolean }) {
  return (
    <a href={LANDING_PATH}>
      {showText ? <SynapseLogoWithTitleSvg /> : <SynapseLogoSvg />}
    </a>
  )
}<|MERGE_RESOLUTION|>--- conflicted
+++ resolved
@@ -53,13 +53,8 @@
         <AnnouncementBanner
           bannerId="2024-05-02-scroll-launch"
           bannerContents="Synapse Protocol now available on Scroll"
-<<<<<<< HEAD
-          startDate={new Date('2024-05-01T18:45:09+00:00')}
-          endDate={new Date('2024-05-20T18:45:09+00:00')}
-=======
           startDate={new Date('2024-05-08T18:45:09+00:00')}
           endDate={new Date('2024-05-27T18:45:09+00:00')}
->>>>>>> 85e40c96
         />
         <MaintenanceBanners />
         <LandingNav />
