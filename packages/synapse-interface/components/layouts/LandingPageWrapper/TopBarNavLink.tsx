import { NextRouter, useRouter } from 'next/router'
import Link from 'next/link'

export function TopBarNavLink({
  labelText,
  to,
  match,
}: {
  labelText: string
  to: string
  match?: string | { startsWith: string }
}) {
  const router = useRouter()

  const isInternal = to[0] === '/' || to[0] === '#'

  const LinkComponent = isInternal ? Link : 'a'

  const isRouteMatched = checkIsRouteMatched(router, match)

  return (
    <LinkComponent
      href={to}
      className={`
        px-2 tracking-wide transform-gpu transition-all duration-75 text-white hover:text-opacity-100
        ${isRouteMatched ? 'text-opacity-100' : 'text-opacity-30'}
      `}
      target={!isInternal ? '_blank' : undefined}
      rel={!isInternal ? 'noopener noreferrer' : undefined}
      data-test-id="nav-link"
    >
      <LinkContent labelText={labelText} />
    </LinkComponent>
  )
}

const LinkContent = ({ labelText }: { labelText: string }) => {
  return (
    <div className={`py-2 px-2`}>
      <span className="transition-all duration-75 transform-gpu whitespace-nowrap">
        {labelText}
      </span>
    </div>
  )
}

<<<<<<< HEAD
  const linkClassName = `
    px-2 tracking-wide
    transform-gpu transition-all duration-75
    text-white ${
      match &&
      (typeof match === 'string'
        ? router.asPath.includes(match)
        : match instanceof RegExp
        ? match.test(router.asPath)
        : router.asPath.startsWith(match.startsWith) &&
          router.asPath.endsWith(match.endsWith))
        ? 'text-opacity-100'
        : 'text-opacity-30'
    }
    hover:text-opacity-100
  `

  if (isInternal) {
    return (
      <Link
        href={to}
        className={linkClassName}
        data-test-id="nav-link"
      >
        {linkContent}
      </Link>
    )
  } else {
=======
export const checkIsRouteMatched = (
  router: NextRouter,
  match?: string | { startsWith: string }
) => {
  if (!match) return false

  if (router.asPath === '/') {
    return match === '/'
  } else if (typeof match === 'string') {
>>>>>>> 2b0c4569
    return (
      router.asPath === match ||
      router.asPath === '/' ||
      router.asPath.startsWith(match + '?')
    )
  } else if (match.startsWith && typeof match.startsWith === 'string') {
    return router.asPath.startsWith(match.startsWith)
  }

  return false
}<|MERGE_RESOLUTION|>--- conflicted
+++ resolved
@@ -44,36 +44,6 @@
   )
 }
 
-<<<<<<< HEAD
-  const linkClassName = `
-    px-2 tracking-wide
-    transform-gpu transition-all duration-75
-    text-white ${
-      match &&
-      (typeof match === 'string'
-        ? router.asPath.includes(match)
-        : match instanceof RegExp
-        ? match.test(router.asPath)
-        : router.asPath.startsWith(match.startsWith) &&
-          router.asPath.endsWith(match.endsWith))
-        ? 'text-opacity-100'
-        : 'text-opacity-30'
-    }
-    hover:text-opacity-100
-  `
-
-  if (isInternal) {
-    return (
-      <Link
-        href={to}
-        className={linkClassName}
-        data-test-id="nav-link"
-      >
-        {linkContent}
-      </Link>
-    )
-  } else {
-=======
 export const checkIsRouteMatched = (
   router: NextRouter,
   match?: string | { startsWith: string }
@@ -83,7 +53,6 @@
   if (router.asPath === '/') {
     return match === '/'
   } else if (typeof match === 'string') {
->>>>>>> 2b0c4569
     return (
       router.asPath === match ||
       router.asPath === '/' ||
