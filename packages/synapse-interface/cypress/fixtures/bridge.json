{
<<<<<<< HEAD
  "defaultOriginToken": "nUSD",
  "defaultDestinationToken": "USDT",
  "totalAvailableNetworks": 18,
=======
  "defaultOriginToken": "ETH",
  "defaultDestinationToken": "ETH",
  "totalAvailableNetworks": 19,
>>>>>>> fa29676b
  "availableNetworks": [
    "Arbitrum",
    "Aurora",
    "Avalanche",
    "BNB Chain",
    "Boba Chain",
    "Canto",
    "Cronos",
    "DFK Chain",
    "Dogechain",
    "Ethereum",
    "Fantom",
    "Harmony",
    "Klaytn",
    "Metis",
    "Moonbeam",
    "Moonriver",
    "Optimism",
    "Polygon",
    "Base"
  ]
}<|MERGE_RESOLUTION|>--- conflicted
+++ resolved
@@ -1,13 +1,7 @@
 {
-<<<<<<< HEAD
   "defaultOriginToken": "nUSD",
   "defaultDestinationToken": "USDT",
-  "totalAvailableNetworks": 18,
-=======
-  "defaultOriginToken": "ETH",
-  "defaultDestinationToken": "ETH",
   "totalAvailableNetworks": 19,
->>>>>>> fa29676b
   "availableNetworks": [
     "Arbitrum",
     "Aurora",
