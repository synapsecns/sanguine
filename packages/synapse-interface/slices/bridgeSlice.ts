--- conflicted
+++ resolved
@@ -98,12 +98,6 @@
     addBridgeTxHash: (state, action: PayloadAction<string>) => {
       state.bridgeTxHashes = [...state.bridgeTxHashes, action.payload]
     },
-<<<<<<< HEAD
-=======
-    setBridgeTxHashes: (state, action: PayloadAction<string[]>) => {
-      state.bridgeTxHashes = action.payload
-    },
->>>>>>> 5be6cb1c
   },
 })
 
