import { createSlice, PayloadAction } from '@reduxjs/toolkit'

export interface BridgeState {
<<<<<<< HEAD
=======
  showFromTokenListOverlay: boolean
  showToTokenListOverlay: boolean
  showFromChainListOverlay: boolean
  showToChainListOverlay: boolean
  showDestinationWarning: boolean
  isDestinationWarningAccepted: boolean
>>>>>>> 5fdbeaf0
  showSettingsSlideOver: boolean
  showDestinationAddress: boolean
}

const initialState: BridgeState = {
<<<<<<< HEAD
=======
  showFromTokenListOverlay: false,
  showToTokenListOverlay: false,
  showFromChainListOverlay: false,
  showToChainListOverlay: false,
  showDestinationWarning: false,
  isDestinationWarningAccepted: false,
>>>>>>> 5fdbeaf0
  showSettingsSlideOver: false,
  showDestinationAddress: false,
}

export const bridgeDisplaySlice = createSlice({
  name: 'bridgeDisplay',
  initialState,
  reducers: {
<<<<<<< HEAD
=======
    setShowFromTokenListOverlay: (state, action: PayloadAction<boolean>) => {
      state.showFromTokenListOverlay = action.payload
    },
    setShowToTokenListOverlay: (state, action: PayloadAction<boolean>) => {
      state.showToTokenListOverlay = action.payload
    },
    setShowFromChainListOverlay: (state, action: PayloadAction<boolean>) => {
      state.showFromChainListOverlay = action.payload
    },
    setShowToChainListOverlay: (state, action: PayloadAction<boolean>) => {
      state.showToChainListOverlay = action.payload
    },
    setShowDestinationWarning: (state, action: PayloadAction<boolean>) => {
      state.showDestinationWarning = action.payload
    },
    setIsDestinationWarningAccepted: (
      state,
      action: PayloadAction<boolean>
    ) => {
      state.isDestinationWarningAccepted = action.payload
    },
>>>>>>> 5fdbeaf0
    setShowSettingsSlideOver: (state, action: PayloadAction<boolean>) => {
      state.showSettingsSlideOver = action.payload
    },
    setShowDestinationAddress: (state, action: PayloadAction<boolean>) => {
      state.showDestinationAddress = action.payload
    },
  },
})

<<<<<<< HEAD
export const { setShowSettingsSlideOver, setShowDestinationAddress } =
  bridgeDisplaySlice.actions
=======
export const {
  setShowFromChainListOverlay,
  setShowToChainListOverlay,
  setShowFromTokenListOverlay,
  setShowToTokenListOverlay,
  setShowDestinationWarning,
  setIsDestinationWarningAccepted,
  setShowSettingsSlideOver,
  setShowDestinationAddress,
} = bridgeDisplaySlice.actions
>>>>>>> 5fdbeaf0

export default bridgeDisplaySlice.reducer<|MERGE_RESOLUTION|>--- conflicted
+++ resolved
@@ -1,29 +1,23 @@
 import { createSlice, PayloadAction } from '@reduxjs/toolkit'
 
 export interface BridgeState {
-<<<<<<< HEAD
-=======
   showFromTokenListOverlay: boolean
   showToTokenListOverlay: boolean
   showFromChainListOverlay: boolean
   showToChainListOverlay: boolean
   showDestinationWarning: boolean
   isDestinationWarningAccepted: boolean
->>>>>>> 5fdbeaf0
   showSettingsSlideOver: boolean
   showDestinationAddress: boolean
 }
 
 const initialState: BridgeState = {
-<<<<<<< HEAD
-=======
   showFromTokenListOverlay: false,
   showToTokenListOverlay: false,
   showFromChainListOverlay: false,
   showToChainListOverlay: false,
   showDestinationWarning: false,
   isDestinationWarningAccepted: false,
->>>>>>> 5fdbeaf0
   showSettingsSlideOver: false,
   showDestinationAddress: false,
 }
@@ -32,8 +26,6 @@
   name: 'bridgeDisplay',
   initialState,
   reducers: {
-<<<<<<< HEAD
-=======
     setShowFromTokenListOverlay: (state, action: PayloadAction<boolean>) => {
       state.showFromTokenListOverlay = action.payload
     },
@@ -55,7 +47,6 @@
     ) => {
       state.isDestinationWarningAccepted = action.payload
     },
->>>>>>> 5fdbeaf0
     setShowSettingsSlideOver: (state, action: PayloadAction<boolean>) => {
       state.showSettingsSlideOver = action.payload
     },
@@ -65,10 +56,6 @@
   },
 })
 
-<<<<<<< HEAD
-export const { setShowSettingsSlideOver, setShowDestinationAddress } =
-  bridgeDisplaySlice.actions
-=======
 export const {
   setShowFromChainListOverlay,
   setShowToChainListOverlay,
@@ -79,6 +66,5 @@
   setShowSettingsSlideOver,
   setShowDestinationAddress,
 } = bridgeDisplaySlice.actions
->>>>>>> 5fdbeaf0
 
 export default bridgeDisplaySlice.reducer