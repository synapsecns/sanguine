--- conflicted
+++ resolved
@@ -2,10 +2,6 @@
 import { Address } from 'wagmi'
 
 import { EMPTY_BRIDGE_QUOTE } from '@/constants/bridge'
-<<<<<<< HEAD
-=======
-import { ETH as ETHEREUM } from '@/constants/chains/master'
->>>>>>> 1db681a2
 import { BridgeQuote, Token } from '@/utils/types'
 import {
   getRoutePossibilities,
@@ -23,12 +19,9 @@
   resetFetchedBridgeQuotes,
   updatePendingBridgeTransaction,
   updatePendingBridgeTransactions,
-<<<<<<< HEAD
   resetBridgeInputs,
-=======
   updateDebouncedFromValue,
   updateDebouncedToTokensFromValue,
->>>>>>> 1db681a2
 } from './actions'
 import { fetchAndStoreBridgeQuotes } from './hooks'
 import { BridgeQuoteResponse } from '@/utils/actions/fetchBridgeQuotes'
@@ -68,11 +61,7 @@
   toChainIds,
   toTokens,
 } = getRoutePossibilities({
-<<<<<<< HEAD
   fromChainId: null,
-=======
-  fromChainId: ETHEREUM.id,
->>>>>>> 1db681a2
   fromToken: null,
   toChainId: null,
   toToken: null,
@@ -545,13 +534,12 @@
           state.pendingBridgeTransactions = action.payload
         }
       )
-<<<<<<< HEAD
       .addCase(resetBridgeInputs, (state) => {
         state.fromChainId = initialState.fromChainId
         state.fromToken = initialState.fromToken
         state.toChainId = initialState.toChainId
         state.toToken = initialState.toToken
-=======
+      })
       .addCase(fetchAndStoreBridgeQuotes.pending, (state) => {
         state.toTokensBridgeQuotesStatus = FetchState.LOADING
       })
@@ -569,7 +557,6 @@
         state.toTokensBridgeQuotes = initialState.toTokensBridgeQuotes
         state.toTokensBridgeQuotesStatus =
           initialState.toTokensBridgeQuotesStatus
->>>>>>> 1db681a2
       })
   },
 })
