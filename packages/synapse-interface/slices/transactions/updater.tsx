--- conflicted
+++ resolved
@@ -50,13 +50,6 @@
         address: address,
         startTime: queryHistoricalTime,
       })
-<<<<<<< HEAD
-=======
-      // fetchUserPendingActivity({
-      //   address: address,
-      //   startTime: queryPendingTime,
-      // })
->>>>>>> d79f4397
     } else if (masqueradeActive && searchedBalances) {
       const queriedAddress: Address = Object.keys(
         searchedBalances
@@ -65,26 +58,11 @@
         address: getValidAddress(queriedAddress),
         startTime: queryHistoricalTime,
       })
-<<<<<<< HEAD
-=======
-      // fetchUserPendingActivity({
-      //   address: getValidAddress(queriedAddress),
-      //   startTime: queryPendingTime,
-      // })
->>>>>>> d79f4397
     } else {
       fetchUserHistoricalActivity({
         address: null,
         startTime: null,
       }).unsubscribe()
-<<<<<<< HEAD
-=======
-
-      // fetchUserPendingActivity({
-      //   address: null,
-      //   startTime: null,
-      // }).unsubscribe()
->>>>>>> d79f4397
     }
   }, [address, masqueradeActive, searchedBalances])
 
