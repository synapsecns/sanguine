--- conflicted
+++ resolved
@@ -1,11 +1,6 @@
 import { useEffect, useMemo } from 'react'
 import { useAppDispatch } from '@/store/hooks'
-<<<<<<< HEAD
 import { useAccount, Address } from 'wagmi'
-=======
-import { skipToken } from '@reduxjs/toolkit/dist/query'
-import { useAccount } from 'wagmi'
->>>>>>> 264e1e99
 import {
   useLazyGetUserHistoricalActivityQuery,
   useLazyGetUserPendingTransactionsQuery,
@@ -77,56 +72,22 @@
     },
   })
 
-<<<<<<< HEAD
   const masqueradeActive: boolean = useMemo(() => {
     return Object.keys(searchedBalancesAndAllowances).length > 0
   }, [searchedBalancesAndAllowances])
 
-  useEffect(() => {
-    if (address && !masqueradeActive) {
-=======
   // Start fetch when connected address exists
   // Unsubscribe when address is unconnected
   useEffect(() => {
-    if (address) {
->>>>>>> 264e1e99
-      fetchUserHistoricalActivity({
-        address: address,
-        startTime: queryHistoricalTime,
-      })
-      fetchUserPendingActivity({
-        address: address,
-        startTime: queryPendingTime,
-      })
-<<<<<<< HEAD
-    } else if (masqueradeActive) {
-      const queriedAddress: Address = Object.keys(
-        searchedBalancesAndAllowances
-      )[0] as Address
-      fetchUserHistoricalActivity({
-        address: queriedAddress,
-        startTime: queryHistoricalTime,
-      })
-      fetchUserPendingActivity({
-        address: queriedAddress,
-        startTime: queryPendingTime,
-      })
-    }
-  }, [address, masqueradeActive, searchedBalancesAndAllowances])
-=======
-    } else {
-      fetchUserHistoricalActivity({
-        address: null,
-        startTime: null,
-      }).unsubscribe()
-
-      fetchUserPendingActivity({
-        address: null,
-        startTime: null,
-      }).unsubscribe()
-    }
+    fetchUserHistoricalActivity({
+      address: address,
+      startTime: queryHistoricalTime,
+    })
+    fetchUserPendingActivity({
+      address: address,
+      startTime: queryPendingTime,
+    })
   }, [address])
->>>>>>> 264e1e99
 
   useEffect(() => {
     const {
