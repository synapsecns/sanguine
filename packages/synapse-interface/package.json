--- conflicted
+++ resolved
@@ -34,11 +34,7 @@
     "@heroicons/react": "1.0.6",
     "@rainbow-me/rainbowkit": "^0.11.0",
     "@reduxjs/toolkit": "^1.9.5",
-<<<<<<< HEAD
     "@synapsecns/sdk-router": "0.2.1",
-=======
-    "@synapsecns/sdk-router": "^0.2.1",
->>>>>>> 38742b78
     "@tailwindcss/aspect-ratio": "^0.4.2",
     "@tailwindcss/forms": "^0.5.3",
     "@tailwindcss/line-clamp": "^0.4.2",
