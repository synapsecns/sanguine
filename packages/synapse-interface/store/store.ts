import _ from 'lodash'
import { configureStore } from '@reduxjs/toolkit'
import { getAccount } from '@wagmi/core'

import bridgeReducer from '@/slices/bridge/reducer'
import bridgeDisplayReducer from '@/slices/bridgeDisplaySlice'
import poolDataReducer from '@/slices/poolDataSlice'
import poolUserDataReducer from '@/slices/poolUserDataSlice'
import poolDepositReducer from '@/slices/poolDepositSlice'
import poolWithdrawReducer from '@/slices/poolWithdrawSlice'
import portfolioReducer from '@/slices/portfolio/reducer'
import { segmentAnalyticsEvent } from '@/contexts/SegmentAnalyticsProvider'
import tokenSelectorReducer from '@/slices/tokenSelectorSlice'

export const store = configureStore({
  reducer: {
    bridge: bridgeReducer,
    bridgeDisplay: bridgeDisplayReducer,
    poolData: poolDataReducer,
    poolUserData: poolUserDataReducer,
    poolDeposit: poolDepositReducer,
    poolWithdraw: poolWithdrawReducer,
<<<<<<< HEAD
    tokenSelector: tokenSelectorReducer,
=======
    portfolio: portfolioReducer,
>>>>>>> ff98a9bf
  },
  middleware: (getDefaultMiddleware) =>
    getDefaultMiddleware({
      serializableCheck: false,
    }),
})

let previousState = store.getState()

store.subscribe(() => {
  const account = getAccount()
  const { address } = account

  const currentState = store.getState()
  const bridgeState = currentState.bridge

  let eventTitle
  let eventData

  if (
    !_.isEqual(
      previousState.bridge.bridgeQuote,
      currentState.bridge.bridgeQuote
    ) &&
    currentState.bridge.bridgeQuote.outputAmount !== 0n
  ) {
    const { outputAmountString, routerAddress, exchangeRate } =
      bridgeState.bridgeQuote
    const { fromChainId, toChainId, fromToken, toToken, fromValue } =
      bridgeState

    eventTitle = `[Bridge System Action] Generate bridge quote`
    eventData = {
      address,
      fromChainId,
      toChainId,
      fromToken: fromToken.symbol,
      toToken: toToken.symbol,
      inputAmountString: fromValue,
      outputAmountString,
      routerAddress,
      exchangeRate: BigInt(exchangeRate.toString()),
    }
    segmentAnalyticsEvent(eventTitle, eventData)
  }

  if (
    previousState.bridgeDisplay.showDestinationAddress === false &&
    currentState.bridgeDisplay.showDestinationAddress === true
  ) {
    eventTitle = `[Bridge User Action] Show destination address`
    eventData = {}

    segmentAnalyticsEvent(eventTitle, eventData)
  }

  if (
    previousState.bridgeDisplay.showDestinationAddress === true &&
    currentState.bridgeDisplay.showDestinationAddress === false
  ) {
    eventTitle = `[Bridge User Action] Hide destination address`
    eventData = {}

    segmentAnalyticsEvent(eventTitle, eventData)
  }

  if (
    previousState.bridgeDisplay.showSettingsSlideOver === false &&
    currentState.bridgeDisplay.showSettingsSlideOver === true
  ) {
    eventTitle = `[Bridge User Action] Show Settings`
    eventData = {}
    segmentAnalyticsEvent(eventTitle, eventData)
  }

  if (
    previousState.bridgeDisplay.showSettingsSlideOver === true &&
    currentState.bridgeDisplay.showSettingsSlideOver === false
  ) {
    eventTitle = `[Bridge User Action] Hide Settings`
    eventData = {}
    segmentAnalyticsEvent(eventTitle, eventData)
  }

  previousState = currentState
})

export type RootState = ReturnType<typeof store.getState>
export type AppDispatch = typeof store.dispatch<|MERGE_RESOLUTION|>--- conflicted
+++ resolved
@@ -20,11 +20,8 @@
     poolUserData: poolUserDataReducer,
     poolDeposit: poolDepositReducer,
     poolWithdraw: poolWithdrawReducer,
-<<<<<<< HEAD
     tokenSelector: tokenSelectorReducer,
-=======
     portfolio: portfolioReducer,
->>>>>>> ff98a9bf
   },
   middleware: (getDefaultMiddleware) =>
     getDefaultMiddleware({
