import _ from 'lodash'
import { configureStore } from '@reduxjs/toolkit'

import bridgeReducer, {
  segmentMiddleware,
  tokenDecimalMiddleware,
} from '@/slices/bridgeSlice'
import bridgeDisplayReducer from '@/slices/bridgeDisplaySlice'
import poolDataReducer from '@/slices/poolDataSlice'
import poolUserDataReducer from '@/slices/poolUserDataSlice'
import poolDepositReducer from '@/slices/poolDepositSlice'
import poolWithdrawReducer from '@/slices/poolWithdrawSlice'
<<<<<<< HEAD
import { getAccount } from '@wagmi/core'
import { segmentAnalyticsEvent } from '@/contexts/SegmentAnalyticsProvider'
=======
>>>>>>> c5623da6

export const store = configureStore({
  reducer: {
    bridge: bridgeReducer,
    bridgeDisplay: bridgeDisplayReducer,
    poolData: poolDataReducer,
    poolUserData: poolUserDataReducer,
    poolDeposit: poolDepositReducer,
    poolWithdraw: poolWithdrawReducer,
  },
  middleware: (getDefaultMiddleware) =>
    getDefaultMiddleware({
      serializableCheck: false,
    }).concat(tokenDecimalMiddleware),
<<<<<<< HEAD
})

let previousState = store.getState()

store.subscribe(() => {
  const account = getAccount()
  const { address } = account

  const currentState = store.getState()
  const bridgeState = currentState.bridge

  let eventTitle
  let eventData

  if (
    !_.isEqual(
      previousState.bridge.bridgeQuote,
      currentState.bridge.bridgeQuote
    ) &&
    currentState.bridge.bridgeQuote.outputAmount !== 0n
  ) {
    const { outputAmountString, routerAddress, exchangeRate } =
      bridgeState.bridgeQuote
    const { fromChainId, toChainId, fromToken, toToken, fromValue } =
      bridgeState

    eventTitle = `[Bridge System Action] Generate bridge quote`
    eventData = {
      address,
      fromChainId,
      toChainId,
      fromToken: fromToken.symbol,
      toToken: toToken.symbol,
      inputAmountString: fromValue,
      outputAmountString,
      routerAddress,
      exchangeRate: BigInt(exchangeRate.toString()),
    }
    segmentAnalyticsEvent(eventTitle, eventData)
  }

  if (
    previousState.bridgeDisplay.showDestinationAddress === false &&
    currentState.bridgeDisplay.showDestinationAddress === true
  ) {
    eventTitle = `[Bridge User Action] Show destination address`
    eventData = {}

    segmentAnalyticsEvent(eventTitle, eventData)
  }

  if (
    previousState.bridgeDisplay.showDestinationAddress === true &&
    currentState.bridgeDisplay.showDestinationAddress === false
  ) {
    eventTitle = `[Bridge User Action] Hide destination address`
    eventData = {}

    segmentAnalyticsEvent(eventTitle, eventData)
  }

  if (
    previousState.bridgeDisplay.showSettingsSlideOver === false &&
    currentState.bridgeDisplay.showSettingsSlideOver === true
  ) {
    eventTitle = `[Bridge User Action] Show Settings`
    eventData = {}
    segmentAnalyticsEvent(eventTitle, eventData)
  }

  if (
    previousState.bridgeDisplay.showSettingsSlideOver === true &&
    currentState.bridgeDisplay.showSettingsSlideOver === false
  ) {
    eventTitle = `[Bridge User Action] Hide Settings`
    eventData = {}
    segmentAnalyticsEvent(eventTitle, eventData)
  }

  previousState = currentState
=======
>>>>>>> c5623da6
})

export type RootState = ReturnType<typeof store.getState>
export type AppDispatch = typeof store.dispatch<|MERGE_RESOLUTION|>--- conflicted
+++ resolved
@@ -2,7 +2,6 @@
 import { configureStore } from '@reduxjs/toolkit'
 
 import bridgeReducer, {
-  segmentMiddleware,
   tokenDecimalMiddleware,
 } from '@/slices/bridgeSlice'
 import bridgeDisplayReducer from '@/slices/bridgeDisplaySlice'
@@ -10,11 +9,8 @@
 import poolUserDataReducer from '@/slices/poolUserDataSlice'
 import poolDepositReducer from '@/slices/poolDepositSlice'
 import poolWithdrawReducer from '@/slices/poolWithdrawSlice'
-<<<<<<< HEAD
 import { getAccount } from '@wagmi/core'
 import { segmentAnalyticsEvent } from '@/contexts/SegmentAnalyticsProvider'
-=======
->>>>>>> c5623da6
 
 export const store = configureStore({
   reducer: {
@@ -29,7 +25,6 @@
     getDefaultMiddleware({
       serializableCheck: false,
     }).concat(tokenDecimalMiddleware),
-<<<<<<< HEAD
 })
 
 let previousState = store.getState()
@@ -110,8 +105,6 @@
   }
 
   previousState = currentState
-=======
->>>>>>> c5623da6
 })
 
 export type RootState = ReturnType<typeof store.getState>
