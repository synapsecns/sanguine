import _ from 'lodash'
import { configureStore } from '@reduxjs/toolkit'
import { getAccount } from '@wagmi/core'

import bridgeReducer from '@/slices/bridge/reducer'
import bridgeDisplayReducer from '@/slices/bridgeDisplaySlice'
import poolDataReducer from '@/slices/poolDataSlice'
import poolUserDataReducer from '@/slices/poolUserDataSlice'
import poolDepositReducer from '@/slices/poolDepositSlice'
import poolWithdrawReducer from '@/slices/poolWithdrawSlice'
import portfolioReducer from '@/slices/portfolio/reducer'
<<<<<<< HEAD
import swapReducer from '@/slices/swap/reducer'
import swapDisplayReducer from '@/slices/swapDisplaySlice'
=======
import transactionsReducer from '@/slices/transactions/reducer'
import { api } from '@/slices/api/slice'
>>>>>>> 3c348e32
import { segmentAnalyticsEvent } from '@/contexts/SegmentAnalyticsProvider'

export const store = configureStore({
  reducer: {
    bridge: bridgeReducer,
    bridgeDisplay: bridgeDisplayReducer,
    poolData: poolDataReducer,
    poolUserData: poolUserDataReducer,
    poolDeposit: poolDepositReducer,
    poolWithdraw: poolWithdrawReducer,
    portfolio: portfolioReducer,
<<<<<<< HEAD
    swap: swapReducer,
    swapDisplay: swapDisplayReducer,
=======
    transactions: transactionsReducer,
    [api.reducerPath]: api.reducer,
>>>>>>> 3c348e32
  },
  middleware: (getDefaultMiddleware) =>
    getDefaultMiddleware({
      serializableCheck: false,
    }).concat(api.middleware),
})

let previousState = store.getState()

store.subscribe(() => {
  const account = getAccount()
  const { address } = account

  const currentState = store.getState()
  const bridgeState = currentState.bridge

  let eventTitle
  let eventData

  if (
    !_.isEqual(
      previousState.bridge.bridgeQuote,
      currentState.bridge.bridgeQuote
    ) &&
    currentState.bridge.bridgeQuote.outputAmount !== 0n
  ) {
    const { outputAmountString, routerAddress, exchangeRate } =
      bridgeState.bridgeQuote
    const { fromChainId, toChainId, fromToken, toToken, fromValue } =
      bridgeState

    eventTitle = `[Bridge System Action] Generate bridge quote`
    eventData = {
      address,
      fromChainId,
      toChainId,
      fromToken: fromToken.symbol,
      toToken: toToken.symbol,
      inputAmountString: fromValue,
      outputAmountString,
      routerAddress,
      exchangeRate: BigInt(exchangeRate.toString()),
    }
    segmentAnalyticsEvent(eventTitle, eventData)
  }

  if (
    previousState.bridgeDisplay.showDestinationAddress === false &&
    currentState.bridgeDisplay.showDestinationAddress === true
  ) {
    eventTitle = `[Bridge User Action] Show destination address`
    eventData = {}

    segmentAnalyticsEvent(eventTitle, eventData)
  }

  if (
    previousState.bridgeDisplay.showDestinationAddress === true &&
    currentState.bridgeDisplay.showDestinationAddress === false
  ) {
    eventTitle = `[Bridge User Action] Hide destination address`
    eventData = {}

    segmentAnalyticsEvent(eventTitle, eventData)
  }

  if (
    previousState.bridgeDisplay.showSettingsSlideOver === false &&
    currentState.bridgeDisplay.showSettingsSlideOver === true
  ) {
    eventTitle = `[Bridge User Action] Show Settings`
    eventData = {}
    segmentAnalyticsEvent(eventTitle, eventData)
  }

  if (
    previousState.bridgeDisplay.showSettingsSlideOver === true &&
    currentState.bridgeDisplay.showSettingsSlideOver === false
  ) {
    eventTitle = `[Bridge User Action] Hide Settings`
    eventData = {}
    segmentAnalyticsEvent(eventTitle, eventData)
  }

  previousState = currentState
})

export type RootState = ReturnType<typeof store.getState>
export type AppDispatch = typeof store.dispatch<|MERGE_RESOLUTION|>--- conflicted
+++ resolved
@@ -9,13 +9,10 @@
 import poolDepositReducer from '@/slices/poolDepositSlice'
 import poolWithdrawReducer from '@/slices/poolWithdrawSlice'
 import portfolioReducer from '@/slices/portfolio/reducer'
-<<<<<<< HEAD
 import swapReducer from '@/slices/swap/reducer'
 import swapDisplayReducer from '@/slices/swapDisplaySlice'
-=======
 import transactionsReducer from '@/slices/transactions/reducer'
 import { api } from '@/slices/api/slice'
->>>>>>> 3c348e32
 import { segmentAnalyticsEvent } from '@/contexts/SegmentAnalyticsProvider'
 
 export const store = configureStore({
@@ -27,13 +24,10 @@
     poolDeposit: poolDepositReducer,
     poolWithdraw: poolWithdrawReducer,
     portfolio: portfolioReducer,
-<<<<<<< HEAD
     swap: swapReducer,
     swapDisplay: swapDisplayReducer,
-=======
     transactions: transactionsReducer,
     [api.reducerPath]: api.reducer,
->>>>>>> 3c348e32
   },
   middleware: (getDefaultMiddleware) =>
     getDefaultMiddleware({
