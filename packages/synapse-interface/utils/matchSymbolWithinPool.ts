--- conflicted
+++ resolved
@@ -1,10 +1,5 @@
-<<<<<<< HEAD
-import { WETHE, ETH } from '@constants/tokens/bridgeable'
-import { AVWETH, WETH } from '@constants/tokens/auxilliary'
-=======
 import { AVWETH, WETH } from '@constants/tokens/auxilliary'
 import { WETHE, ETH } from '@constants/tokens/bridgeable'
->>>>>>> b54caefa
 
 /**
  * @param {Token} matchCoin the coin in the pool/ token of poolTokens
