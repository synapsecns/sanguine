<<<<<<< HEAD
import { readContract, getBalance, multicall } from '@wagmi/core'
import { type Address } from 'viem'
=======
import { readContract, fetchBalance, Address } from '@wagmi/core'
>>>>>>> 1078789f

import { SYN, WETH } from '@/constants/tokens/bridgeable'
import * as ALL_CHAINS from '@/constants/chains/master'
import {
  CHAINLINK_ETH_PRICE_ADDRESSES,
  CHAINLINK_AVAX_PRICE_ADDRESSES,
  CHAINLINK_METIS_PRICE_ADDRESSES,
  CHAINLINK_GMX_PRICE_ADDRESSES,
<<<<<<< HEAD
  CHAINLINK_FRAX_PRICE_ADDRESSES,
  CHAINLINK_USDT_PRICE_ADDRESSES,
  CHAINLINK_USDC_PRICE_ADDRESSES,
  CHAINLINK_CRVUSD_PRICE_ADDRESSES,
  CHAINLINK_DAI_PRICE_ADDRESSES,
} from '@/constants/chainlink'
import { SYN_ETH_SUSHI_TOKEN } from '@/constants/tokens/sushiMaster'
import CHAINLINK_AGGREGATOR_ABI from '@/constants/abis/chainlinkAggregator.json'
import { wagmiConfig } from '@/wagmiConfig'
=======
} from '@/constants/chainlink'
import { SYN_ETH_SUSHI_TOKEN } from '@/constants/tokens/sushiMaster'
import CHAINLINK_AGGREGATOR_ABI from '@/constants/abis/chainlinkAggregator.json'
>>>>>>> 1078789f

export const getEthPrice = async (): Promise<number> => {
  // the price result returned by latestAnswer is 8 decimals
  const ethPriceResult: bigint = (await readContract(wagmiConfig, {
    address: CHAINLINK_ETH_PRICE_ADDRESSES[ALL_CHAINS.ETH.id] as Address,
    abi: CHAINLINK_AGGREGATOR_ABI,
    functionName: 'latestAnswer',
    chainId: 1,
  })) as bigint

  const ethPriceBigInt = ethPriceResult ?? 0n
  if (ethPriceBigInt === 0n) {
    return 0
  } else {
    // Note: BigInt to Number conversion happens here
    return Number(ethPriceBigInt) / Math.pow(10, 8)
  }
}

export const getAvaxPrice = async (): Promise<number> => {
  // the price result returned by latestAnswer is 8 decimals
  const avaxPriceResult: bigint = (await readContract(wagmiConfig, {
    address: CHAINLINK_AVAX_PRICE_ADDRESSES[ALL_CHAINS.ETH.id] as Address,
    abi: CHAINLINK_AGGREGATOR_ABI,
    functionName: 'latestAnswer',
    chainId: 1,
  })) as bigint

  const avaxPriceBigInt = avaxPriceResult ?? 0n

  if (avaxPriceBigInt === 0n) {
    return 0
  } else {
    return Number(avaxPriceBigInt) / Math.pow(10, 8)
  }
}

export const getMetisPrice = async (): Promise<number> => {
  // the price result returned by latestAnswer is 8 decimals
  const metisPriceResult: bigint = (await readContract(wagmiConfig, {
    address: CHAINLINK_METIS_PRICE_ADDRESSES[ALL_CHAINS.METIS.id] as Address,
    abi: CHAINLINK_AGGREGATOR_ABI,
    functionName: 'latestAnswer',
    chainId: ALL_CHAINS.METIS.id as any,
  })) as bigint

  const metisPriceBigInt = metisPriceResult ?? 0n

  if (metisPriceBigInt === 0n) {
    return 0
  } else {
    return Number(metisPriceBigInt) / Math.pow(10, 8)
  }
}

export const getSynPrices = async () => {
  const ethPrice: number = await getEthPrice()
  const sushiSynBalance =
    (
      await getBalance(wagmiConfig, {
        token: SYN.addresses[ALL_CHAINS.ETH.id] as Address,
        chainId: ALL_CHAINS.ETH.id as any,
        address: SYN_ETH_SUSHI_TOKEN.addresses[ALL_CHAINS.ETH.id] as Address,
      })
    )?.value ?? 0n

  const sushiEthBalance =
    (
      await getBalance(wagmiConfig, {
        token: WETH.addresses[ALL_CHAINS.ETH.id] as Address,
        chainId: ALL_CHAINS.ETH.id as any,
        address: SYN_ETH_SUSHI_TOKEN.addresses[ALL_CHAINS.ETH.id] as Address,
      })
    )?.value ?? 0n

  const synBalanceNumber = Number(sushiSynBalance) / Math.pow(10, 18)
  const ethBalanceNumber = Number(sushiEthBalance) / Math.pow(10, 18)
  const synPerEth = synBalanceNumber / ethBalanceNumber
  const synPrice: number = ethPrice * (1 / synPerEth)

  return {
    synBalanceNumber,
    ethBalanceNumber,
    synPrice,
    ethPrice,
  }
}

<<<<<<< HEAD
export const getArbPrice = async (): Promise<number> => {
  // the price result returned by latestAnswer is 8 decimals
  const arbPriceResult: bigint = (await readContract(wagmiConfig, {
    address: CHAINLINK_ARB_PRICE_ADDRESSES[ALL_CHAINS.ARBITRUM.id] as Address,
    abi: CHAINLINK_AGGREGATOR_ABI,
    functionName: 'latestAnswer',
    chainId: ALL_CHAINS.ARBITRUM.id as any,
  })) as bigint

  const arbPriceBigInt = arbPriceResult ?? 0n

  if (arbPriceBigInt === 0n) {
    return 0
  } else {
    return Number(arbPriceBigInt) / Math.pow(10, 8)
  }
}

=======
>>>>>>> 1078789f
export const getGmxPrice = async (): Promise<number> => {
  // the price result returned by latestAnswer is 8 decimals
  const gmxPriceResult: bigint = (await readContract(wagmiConfig, {
    address: CHAINLINK_GMX_PRICE_ADDRESSES[ALL_CHAINS.ARBITRUM.id] as Address,
    abi: CHAINLINK_AGGREGATOR_ABI,
    functionName: 'latestAnswer',
    chainId: ALL_CHAINS.ARBITRUM.id as any,
  })) as bigint

  const gmxPriceBigInt = gmxPriceResult ?? 0n

  if (gmxPriceBigInt === 0n) {
    return 0
  } else {
    return Number(gmxPriceBigInt) / Math.pow(10, 8)
  }
<<<<<<< HEAD
}

interface EthStablecoinPrices {
  usdcPrice: number
  usdtPrice: number
  daiPrice: number
  crvUsdPrice: number
  fraxPrice: number
}

export const getAllEthStablecoinPrices =
  async (): Promise<EthStablecoinPrices> => {
    try {
      const multicallInputs = [
        {
          address: CHAINLINK_USDT_PRICE_ADDRESSES[ALL_CHAINS.ETH.id] as Address,
          abi: CHAINLINK_AGGREGATOR_ABI,
          functionName: 'latestAnswer',
        },
        {
          address: CHAINLINK_USDC_PRICE_ADDRESSES[ALL_CHAINS.ETH.id] as Address,
          abi: CHAINLINK_AGGREGATOR_ABI,
          functionName: 'latestAnswer',
        },
        {
          address: CHAINLINK_DAI_PRICE_ADDRESSES[ALL_CHAINS.ETH.id] as Address,
          abi: CHAINLINK_AGGREGATOR_ABI,
          functionName: 'latestAnswer',
        },
        {
          address: CHAINLINK_CRVUSD_PRICE_ADDRESSES[
            ALL_CHAINS.ETH.id
          ] as Address,
          abi: CHAINLINK_AGGREGATOR_ABI,
          functionName: 'latestAnswer',
        },
        {
          address: CHAINLINK_FRAX_PRICE_ADDRESSES[ALL_CHAINS.ETH.id] as Address,
          abi: CHAINLINK_AGGREGATOR_ABI,
          functionName: 'latestAnswer',
        },
      ]

      // @ts-ignore
      const response = await multicall(wagmiConfig, {
        contracts: multicallInputs as any,
        chainId: ALL_CHAINS.ETH.id as any,
      })

      const prices = {
        usdcPrice: convertPrice(response[0].result as bigint),
        usdtPrice: convertPrice(response[1].result as bigint),
        daiPrice: convertPrice(response[2].result as bigint),
        crvUsdPrice: convertPrice(response[3].result as bigint),
        fraxPrice: convertPrice(response[4].result as bigint),
      }

      return prices
    } catch (error) {
      console.error('Failed to fetch Ethereum stablecoin price:', error)
      return {
        usdcPrice: 1,
        usdtPrice: 1,
        daiPrice: 1,
        crvUsdPrice: 1,
        fraxPrice: 1,
      }
    }
  }

interface CoingeckoPrices {
  notePrice: number
  susdPrice: number
  lusdPrice: number
  usdbcPrice: number
  usdcePrice: number
  usdtePrice: number
}

export const getCoingeckoPrices = async (): Promise<CoingeckoPrices> => {
  try {
    const noteId = 'note'
    const susdId = 'nusd' //coingecko id for susd is nusd
    const lusdId = 'liquity-usd'
    const usdbcId = 'bridged-usd-coin-base'
    const usdceId = 'usd-coin-avalanche-bridged-usdc-e'
    const usdteId = 'tether-avalanche-bridged-usdt-e'

    const url = `https://api.coingecko.com/api/v3/simple/price?ids=${noteId},${susdId},${lusdId},${usdbcId},${usdceId},${usdteId}&vs_currencies=usd`

    const response = await fetch(url)

    if (!response.ok) {
      throw new Error(`HTTP error status: ${response.status}`)
    }

    const json = await response.json()

    const prices = {
      notePrice: json[noteId].usd,
      susdPrice: json[susdId].usd,
      lusdPrice: json[lusdId].usd,
      usdbcPrice: json[usdbcId].usd,
      usdcePrice: json[usdceId].usd,
      usdtePrice: json[usdteId].usd,
    }

    return prices
  } catch (error) {
    console.error('Failed to fetch Coingecko prices:', error)
    return {
      lusdPrice: 1,
      notePrice: 1,
      susdPrice: 1,
      usdbcPrice: 1,
      usdcePrice: 1,
      usdtePrice: 1,
    }
  }
}

export const getMusdcPrice = async (): Promise<number> => {
  try {
    const network = 'metis'
    const tokenAddress = '0xEA32A96608495e54156Ae48931A7c20f0dcc1a21'

    const url = geckoTerminalApiUrl(network, tokenAddress)

    const response = await fetch(url)

    if (!response.ok) {
      throw new Error(`HTTP error status: ${response.status}`)
    }

    const json = await response.json()
    const price = Object.values(
      json['data']['attributes']['token_prices']
    )[0] as number

    return Number(price)
  } catch (error) {
    console.error('Failed to fetch musdc price:', error)
    return 1
  }
}

export const getDaiePrice = async (): Promise<number> => {
  try {
    const network = 'avax'
    const tokenAddress = '0xd586E7F844cEa2F87f50152665BCbc2C279D8d70'

    const url = geckoTerminalApiUrl(network, tokenAddress)

    const response = await fetch(url)

    if (!response.ok) {
      throw new Error(`HTTP error! status: ${response.status}`)
    }

    const json = await response.json()

    const price = Object.values(
      json['data']['attributes']['token_prices']
    )[0] as number

    return Number(price)
  } catch (error) {
    console.error('Failed to fetch daie price:', error)
    return 1
  }
}

const convertPrice = (price: bigint) => {
  const priceBigInt = price ?? 0n

  if (priceBigInt === 0n) {
    return 0
  } else {
    return Number(priceBigInt) / Math.pow(10, 8)
  }
}

const geckoTerminalApiUrl = (network: string, address: string) =>
  `https://api.geckoterminal.com/api/v2/simple/networks/${network}/token_price/${address}`
=======
}
>>>>>>> 1078789f
<|MERGE_RESOLUTION|>--- conflicted
+++ resolved
@@ -1,9 +1,5 @@
-<<<<<<< HEAD
-import { readContract, getBalance, multicall } from '@wagmi/core'
+import { readContract, getBalance } from '@wagmi/core'
 import { type Address } from 'viem'
-=======
-import { readContract, fetchBalance, Address } from '@wagmi/core'
->>>>>>> 1078789f
 
 import { SYN, WETH } from '@/constants/tokens/bridgeable'
 import * as ALL_CHAINS from '@/constants/chains/master'
@@ -12,21 +8,10 @@
   CHAINLINK_AVAX_PRICE_ADDRESSES,
   CHAINLINK_METIS_PRICE_ADDRESSES,
   CHAINLINK_GMX_PRICE_ADDRESSES,
-<<<<<<< HEAD
-  CHAINLINK_FRAX_PRICE_ADDRESSES,
-  CHAINLINK_USDT_PRICE_ADDRESSES,
-  CHAINLINK_USDC_PRICE_ADDRESSES,
-  CHAINLINK_CRVUSD_PRICE_ADDRESSES,
-  CHAINLINK_DAI_PRICE_ADDRESSES,
 } from '@/constants/chainlink'
 import { SYN_ETH_SUSHI_TOKEN } from '@/constants/tokens/sushiMaster'
 import CHAINLINK_AGGREGATOR_ABI from '@/constants/abis/chainlinkAggregator.json'
 import { wagmiConfig } from '@/wagmiConfig'
-=======
-} from '@/constants/chainlink'
-import { SYN_ETH_SUSHI_TOKEN } from '@/constants/tokens/sushiMaster'
-import CHAINLINK_AGGREGATOR_ABI from '@/constants/abis/chainlinkAggregator.json'
->>>>>>> 1078789f
 
 export const getEthPrice = async (): Promise<number> => {
   // the price result returned by latestAnswer is 8 decimals
@@ -115,27 +100,6 @@
   }
 }
 
-<<<<<<< HEAD
-export const getArbPrice = async (): Promise<number> => {
-  // the price result returned by latestAnswer is 8 decimals
-  const arbPriceResult: bigint = (await readContract(wagmiConfig, {
-    address: CHAINLINK_ARB_PRICE_ADDRESSES[ALL_CHAINS.ARBITRUM.id] as Address,
-    abi: CHAINLINK_AGGREGATOR_ABI,
-    functionName: 'latestAnswer',
-    chainId: ALL_CHAINS.ARBITRUM.id as any,
-  })) as bigint
-
-  const arbPriceBigInt = arbPriceResult ?? 0n
-
-  if (arbPriceBigInt === 0n) {
-    return 0
-  } else {
-    return Number(arbPriceBigInt) / Math.pow(10, 8)
-  }
-}
-
-=======
->>>>>>> 1078789f
 export const getGmxPrice = async (): Promise<number> => {
   // the price result returned by latestAnswer is 8 decimals
   const gmxPriceResult: bigint = (await readContract(wagmiConfig, {
@@ -152,191 +116,4 @@
   } else {
     return Number(gmxPriceBigInt) / Math.pow(10, 8)
   }
-<<<<<<< HEAD
-}
-
-interface EthStablecoinPrices {
-  usdcPrice: number
-  usdtPrice: number
-  daiPrice: number
-  crvUsdPrice: number
-  fraxPrice: number
-}
-
-export const getAllEthStablecoinPrices =
-  async (): Promise<EthStablecoinPrices> => {
-    try {
-      const multicallInputs = [
-        {
-          address: CHAINLINK_USDT_PRICE_ADDRESSES[ALL_CHAINS.ETH.id] as Address,
-          abi: CHAINLINK_AGGREGATOR_ABI,
-          functionName: 'latestAnswer',
-        },
-        {
-          address: CHAINLINK_USDC_PRICE_ADDRESSES[ALL_CHAINS.ETH.id] as Address,
-          abi: CHAINLINK_AGGREGATOR_ABI,
-          functionName: 'latestAnswer',
-        },
-        {
-          address: CHAINLINK_DAI_PRICE_ADDRESSES[ALL_CHAINS.ETH.id] as Address,
-          abi: CHAINLINK_AGGREGATOR_ABI,
-          functionName: 'latestAnswer',
-        },
-        {
-          address: CHAINLINK_CRVUSD_PRICE_ADDRESSES[
-            ALL_CHAINS.ETH.id
-          ] as Address,
-          abi: CHAINLINK_AGGREGATOR_ABI,
-          functionName: 'latestAnswer',
-        },
-        {
-          address: CHAINLINK_FRAX_PRICE_ADDRESSES[ALL_CHAINS.ETH.id] as Address,
-          abi: CHAINLINK_AGGREGATOR_ABI,
-          functionName: 'latestAnswer',
-        },
-      ]
-
-      // @ts-ignore
-      const response = await multicall(wagmiConfig, {
-        contracts: multicallInputs as any,
-        chainId: ALL_CHAINS.ETH.id as any,
-      })
-
-      const prices = {
-        usdcPrice: convertPrice(response[0].result as bigint),
-        usdtPrice: convertPrice(response[1].result as bigint),
-        daiPrice: convertPrice(response[2].result as bigint),
-        crvUsdPrice: convertPrice(response[3].result as bigint),
-        fraxPrice: convertPrice(response[4].result as bigint),
-      }
-
-      return prices
-    } catch (error) {
-      console.error('Failed to fetch Ethereum stablecoin price:', error)
-      return {
-        usdcPrice: 1,
-        usdtPrice: 1,
-        daiPrice: 1,
-        crvUsdPrice: 1,
-        fraxPrice: 1,
-      }
-    }
-  }
-
-interface CoingeckoPrices {
-  notePrice: number
-  susdPrice: number
-  lusdPrice: number
-  usdbcPrice: number
-  usdcePrice: number
-  usdtePrice: number
-}
-
-export const getCoingeckoPrices = async (): Promise<CoingeckoPrices> => {
-  try {
-    const noteId = 'note'
-    const susdId = 'nusd' //coingecko id for susd is nusd
-    const lusdId = 'liquity-usd'
-    const usdbcId = 'bridged-usd-coin-base'
-    const usdceId = 'usd-coin-avalanche-bridged-usdc-e'
-    const usdteId = 'tether-avalanche-bridged-usdt-e'
-
-    const url = `https://api.coingecko.com/api/v3/simple/price?ids=${noteId},${susdId},${lusdId},${usdbcId},${usdceId},${usdteId}&vs_currencies=usd`
-
-    const response = await fetch(url)
-
-    if (!response.ok) {
-      throw new Error(`HTTP error status: ${response.status}`)
-    }
-
-    const json = await response.json()
-
-    const prices = {
-      notePrice: json[noteId].usd,
-      susdPrice: json[susdId].usd,
-      lusdPrice: json[lusdId].usd,
-      usdbcPrice: json[usdbcId].usd,
-      usdcePrice: json[usdceId].usd,
-      usdtePrice: json[usdteId].usd,
-    }
-
-    return prices
-  } catch (error) {
-    console.error('Failed to fetch Coingecko prices:', error)
-    return {
-      lusdPrice: 1,
-      notePrice: 1,
-      susdPrice: 1,
-      usdbcPrice: 1,
-      usdcePrice: 1,
-      usdtePrice: 1,
-    }
-  }
-}
-
-export const getMusdcPrice = async (): Promise<number> => {
-  try {
-    const network = 'metis'
-    const tokenAddress = '0xEA32A96608495e54156Ae48931A7c20f0dcc1a21'
-
-    const url = geckoTerminalApiUrl(network, tokenAddress)
-
-    const response = await fetch(url)
-
-    if (!response.ok) {
-      throw new Error(`HTTP error status: ${response.status}`)
-    }
-
-    const json = await response.json()
-    const price = Object.values(
-      json['data']['attributes']['token_prices']
-    )[0] as number
-
-    return Number(price)
-  } catch (error) {
-    console.error('Failed to fetch musdc price:', error)
-    return 1
-  }
-}
-
-export const getDaiePrice = async (): Promise<number> => {
-  try {
-    const network = 'avax'
-    const tokenAddress = '0xd586E7F844cEa2F87f50152665BCbc2C279D8d70'
-
-    const url = geckoTerminalApiUrl(network, tokenAddress)
-
-    const response = await fetch(url)
-
-    if (!response.ok) {
-      throw new Error(`HTTP error! status: ${response.status}`)
-    }
-
-    const json = await response.json()
-
-    const price = Object.values(
-      json['data']['attributes']['token_prices']
-    )[0] as number
-
-    return Number(price)
-  } catch (error) {
-    console.error('Failed to fetch daie price:', error)
-    return 1
-  }
-}
-
-const convertPrice = (price: bigint) => {
-  const priceBigInt = price ?? 0n
-
-  if (priceBigInt === 0n) {
-    return 0
-  } else {
-    return Number(priceBigInt) / Math.pow(10, 8)
-  }
-}
-
-const geckoTerminalApiUrl = (network: string, address: string) =>
-  `https://api.geckoterminal.com/api/v2/simple/networks/${network}/token_price/${address}`
-=======
-}
->>>>>>> 1078789f
+}