--- conflicted
+++ resolved
@@ -3,11 +3,7 @@
 import {
   BRIDGABLE_TOKENS,
   POOLS_BY_CHAIN,
-<<<<<<< HEAD
-  GAS_TOKENS,
-=======
   NON_BRIDGEABLE_GAS_TOKENS,
->>>>>>> b3a272c6
 } from '@/constants/tokens'
 import { FetchState } from '@/slices/portfolio/actions'
 
@@ -75,12 +71,6 @@
             )
           }
 
-<<<<<<< HEAD
-          if (GAS_TOKENS[chainId]) {
-            currentChainTokens = currentChainTokens.concat(GAS_TOKENS[chainId])
-          }
-
-=======
           // Reconstruct shape of Token to batch fetching balances
           if (NON_BRIDGEABLE_GAS_TOKENS[chainId]) {
             const currentChainGasTokens = NON_BRIDGEABLE_GAS_TOKENS[
@@ -96,7 +86,6 @@
               ...currentChainGasTokens
             )
           }
->>>>>>> b3a272c6
           const [tokenBalances] = await Promise.all([
             getTokenBalances(address, currentChainTokens, currentChainId),
           ])
