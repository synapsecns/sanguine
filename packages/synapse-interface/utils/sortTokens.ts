--- conflicted
+++ resolved
@@ -4,16 +4,12 @@
 import multicallABI from '../constants/abis/multicall.json'
 import erc20ABI from '../constants/abis/erc20.json'
 import { Token } from '@/utils/types'
-import { formatBNToString } from './bignumber/format'
+import { formatBigIntToString } from './bigint/format'
 
 export interface TokenAndBalance {
   token: Token
-<<<<<<< HEAD
   balance: bigint
-=======
-  balance: BigNumber
   parsedBalance: string
->>>>>>> 16b388f7
 }
 
 export const sortByVisibilityRank = (tokens: Token[]) => {
@@ -46,6 +42,7 @@
   chainId: number,
   address: any
 ): Promise<TokenAndBalance[]> => {
+  console.log('here')
   const tokensWithBalances: any[] = []
   const multicallInputs = []
 
@@ -62,15 +59,7 @@
       const multicallAddress: Address = `0xcA11bde05977b3631167028862bE2a173976CA11`
       const tokenAddress = token.addresses[chainId as keyof Token['addresses']]
 
-<<<<<<< HEAD
-      if (tokenAddress === undefined) {
-        return
-      }
-
-      if (tokenAddress === zeroAddress || tokenAddress === '') {
-=======
-      if (tokenAddress === AddressZero || tokenAddress === undefined) {
->>>>>>> 16b388f7
+      if (tokenAddress === zeroAddress || tokenAddress === undefined) {
         multicallInputs.push({
           address: multicallAddress,
           abi: multicallABI,
@@ -98,24 +87,20 @@
     })
     return sortArrayByBalance(
       sortByVisibilityRank(
-<<<<<<< HEAD
-        multicallData.map((tokenBalance, index) => ({
-          token: tokens[index],
-          balance: tokenBalance.result,
-        }))
-=======
         multicallData.map(
-          (tokenBalance: BigNumber | undefined, index: number) => ({
+          (
+            tokenBalance: { result: bigint; status: string } | undefined,
+            index: number
+          ) => ({
             token: tokens[index],
-            balance: tokenBalance,
-            parsedBalance: formatBNToString(
-              tokenBalance,
+            balance: tokenBalance.result,
+            parsedBalance: formatBigIntToString(
+              tokenBalance.result,
               tokens[index].decimals[chainId],
               4
             ),
           })
         )
->>>>>>> 16b388f7
       )
     )
   }
