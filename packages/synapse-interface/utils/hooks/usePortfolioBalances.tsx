--- conflicted
+++ resolved
@@ -1,26 +1,20 @@
-import { useState, useEffect, useMemo } from 'react'
-import { BigNumber } from 'ethers'
+import { useState, useMemo } from 'react'
 import { useNetwork } from 'wagmi'
-import { multicall, erc20ABI, getAccount } from '@wagmi/core'
+import { multicall, erc20ABI, getAccount, Address } from '@wagmi/core'
 import { sortByTokenBalance } from '../sortTokens'
 import { Token } from '../types'
-<<<<<<< HEAD
-import multicallABI from '@/constants/abis/multicall.json'
-import { zeroAddress } from 'viem'
-=======
 import { BRIDGABLE_TOKENS } from '@/constants/tokens'
->>>>>>> 16b388f7
 
 export const ROUTER_ADDRESS = '0x7E7A0e201FD38d3ADAA9523Da6C109a07118C96a'
 
 export interface TokenAndBalance {
   token: Token
-  balance: BigNumber
+  balance: bigint
   parsedBalance: string
 }
 export interface TokenAndAllowance {
   token: Token
-  allowance: BigNumber
+  allowance: bigint
 }
 
 export interface TokenWithBalanceAndAllowance
@@ -40,8 +34,8 @@
 }
 
 function mergeBalancesAndAllowances(
-  balances: { token: Token; balance: BigNumber; parsedBalance: string }[],
-  allowances: { token: Token; allowance: BigNumber }[]
+  balances: { token: Token; balance: bigint; parsedBalance: string }[],
+  allowances: { token: Token; allowance: bigint }[]
 ): TokenWithBalanceAndAllowance[] {
   return balances.map((balance) => {
     const correspondingAllowance = allowances.find(
@@ -86,29 +80,6 @@
   const availableChains = Object.keys(BRIDGABLE_TOKENS)
   const filteredChains = availableChains.filter((chain) => chain !== '2000') // need to figure out whats wrong with Dogechain
 
-<<<<<<< HEAD
-        switch (tokenAddress) {
-          case undefined:
-            break
-          case zeroAddress || '':
-            calls.push({
-              address: MULTICALL3_ADDRESS,
-              abi: multicallABI,
-              functionName: 'getEthBalance',
-              chainId,
-              args: [address],
-            })
-            break
-          default:
-            calls.push({
-              address: tokenAddress,
-              abi: multicallABI,
-              functionName: 'balanceOf',
-              chainId,
-              args: [address],
-            })
-        }
-=======
   const fetchPortfolioBalances = async () => {
     const balanceRecord: NetworkTokenBalancesAndAllowances = {}
     try {
@@ -129,7 +100,6 @@
           tokenAllowances
         )
         return { currentChainId, mergedBalancesAndAllowances }
->>>>>>> 16b388f7
       })
       const balances = await Promise.all(balancePromises)
       balances.forEach(({ currentChainId, mergedBalancesAndAllowances }) => {
@@ -155,9 +125,7 @@
   chainId: number
 ): Promise<any> => {
   const inputs = tokens.map((token: Token) => {
-    const tokenAddress = token.addresses[
-      chainId as keyof Token['addresses']
-    ] as `0x${string}`
+    const tokenAddress = token.addresses[chainId] as Address
     return {
       address: tokenAddress,
       abi: erc20ABI,
@@ -166,15 +134,16 @@
       args: [owner, spender],
     }
   })
-  const allowances: unknown[] = await multicall({
+  const allowances: any[] = await multicall({
     contracts: inputs,
     chainId,
   })
 
   return tokens.map((token: Token, index: number) => {
+    const allowance = allowances[index].result
     return {
       token,
-      allowance: allowances[index],
+      allowance,
     }
   })
 }