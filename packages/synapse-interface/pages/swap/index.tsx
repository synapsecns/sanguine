--- conflicted
+++ resolved
@@ -1,8 +1,6 @@
 import { useAccount } from 'wagmi'
 import toast from 'react-hot-toast'
 import { useRouter } from 'next/router'
-<<<<<<< HEAD
-import { Transition } from '@headlessui/react'
 
 import { segmentAnalyticsEvent } from '@/contexts/SegmentAnalyticsProvider'
 import {
@@ -10,10 +8,6 @@
   setSwapFromToken,
   setSwapToToken,
 } from '@/slices/swap/reducer'
-=======
-import { segmentAnalyticsEvent } from '@/contexts/SegmentAnalyticsProvider'
-import { setIsLoading } from '@/slices/swap/reducer'
->>>>>>> a0e2a014
 import { useSynapseContext } from '@/utils/providers/SynapseProvider'
 import { getErc20TokenAllowance } from '@/actions/getErc20TokenAllowance'
 import { commify } from '@ethersproject/units'
@@ -45,11 +39,7 @@
 import { LandingPageWrapper } from '@/components/layouts/LandingPageWrapper'
 import useSyncQueryParamsWithSwapState from '@/utils/hooks/useSyncQueryParamsWithSwapState'
 import { isTransactionReceiptError } from '@/utils/isTransactionReceiptError'
-<<<<<<< HEAD
 import { SwitchButton } from '@/components/buttons/SwitchButton'
-import { AnnouncementBanner } from '@/components/Maintenance/AnnouncementBanner'
-=======
->>>>>>> a0e2a014
 
 const StateManagedSwap = () => {
   const { address } = useAccount()
