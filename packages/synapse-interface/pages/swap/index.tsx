--- conflicted
+++ resolved
@@ -15,11 +15,7 @@
 import { calculateExchangeRate } from '@/utils/calculateExchangeRate'
 import { useEffect, useRef, useState } from 'react'
 import { Token } from '@/utils/types'
-import {
-  getWalletClient,
-  waitForTransaction,
-  waitForTransactionReceipt,
-} from '@wagmi/core'
+import { getWalletClient, waitForTransactionReceipt } from '@wagmi/core'
 import { txErrorHandler } from '@/utils/txErrorHandler'
 import { CHAINS_BY_ID } from '@/constants/chains'
 import { approveToken } from '@/utils/approveToken'
@@ -43,11 +39,8 @@
 import { LandingPageWrapper } from '@/components/layouts/LandingPageWrapper'
 import useSyncQueryParamsWithSwapState from '@/utils/hooks/useSyncQueryParamsWithSwapState'
 import { isTransactionReceiptError } from '@/utils/isTransactionReceiptError'
-<<<<<<< HEAD
 import { wagmiConfig } from '@/wagmiConfig'
-=======
 import { SwitchButton } from '@/components/buttons/SwitchButton'
->>>>>>> 088ac823
 
 const StateManagedSwap = () => {
   const { address } = useAccount()
