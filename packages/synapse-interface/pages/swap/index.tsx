--- conflicted
+++ resolved
@@ -40,11 +40,8 @@
 import { LandingPageWrapper } from '@/components/layouts/LandingPageWrapper'
 import useSyncQueryParamsWithSwapState from '@/utils/hooks/useSyncQueryParamsWithSwapState'
 import { isTransactionReceiptError } from '@/utils/isTransactionReceiptError'
-<<<<<<< HEAD
 import { SwitchButton } from '@/components/buttons/SwitchButton'
-=======
 import { AnnouncementBanner } from '@/components/Maintenance/AnnouncementBanner'
->>>>>>> 970d5a99
 
 const StateManagedSwap = () => {
   const { address } = useAccount()
@@ -347,9 +344,6 @@
 
   return (
     <LandingPageWrapper>
-<<<<<<< HEAD
-      <div className="flex justify-center max-w-lg px-4 py-16 mx-auto">
-=======
       <AnnouncementBanner
         bannerId="2024-03-26-blast-swap-pause"
         bannerContents="Swapping on Blast paused."
@@ -357,7 +351,6 @@
         endDate={new Date(Date.UTC(2026, 2, 20, 22, 0, 0))}
       />
       <div className="flex justify-center px-4 py-16 mx-auto lg:mx-0">
->>>>>>> 970d5a99
         <div className="flex flex-col">
           <div className="flex items-center justify-between">
             <PageHeader title="Swap" subtitle="Exchange assets on chain." />
