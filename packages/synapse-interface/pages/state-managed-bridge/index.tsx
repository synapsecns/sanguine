<<<<<<< HEAD
import { useAccount } from 'wagmi'
import { useSelector } from 'react-redux'
import { RootState } from '../../store/store'
=======
>>>>>>> 1078789f
import toast from 'react-hot-toast'
import { useEffect, useRef, useState } from 'react'
import { Transition } from '@headlessui/react'
import { isAddress } from '@ethersproject/address'
import { commify } from '@ethersproject/units'
import { useAccount } from 'wagmi'
import {
  waitForTransaction,
  getWalletClient,
  getPublicClient,
} from '@wagmi/core'
import { Address, zeroAddress } from 'viem'
import { polygon } from 'viem/chains'
import { animated } from 'react-spring'
import { useRouter } from 'next/router'
import { useAppDispatch } from '@/store/hooks'
import { segmentAnalyticsEvent } from '@/contexts/SegmentAnalyticsProvider'
import { useBridgeState, useBridgeDisplayState } from '@/slices/bridge/hooks'
import {
  BridgeState,
  clearDestinationAddress,
  setFromChainId,
  setFromToken,
  setToChainId,
  setToToken,
} from '@/slices/bridge/reducer'
import {
  updateFromValue,
  setBridgeQuote,
  setIsLoading,
  setDestinationAddress,
} from '@/slices/bridge/reducer'
import { fetchAndStoreSingleNetworkPortfolioBalances } from '@/slices/portfolio/hooks'
import {
<<<<<<< HEAD
  getWalletClient,
  getPublicClient,
  waitForTransactionReceipt,
} from '@wagmi/core'
import { txErrorHandler } from '@/utils/txErrorHandler'
import { AcceptedChainId, CHAINS_BY_ID } from '@/constants/chains'
import { approveToken } from '@/utils/approveToken'
=======
  updatePendingBridgeTransaction,
  addPendingBridgeTransaction,
  removePendingBridgeTransaction,
} from '@/slices/transactions/actions'
>>>>>>> 1078789f
import { PageHeader } from '@/components/PageHeader'
import Card from '@/components/ui/tailwind/Card'
import BridgeExchangeRateInfo from '@/components/StateManagedBridge/BridgeExchangeRateInfo'
import {
  SECTION_TRANSITION_PROPS,
  TRANSITION_PROPS,
} from '@/styles/transitions'
import { InputContainer } from '@/components/StateManagedBridge/InputContainer'
import { OutputContainer } from '@/components/StateManagedBridge/OutputContainer'
import { BridgeTransactionButton } from '@/components/StateManagedBridge/BridgeTransactionButton'
import ExplorerToastLink from '@/components/ExplorerToastLink'
import { stringToBigInt } from '@/utils/bigint/format'
import { Warning } from '@/components/Warning'
import { FromChainListOverlay } from '@/components/StateManagedBridge/FromChainListOverlay'
import { ToChainListOverlay } from '@/components/StateManagedBridge/ToChainListOverlay'
import { FromTokenListOverlay } from '@/components/StateManagedBridge/FromTokenListOverlay'
import { ToTokenListOverlay } from '@/components/StateManagedBridge/ToTokenListOverlay'

import { SwitchButton } from '@/components/buttons/SwitchButton'
import { getTimeMinutesFromNow } from '@/utils/time'
import { isTransactionReceiptError } from '@/utils/isTransactionReceiptError'
import { useSynapseContext } from '@/utils/providers/SynapseProvider'
import { getErc20TokenAllowance } from '@/actions/getErc20TokenAllowance'
import { formatBigIntToString } from '@/utils/bigint/format'
import { calculateExchangeRate } from '@/utils/calculateExchangeRate'
import { Token } from '@/utils/types'
import { txErrorHandler } from '@/utils/txErrorHandler'
import { approveToken } from '@/utils/approveToken'
import { AcceptedChainId, CHAINS_BY_ID } from '@/constants/chains'
import { EMPTY_BRIDGE_QUOTE_ZERO } from '@/constants/bridge'
import { ConfirmDestinationAddressWarning } from '@/components/StateManagedBridge/BridgeWarnings'
import SettingsSlideOver from '@/components/StateManagedBridge/SettingsSlideOver'
import Button from '@/components/ui/tailwind/Button'
import { SettingsIcon } from '@/components/icons/SettingsIcon'
import {
  setShowDestinationAddress,
  setShowSettingsSlideOver,
} from '@/slices/bridgeDisplaySlice'
import {
  MaintenanceWarningMessage,
  useMaintenanceCountdownProgress,
} from '@/components/Maintenance/Events/template/MaintenanceEvent'

import { OPTIMISM, BASE, METIS } from '@/constants/chains/master'
import { wagmiConfig } from '@/wagmiConfig'

const StateManagedBridge = () => {
<<<<<<< HEAD
  const { address } = useAccount()
  const { synapseSDK } = useSynapseContext()
  const bridgeDisplayRef = useRef(null)
  const currentSDKRequestID = useRef(0)
  const quoteToastRef = useRef({ id: '' })
=======
>>>>>>> 1078789f
  const router = useRouter()
  const { query, pathname } = router
  const dispatch = useAppDispatch()
  const { address } = useAccount()
  const { synapseSDK } = useSynapseContext()
  const {
    fromChainId,
    toChainId,
    fromToken,
    toToken,
    bridgeQuote,
    debouncedFromValue,
    destinationAddress,
  }: BridgeState = useBridgeState()
  const {
    showFromChainListOverlay,
    showToChainListOverlay,
    showFromTokenListOverlay,
    showToTokenListOverlay,
    showSettingsSlideOver,
  } = useBridgeDisplayState()

  const bridgeDisplayRef = useRef(null)
  const currentSDKRequestID = useRef(0)
  const quoteToastRef = useRef({ id: '' })
  const [isApproved, setIsApproved] = useState(false)

  /** Clear Destination Address on Bridge Page load */
  useEffect(() => {
    dispatch(clearDestinationAddress())
    dispatch(setShowDestinationAddress(false))
  }, [])

  useEffect(() => {
    segmentAnalyticsEvent(`[Bridge page] arrives`, {
      fromChainId,
      query,
      pathname,
    })
  }, [query])

  useEffect(() => {
    if (
      fromToken &&
      toToken &&
      fromToken?.decimals[fromChainId] &&
      stringToBigInt(debouncedFromValue, fromToken?.decimals[fromChainId]) > 0n
    ) {
      console.log('trying to set bridge quote')
      getAndSetBridgeQuote()
    } else {
      dispatch(setBridgeQuote(EMPTY_BRIDGE_QUOTE_ZERO))
      dispatch(setIsLoading(false))
    }
  }, [fromChainId, toChainId, fromToken, toToken, debouncedFromValue])

  // don't like this, rewrite: could be custom hook
  useEffect(() => {
    if (fromToken && fromToken?.addresses[fromChainId] === zeroAddress) {
      setIsApproved(true)
    } else {
      if (
        fromToken &&
        bridgeQuote?.allowance &&
        stringToBigInt(debouncedFromValue, fromToken.decimals[fromChainId]) <=
          bridgeQuote.allowance
      ) {
        setIsApproved(true)
      } else {
        setIsApproved(false)
      }
    }
  }, [bridgeQuote, fromToken, debouncedFromValue, fromChainId, toChainId])

  const getAndSetBridgeQuote = async () => {
    currentSDKRequestID.current += 1
    const thisRequestId = currentSDKRequestID.current
    // will have to handle deadlineMinutes here at later time, gets passed as optional last arg in .bridgeQuote()

    /* clear stored bridge quote before requesting new bridge quote */
    dispatch(setBridgeQuote(EMPTY_BRIDGE_QUOTE_ZERO))

    try {
      dispatch(setIsLoading(true))

      const allQuotes = await synapseSDK.allBridgeQuotes(
        fromChainId,
        toChainId,
        fromToken.addresses[fromChainId],
        toToken.addresses[toChainId],
        stringToBigInt(debouncedFromValue, fromToken?.decimals[fromChainId])
      )

      if (allQuotes.length === 0) {
        const msg = `No route found for bridging ${debouncedFromValue} ${fromToken?.symbol} on ${CHAINS_BY_ID[fromChainId]?.name} to ${toToken?.symbol} on ${CHAINS_BY_ID[toChainId]?.name}`
        throw new Error(msg)
      }

      const rfqQuote = allQuotes.find(
        (quote) => quote.bridgeModuleName === 'SynapseRFQ'
      )

      let quote

      if (rfqQuote) {
        quote = rfqQuote
      } else {
        /* allBridgeQuotes returns sorted quotes by maxAmountOut descending */
        quote = allQuotes[0]
      }

      const {
        feeAmount,
        routerAddress,
        maxAmountOut,
        originQuery,
        destQuery,
        estimatedTime,
        bridgeModuleName,
        gasDropAmount,
      } = quote

      if (!(originQuery && maxAmountOut && destQuery && feeAmount)) {
        dispatch(setBridgeQuote(EMPTY_BRIDGE_QUOTE_ZERO))
        dispatch(setIsLoading(false))
        return
      }

      const toValueBigInt = BigInt(maxAmountOut.toString()) ?? 0n

      // Bridge Lifecycle: originToken -> bridgeToken -> destToken
      // debouncedFromValue is in originToken decimals
      // originQuery.minAmountOut and feeAmount is in bridgeToken decimals
      // Adjust feeAmount to be in originToken decimals
      const adjustedFeeAmount =
        (BigInt(feeAmount) *
          stringToBigInt(
            `${debouncedFromValue}`,
            fromToken?.decimals[fromChainId]
          )) /
        BigInt(originQuery.minAmountOut)

      const isUnsupported = AcceptedChainId[fromChainId] ? false : true

      const allowance =
        fromToken?.addresses[fromChainId] === zeroAddress ||
        address === undefined ||
        isUnsupported
          ? 0n
          : await getErc20TokenAllowance({
              address,
              chainId: fromChainId,
              tokenAddress: fromToken?.addresses[fromChainId] as Address,
              spender: routerAddress,
            })

      const {
        originQuery: originQueryWithSlippage,
        destQuery: destQueryWithSlippage,
      } = synapseSDK.applyBridgeSlippage(
        bridgeModuleName,
        originQuery,
        destQuery
      )

      if (thisRequestId === currentSDKRequestID.current) {
        dispatch(
          setBridgeQuote({
            outputAmount: toValueBigInt,
            outputAmountString: commify(
              formatBigIntToString(
                toValueBigInt,
                toToken.decimals[toChainId],
                8
              )
            ),
            routerAddress,
            allowance,
            exchangeRate: calculateExchangeRate(
              stringToBigInt(
                debouncedFromValue,
                fromToken?.decimals[fromChainId]
              ) - BigInt(adjustedFeeAmount),
              fromToken?.decimals[fromChainId],
              toValueBigInt,
              toToken.decimals[toChainId]
            ),
            feeAmount,
            delta: BigInt(maxAmountOut.toString()),
            originQuery: originQueryWithSlippage,
            destQuery: destQueryWithSlippage,
            estimatedTime: estimatedTime,
            bridgeModuleName: bridgeModuleName,
            gasDropAmount: BigInt(gasDropAmount.toString()),
          })
        )

        toast.dismiss(quoteToastRef.current.id)

        const message = `Route found for bridging ${debouncedFromValue} ${fromToken?.symbol} on ${CHAINS_BY_ID[fromChainId]?.name} to ${toToken.symbol} on ${CHAINS_BY_ID[toChainId]?.name}`
        console.log(message)

        quoteToastRef.current.id = toast(message, { duration: 3000 })
      }
    } catch (err) {
      console.log(err)
      if (thisRequestId === currentSDKRequestID.current) {
        toast.dismiss(quoteToastRef.current.id)

        let message: string
        if (!fromChainId) {
          message = 'Please select an origin chain'
        } else if (!toChainId) {
          message = 'Please select a destination chain'
        } else if (!fromToken) {
          message = 'Please select an origin token'
        } else if (!toToken) {
          message = 'Please select a destination token'
        } else {
          message = `No route found for bridging ${debouncedFromValue} ${fromToken?.symbol} on ${CHAINS_BY_ID[fromChainId]?.name} to ${toToken.symbol} on ${CHAINS_BY_ID[toChainId]?.name}`
        }
        console.log(message)

        quoteToastRef.current.id = toast(message, { duration: 3000 })
        dispatch(setBridgeQuote(EMPTY_BRIDGE_QUOTE_ZERO))

        return
      }
    } finally {
      if (thisRequestId === currentSDKRequestID.current) {
        dispatch(setIsLoading(false))
      }
    }
  }

  const approveTxn = async () => {
    try {
      const tx = approveToken(
        bridgeQuote?.routerAddress,
        fromChainId,
        fromToken?.addresses[fromChainId],
        stringToBigInt(debouncedFromValue, fromToken?.decimals[fromChainId])
      )
      await tx
      /** Re-fetch bridge quote to re-check approval state */
      getAndSetBridgeQuote()
    } catch (error) {
      return txErrorHandler(error)
    }
  }

  const executeBridge = async () => {
    let pendingPopup: any
    segmentAnalyticsEvent(
      `[Bridge] initiates bridge`,
      {
        address,
        originChainId: fromChainId,
        destinationChainId: toChainId,
        inputAmount: debouncedFromValue,
        expectedReceivedAmount: bridgeQuote.outputAmountString,
        slippage: bridgeQuote.exchangeRate,
        originToken: fromToken?.routeSymbol,
        destinationToken: toToken?.routeSymbol,
        exchangeRate: BigInt(bridgeQuote.exchangeRate.toString()),
        routerAddress: bridgeQuote.routerAddress,
      },
      true
    )
    const currentTimestamp: number = getTimeMinutesFromNow(0)
    dispatch(
      addPendingBridgeTransaction({
        id: currentTimestamp,
        originChain: CHAINS_BY_ID[fromChainId],
        originToken: fromToken,
        originValue: debouncedFromValue,
        destinationChain: CHAINS_BY_ID[toChainId],
        destinationToken: toToken,
        transactionHash: undefined,
        timestamp: undefined,
        isSubmitted: false,
        estimatedTime: bridgeQuote.estimatedTime,
        bridgeModuleName: bridgeQuote.bridgeModuleName,
        destinationAddress: destinationAddress,
      })
    )
    try {
      const wallet = await getWalletClient(wagmiConfig, {
        chainId: fromChainId,
      })
      const toAddress =
        destinationAddress && isAddress(destinationAddress)
          ? destinationAddress
          : address

      const data = await synapseSDK.bridge(
        toAddress,
        bridgeQuote.routerAddress,
        fromChainId,
        toChainId,
        fromToken?.addresses[fromChainId as keyof Token['addresses']],
        stringToBigInt(debouncedFromValue, fromToken?.decimals[fromChainId]),
        bridgeQuote.originQuery,
        bridgeQuote.destQuery
      )

      const payload =
        fromToken?.addresses[fromChainId as keyof Token['addresses']] ===
          zeroAddress ||
        fromToken?.addresses[fromChainId as keyof Token['addresses']] === ''
          ? {
              data: data.data,
              to: data.to,
              value: stringToBigInt(
                debouncedFromValue,
                fromToken?.decimals[fromChainId]
              ),
            }
          : data

      /** Setting custom gas limit for only Polygon transactions */
      let gasEstimate = undefined

      if (fromChainId === polygon.id) {
        const publicClient = getPublicClient(wagmiConfig, {
          chainId: fromChainId,
        })
        gasEstimate = await publicClient.estimateGas({
          value: payload.value,
          to: payload.to,
          account: address,
          data: payload.data,
        })
        gasEstimate = (gasEstimate * 3n) / 2n
      }

      const tx = await wallet.sendTransaction({
        ...payload,
        gas: gasEstimate,
      })

      const originChainName = CHAINS_BY_ID[fromChainId]?.name
      const destinationChainName = CHAINS_BY_ID[toChainId]?.name
      pendingPopup = toast(
        `Bridging from ${fromToken?.symbol} on ${originChainName} to ${toToken.symbol} on ${destinationChainName}`,
        { id: 'bridge-in-progress-popup', duration: Infinity }
      )
      segmentAnalyticsEvent(`[Bridge] bridges successfully`, {
        address,
        originChainId: fromChainId,
        destinationChainId: toChainId,
        inputAmount: debouncedFromValue,
        expectedReceivedAmount: bridgeQuote.outputAmountString,
        slippage: bridgeQuote.exchangeRate,
        originToken: fromToken?.routeSymbol,
        destinationToken: toToken?.routeSymbol,
        exchangeRate: BigInt(bridgeQuote.exchangeRate.toString()),
        routerAddress: bridgeQuote.routerAddress,
      })
      dispatch(
        updatePendingBridgeTransaction({
          id: currentTimestamp,
          timestamp: undefined,
          transactionHash: tx,
          isSubmitted: false,
        })
      )
      dispatch(setBridgeQuote(EMPTY_BRIDGE_QUOTE_ZERO))
      dispatch(updateFromValue(''))

      const successToastContent = (
        <div>
          <div>
            Successfully initiated bridge from {fromToken?.symbol} on{' '}
            {originChainName} to {toToken.symbol} on {destinationChainName}
          </div>
          <ExplorerToastLink
            transactionHash={tx ?? zeroAddress}
            chainId={fromChainId}
          />
        </div>
      )

      toast.success(successToastContent, {
        id: 'bridge-success-popup',
        duration: 10000,
      })

      toast.dismiss(pendingPopup)

      const transactionReceipt = await waitForTransactionReceipt(wagmiConfig, {
        hash: tx as Address,
        timeout: 60_000,
      })
      console.log('Transaction Receipt: ', transactionReceipt)

      /** Update Origin Chain token balances after resolved tx or timeout reached */
      /** Assume tx has been actually resolved if above times out */
      dispatch(
        fetchAndStoreSingleNetworkPortfolioBalances({
          address,
          chainId: fromChainId,
        })
      )

      return tx
    } catch (error) {
      segmentAnalyticsEvent(`[Bridge]  error bridging`, {
        address,
        errorCode: error.code,
      })
      dispatch(removePendingBridgeTransaction(currentTimestamp))
      console.log('Error executing bridge', error)
      toast.dismiss(pendingPopup)

      /** Fetch balances if await transaction receipt times out */
      if (isTransactionReceiptError(error)) {
        dispatch(
          fetchAndStoreSingleNetworkPortfolioBalances({
            address,
            chainId: fromChainId,
          })
        )
      }

      return txErrorHandler(error)
    }
  }

  const springClass =
    '-mt-4 fixed z-50 w-full h-full bg-opacity-50 bg-[#343036]'

  const {
    isMaintenancePending,
    isCurrentChainDisabled,
    MaintenanceCountdownProgressBar,
  } = useMaintenanceCountdownProgress()

  return (
    <div className="flex flex-col w-full max-w-lg mx-auto lg:mx-0">
      <div className="flex flex-col">
        <div className="flex items-center justify-between">
          <PageHeader
            title="Bridge"
            subtitle="Send your assets across chains."
          />
          <div>
            <Button
              className="flex items-center p-3 text-opacity-75 bg-bgLight hover:bg-bgLighter text-secondaryTextColor hover:text-white"
              onClick={() => {
                if (showSettingsSlideOver === true) {
                  dispatch(setShowSettingsSlideOver(false))
                } else {
                  dispatch(setShowSettingsSlideOver(true))
                }
              }}
            >
              {!showSettingsSlideOver ? (
                <>
                  <SettingsIcon className="w-5 h-5 mr-2" />
                  <span>Settings</span>
                </>
              ) : (
                <span>Close</span>
              )}
            </Button>
          </div>
        </div>
        <Card
          divider={false}
          className={`
            pb-3 mt-5 overflow-hidden bg-bgBase
            transition-all duration-100 transform rounded-md
          `}
        >
          {MaintenanceCountdownProgressBar}
          <div ref={bridgeDisplayRef}>
            <Transition show={showSettingsSlideOver} {...TRANSITION_PROPS}>
              <animated.div>
                <SettingsSlideOver key="settings" />
              </animated.div>
            </Transition>
            <Transition show={showFromChainListOverlay} {...TRANSITION_PROPS}>
              <animated.div className={springClass}>
                <FromChainListOverlay />
              </animated.div>
            </Transition>
            <Transition show={showFromTokenListOverlay} {...TRANSITION_PROPS}>
              <animated.div className={springClass}>
                <FromTokenListOverlay />
              </animated.div>
            </Transition>
            <Transition show={showToChainListOverlay} {...TRANSITION_PROPS}>
              <animated.div className={springClass}>
                <ToChainListOverlay />
              </animated.div>
            </Transition>
            <Transition show={showToTokenListOverlay} {...TRANSITION_PROPS}>
              <animated.div className={springClass}>
                <ToTokenListOverlay />
              </animated.div>
            </Transition>
            <InputContainer />
            <SwitchButton
              onClick={() => {
                dispatch(setFromChainId(toChainId))
                dispatch(setFromToken(toToken))
                dispatch(setToChainId(fromChainId))
                dispatch(setToToken(fromToken))
              }}
            />
            <OutputContainer />
            <Warning />
            {isMaintenancePending && <MaintenanceWarningMessage />}
            <Transition
              appear={true}
              unmount={false}
              show={true}
              {...SECTION_TRANSITION_PROPS}
            >
              <BridgeExchangeRateInfo />
            </Transition>

            {/* TODO: Have warning be reusable */}
            <ConfirmDestinationAddressWarning />

            <div className="md:my-3">
              <BridgeTransactionButton
                isApproved={isApproved}
                approveTxn={approveTxn}
                executeBridge={executeBridge}
                isBridgePaused={isCurrentChainDisabled}
              />
            </div>
          </div>
        </Card>
      </div>
    </div>
  )
}

export default StateManagedBridge<|MERGE_RESOLUTION|>--- conflicted
+++ resolved
@@ -1,20 +1,9 @@
-<<<<<<< HEAD
 import { useAccount } from 'wagmi'
-import { useSelector } from 'react-redux'
-import { RootState } from '../../store/store'
-=======
->>>>>>> 1078789f
 import toast from 'react-hot-toast'
 import { useEffect, useRef, useState } from 'react'
 import { Transition } from '@headlessui/react'
 import { isAddress } from '@ethersproject/address'
 import { commify } from '@ethersproject/units'
-import { useAccount } from 'wagmi'
-import {
-  waitForTransaction,
-  getWalletClient,
-  getPublicClient,
-} from '@wagmi/core'
 import { Address, zeroAddress } from 'viem'
 import { polygon } from 'viem/chains'
 import { animated } from 'react-spring'
@@ -38,20 +27,15 @@
 } from '@/slices/bridge/reducer'
 import { fetchAndStoreSingleNetworkPortfolioBalances } from '@/slices/portfolio/hooks'
 import {
-<<<<<<< HEAD
   getWalletClient,
   getPublicClient,
   waitForTransactionReceipt,
 } from '@wagmi/core'
-import { txErrorHandler } from '@/utils/txErrorHandler'
-import { AcceptedChainId, CHAINS_BY_ID } from '@/constants/chains'
-import { approveToken } from '@/utils/approveToken'
-=======
+import {
   updatePendingBridgeTransaction,
   addPendingBridgeTransaction,
   removePendingBridgeTransaction,
 } from '@/slices/transactions/actions'
->>>>>>> 1078789f
 import { PageHeader } from '@/components/PageHeader'
 import Card from '@/components/ui/tailwind/Card'
 import BridgeExchangeRateInfo from '@/components/StateManagedBridge/BridgeExchangeRateInfo'
@@ -99,19 +83,11 @@
 import { wagmiConfig } from '@/wagmiConfig'
 
 const StateManagedBridge = () => {
-<<<<<<< HEAD
   const { address } = useAccount()
   const { synapseSDK } = useSynapseContext()
-  const bridgeDisplayRef = useRef(null)
-  const currentSDKRequestID = useRef(0)
-  const quoteToastRef = useRef({ id: '' })
-=======
->>>>>>> 1078789f
   const router = useRouter()
   const { query, pathname } = router
   const dispatch = useAppDispatch()
-  const { address } = useAccount()
-  const { synapseSDK } = useSynapseContext()
   const {
     fromChainId,
     toChainId,
