import toast from 'react-hot-toast'
import { useEffect, useRef, useState } from 'react'
import { commify } from '@ethersproject/units'
import { Address, zeroAddress, isAddress } from 'viem'
import { polygon } from 'viem/chains'
import { useAccount } from 'wagmi'
import { useSelector } from 'react-redux'
import { useRouter } from 'next/router'
import {
  getWalletClient,
  getPublicClient,
  waitForTransactionReceipt,
} from '@wagmi/core'

import { InputContainer } from '@/components/StateManagedBridge/InputContainer'
import { OutputContainer } from '@/components/StateManagedBridge/OutputContainer'
import { BridgeExchangeRateInfo } from '@/components/StateManagedBridge/BridgeExchangeRateInfo'
import { BridgeTransactionButton } from '@/components/StateManagedBridge/BridgeTransactionButton'
import ExplorerToastLink from '@/components/ExplorerToastLink'
import { Warning } from '@/components/Warning'
import { SwitchButton } from '@/components/buttons/SwitchButton'
import { PageHeader } from '@/components/PageHeader'
import SettingsSlideOver from '@/components/StateManagedBridge/SettingsSlideOver'
import Button from '@/components/ui/tailwind/Button'
import { SettingsToggle } from '@/components/StateManagedBridge/SettingsToggle'
import { BridgeCard } from '@/components/ui/BridgeCard'
import { ConfirmDestinationAddressWarning } from '@/components/StateManagedBridge/BridgeWarnings'
import { EMPTY_BRIDGE_QUOTE_ZERO } from '@/constants/bridge'
import { AcceptedChainId, CHAINS_BY_ID } from '@/constants/chains'
import { segmentAnalyticsEvent } from '@/contexts/SegmentAnalyticsProvider'
import { useBridgeState } from '@/slices/bridge/hooks'
import {
  BridgeState,
  setFromChainId,
  setFromToken,
  setToChainId,
  setToToken,
  updateFromValue,
  setBridgeQuote,
  setIsLoading,
  setDestinationAddress,
} from '@/slices/bridge/reducer'
import { setIsWalletPending } from '@/slices/wallet/reducer'
import {
  setShowDestinationAddress,
  setShowSettingsSlideOver,
} from '@/slices/bridgeDisplaySlice'
import { useSynapseContext } from '@/utils/providers/SynapseProvider'
import { getErc20TokenAllowance } from '@/actions/getErc20TokenAllowance'
import { formatBigIntToString } from '@/utils/bigint/format'
import { calculateExchangeRate } from '@/utils/calculateExchangeRate'
import { Token } from '@/utils/types'
import { txErrorHandler } from '@/utils/txErrorHandler'
import { approveToken } from '@/utils/approveToken'
import { stringToBigInt } from '@/utils/bigint/format'
import { fetchAndStoreSingleNetworkPortfolioBalances } from '@/slices/portfolio/hooks'
import {
  updatePendingBridgeTransaction,
  addPendingBridgeTransaction,
  removePendingBridgeTransaction,
} from '@/slices/transactions/actions'
import { useAppDispatch } from '@/store/hooks'
import { RootState } from '@/store/store'
import { getTimeMinutesFromNow } from '@/utils/time'
import { isTransactionReceiptError } from '@/utils/isTransactionReceiptError'
import { isTransactionUserRejectedError } from '@/utils/isTransactionUserRejectedError'
import { useMaintenance } from '@/components/Maintenance/Maintenance'
import { getBridgeModuleNames } from '@/utils/getBridgeModuleNames'
import { wagmiConfig } from '@/wagmiConfig'
import { useStaleQuoteUpdater } from '@/utils/hooks/useStaleQuoteUpdater'
import { screenAddress } from '@/utils/screenAddress'
import { useWalletState } from '@/slices/wallet/hooks'

const StateManagedBridge = () => {
  const { address } = useAccount()
  const { synapseSDK } = useSynapseContext()
  const router = useRouter()
  const { query, pathname } = router

  const bridgeDisplayRef = useRef(null)
  const currentSDKRequestID = useRef(0)
  const quoteToastRef = useRef({ id: '' })

  const {
    fromChainId,
    toChainId,
    fromToken,
    toToken,
    bridgeQuote,
    debouncedFromValue,
    destinationAddress,
    isLoading: isQuoteLoading,
  }: BridgeState = useBridgeState()
<<<<<<< HEAD
  const { showSettingsSlideOver } = useSelector(
=======

  const { isWalletPending } = useWalletState()

  const { showSettingsSlideOver, showDestinationAddress } = useSelector(
>>>>>>> 751857d8
    (state: RootState) => state.bridgeDisplay
  )

  const {
    isBridgePaused,
    pausedModulesList,
    BridgeMaintenanceProgressBar,
    BridgeMaintenanceWarningMessage,
  } = useMaintenance()

  const [isApproved, setIsApproved] = useState<boolean>(false)

  const dispatch = useAppDispatch()

  useEffect(() => {
    segmentAnalyticsEvent(`[Bridge page] arrives`, {
      fromChainId,
      query,
      pathname,
    })
  }, [query])

  useEffect(() => {
    if (
      fromToken &&
      toToken &&
      fromToken?.decimals[fromChainId] &&
      stringToBigInt(debouncedFromValue, fromToken?.decimals[fromChainId]) > 0n
    ) {
      console.log('trying to set bridge quote')
      getAndSetBridgeQuote()
    } else {
      dispatch(setBridgeQuote(EMPTY_BRIDGE_QUOTE_ZERO))
      dispatch(setIsLoading(false))
    }
  }, [fromChainId, toChainId, fromToken, toToken, debouncedFromValue])

  // don't like this, rewrite: could be custom hook
  useEffect(() => {
    if (fromToken && fromToken?.addresses[fromChainId] === zeroAddress) {
      setIsApproved(true)
    } else {
      if (
        fromToken &&
        bridgeQuote?.allowance &&
        stringToBigInt(debouncedFromValue, fromToken.decimals[fromChainId]) <=
          bridgeQuote.allowance
      ) {
        setIsApproved(true)
      } else {
        setIsApproved(false)
      }
    }
  }, [bridgeQuote, fromToken, debouncedFromValue, fromChainId, toChainId])

  const getAndSetBridgeQuote = async () => {
    currentSDKRequestID.current += 1
    const thisRequestId = currentSDKRequestID.current
    // will have to handle deadlineMinutes here at later time, gets passed as optional last arg in .bridgeQuote()

    /* clear stored bridge quote before requesting new bridge quote */
    dispatch(setBridgeQuote(EMPTY_BRIDGE_QUOTE_ZERO))

    try {
      dispatch(setIsLoading(true))
      const currentTimestamp: number = getTimeMinutesFromNow(0)

      const allQuotes = await synapseSDK.allBridgeQuotes(
        fromChainId,
        toChainId,
        fromToken.addresses[fromChainId],
        toToken.addresses[toChainId],
        stringToBigInt(debouncedFromValue, fromToken?.decimals[fromChainId]),
        {
          originUserAddress: address,
        }
      )

      const pausedBridgeModules = new Set(
        pausedModulesList
          .filter((module) =>
            module.chainId ? module.chainId === fromChainId : true
          )
          .flatMap(getBridgeModuleNames)
      )

      const activeQuotes = allQuotes.filter(
        (quote) => !pausedBridgeModules.has(quote.bridgeModuleName)
      )

      if (activeQuotes.length === 0) {
        const msg = `No route found for bridging ${debouncedFromValue} ${fromToken?.symbol} on ${CHAINS_BY_ID[fromChainId]?.name} to ${toToken?.symbol} on ${CHAINS_BY_ID[toChainId]?.name}`
        throw new Error(msg)
      }

      const rfqQuote = activeQuotes.find(
        (quote) => quote.bridgeModuleName === 'SynapseRFQ'
      )

      const nonRfqQuote = activeQuotes.find(
        (quote) => quote.bridgeModuleName !== 'SynapseRFQ'
      )

      let quote

      if (rfqQuote && nonRfqQuote) {
        const rfqMaxAmountOut = BigInt(rfqQuote.maxAmountOut.toString())
        const nonRfqMaxAmountOut = BigInt(nonRfqQuote.maxAmountOut.toString())

        const allowedPercentileDifference = 30n
        const maxDifference =
          (nonRfqMaxAmountOut * allowedPercentileDifference) / 100n

        if (rfqMaxAmountOut > nonRfqMaxAmountOut - maxDifference) {
          quote = rfqQuote
        } else {
          quote = nonRfqQuote

          segmentAnalyticsEvent(`[Bridge] use non-RFQ quote over RFQ`, {
            bridgeModuleName: nonRfqQuote.bridgeModuleName,
            originChainId: fromChainId,
            originToken: fromToken.symbol,
            originTokenAddress: fromToken.addresses[fromChainId],
            destinationChainId: toChainId,
            destinationToken: toToken.symbol,
            destinationTokenAddress: toToken.addresses[toChainId],
            rfqQuoteAmountOut: rfqQuote.maxAmountOut.toString(),
            nonRfqMaxAmountOut: nonRfqQuote.maxAmountOut.toString(),
          })
        }
      } else {
        quote = rfqQuote ?? nonRfqQuote
      }

      const {
        feeAmount,
        routerAddress,
        maxAmountOut,
        originQuery,
        destQuery,
        estimatedTime,
        bridgeModuleName,
        gasDropAmount,
        originChainId,
        destChainId,
      } = quote

      if (!(originQuery && maxAmountOut && destQuery && feeAmount)) {
        dispatch(setBridgeQuote(EMPTY_BRIDGE_QUOTE_ZERO))
        dispatch(setIsLoading(false))
        return
      }

      const toValueBigInt = BigInt(maxAmountOut.toString()) ?? 0n

      // Bridge Lifecycle: originToken -> bridgeToken -> destToken
      // debouncedFromValue is in originToken decimals
      // originQuery.minAmountOut and feeAmount is in bridgeToken decimals
      // Adjust feeAmount to be in originToken decimals
      const adjustedFeeAmount =
        (BigInt(feeAmount) *
          stringToBigInt(
            `${debouncedFromValue}`,
            fromToken?.decimals[fromChainId]
          )) /
        BigInt(originQuery.minAmountOut)

      const isUnsupported = AcceptedChainId[fromChainId] ? false : true

      const allowance =
        fromToken?.addresses[fromChainId] === zeroAddress ||
        address === undefined ||
        isUnsupported
          ? 0n
          : await getErc20TokenAllowance({
              address,
              chainId: fromChainId,
              tokenAddress: fromToken?.addresses[fromChainId] as Address,
              spender: routerAddress,
            })

      const {
        originQuery: originQueryWithSlippage,
        destQuery: destQueryWithSlippage,
      } = synapseSDK.applyBridgeSlippage(
        bridgeModuleName,
        originQuery,
        destQuery
      )

      if (thisRequestId === currentSDKRequestID.current) {
        dispatch(
          setBridgeQuote({
            inputAmountForQuote: debouncedFromValue,
            outputAmount: toValueBigInt,
            outputAmountString: commify(
              formatBigIntToString(
                toValueBigInt,
                toToken.decimals[toChainId],
                8
              )
            ),
            routerAddress,
            allowance,
            exchangeRate: calculateExchangeRate(
              stringToBigInt(
                debouncedFromValue,
                fromToken?.decimals[fromChainId]
              ) - BigInt(adjustedFeeAmount),
              fromToken?.decimals[fromChainId],
              toValueBigInt,
              toToken.decimals[toChainId]
            ),
            feeAmount,
            delta: BigInt(maxAmountOut.toString()),
            originQuery: originQueryWithSlippage,
            destQuery: destQueryWithSlippage,
            estimatedTime: estimatedTime,
            bridgeModuleName: bridgeModuleName,
            gasDropAmount: BigInt(gasDropAmount.toString()),
            timestamp: currentTimestamp,
            originChainId,
            destChainId,
          })
        )

        toast.dismiss(quoteToastRef.current.id)

        const message = `Route found for bridging ${debouncedFromValue} ${fromToken?.symbol} on ${CHAINS_BY_ID[fromChainId]?.name} to ${toToken.symbol} on ${CHAINS_BY_ID[toChainId]?.name}`
        console.log(message)

        quoteToastRef.current.id = toast(message, { duration: 3000 })
      }
    } catch (err) {
      console.log(err)
      if (thisRequestId === currentSDKRequestID.current) {
        toast.dismiss(quoteToastRef.current.id)

        let message: string
        if (!fromChainId) {
          message = 'Please select an origin chain'
        } else if (!toChainId) {
          message = 'Please select a destination chain'
        } else if (!fromToken) {
          message = 'Please select an origin token'
        } else if (!toToken) {
          message = 'Please select a destination token'
        } else {
          message = `No route found for bridging ${debouncedFromValue} ${fromToken?.symbol} on ${CHAINS_BY_ID[fromChainId]?.name} to ${toToken.symbol} on ${CHAINS_BY_ID[toChainId]?.name}`
        }
        console.log(message)

        quoteToastRef.current.id = toast(message, { duration: 3000 })
        dispatch(setBridgeQuote(EMPTY_BRIDGE_QUOTE_ZERO))

        return
      }
    } finally {
      if (thisRequestId === currentSDKRequestID.current) {
        dispatch(setIsLoading(false))
      }
    }
  }

  useStaleQuoteUpdater(
    bridgeQuote,
    getAndSetBridgeQuote,
    isQuoteLoading,
    isWalletPending
  )

  const approveTxn = async () => {
    try {
      dispatch(setIsWalletPending(true))
      const tx = approveToken(
        bridgeQuote?.routerAddress,
        fromChainId,
        fromToken?.addresses[fromChainId],
        stringToBigInt(debouncedFromValue, fromToken?.decimals[fromChainId])
      )
      await tx
      /** Re-fetch bridge quote to re-check approval state */
      getAndSetBridgeQuote()
    } catch (error) {
      return txErrorHandler(error)
    } finally {
      dispatch(setIsWalletPending(false))
    }
  }

  const executeBridge = async () => {
    let pendingPopup: any

    if (destinationAddress) {
      const isRisky = await screenAddress(destinationAddress)
      if (isRisky) {
        return
      }
    }

    if (debouncedFromValue !== bridgeQuote.inputAmountForQuote) {
      await getAndSetBridgeQuote()

      return (
        toast.error(
          <div>
            <div className="w-full">{`Bridge error: please try again.`}</div>
          </div>
        ),
        {
          id: 'toast-error-execute-bridge',
          duration: Infinity,
        }
      )
    }

    segmentAnalyticsEvent(
      `[Bridge] initiates bridge`,
      {
        originChainId: fromChainId,
        destinationChainId: toChainId,
        inputAmount: debouncedFromValue,
        expectedReceivedAmount: bridgeQuote.outputAmountString,
        slippage: bridgeQuote.exchangeRate,
        originToken: fromToken?.routeSymbol,
        destinationToken: toToken?.routeSymbol,
        exchangeRate: BigInt(bridgeQuote.exchangeRate.toString()),
        routerAddress: bridgeQuote.routerAddress,
        bridgeQuote,
      },
      true
    )
    const currentTimestamp: number = getTimeMinutesFromNow(0)
    dispatch(
      addPendingBridgeTransaction({
        id: currentTimestamp,
        originChain: CHAINS_BY_ID[fromChainId],
        originToken: fromToken,
        originValue: debouncedFromValue,
        destinationChain: CHAINS_BY_ID[toChainId],
        destinationToken: toToken,
        transactionHash: undefined,
        timestamp: undefined,
        isSubmitted: false,
        estimatedTime: bridgeQuote.estimatedTime,
        bridgeModuleName: bridgeQuote.bridgeModuleName,
        destinationAddress: destinationAddress,
      })
    )
    try {
      dispatch(setIsWalletPending(true))
      const wallet = await getWalletClient(wagmiConfig, {
        chainId: fromChainId,
      })
      const toAddress =
        destinationAddress && isAddress(destinationAddress)
          ? destinationAddress
          : address

      const data = await synapseSDK.bridge(
        toAddress,
        bridgeQuote.routerAddress,
        fromChainId,
        toChainId,
        fromToken?.addresses[fromChainId as keyof Token['addresses']],
        stringToBigInt(debouncedFromValue, fromToken?.decimals[fromChainId]),
        bridgeQuote.originQuery,
        bridgeQuote.destQuery
      )

      const payload =
        fromToken?.addresses[fromChainId as keyof Token['addresses']] ===
          zeroAddress ||
        fromToken?.addresses[fromChainId as keyof Token['addresses']] === ''
          ? {
              data: data.data,
              to: data.to,
              value: stringToBigInt(
                debouncedFromValue,
                fromToken?.decimals[fromChainId]
              ),
            }
          : data

      /** Setting custom gas limit for only Polygon transactions */
      let gasEstimate = undefined

      if (fromChainId === polygon.id) {
        const publicClient = getPublicClient(wagmiConfig, {
          chainId: fromChainId,
        })
        gasEstimate = await publicClient.estimateGas({
          value: payload.value,
          to: payload.to,
          account: address,
          data: payload.data,
        })
        gasEstimate = (gasEstimate * 3n) / 2n
      }

      const tx = await wallet.sendTransaction({
        ...payload,
        gas: gasEstimate,
      })

      const originChainName = CHAINS_BY_ID[fromChainId]?.name
      const destinationChainName = CHAINS_BY_ID[toChainId]?.name
      pendingPopup = toast(
        `Bridging from ${fromToken?.symbol} on ${originChainName} to ${toToken.symbol} on ${destinationChainName}`,
        { id: 'bridge-in-progress-popup', duration: Infinity }
      )
      segmentAnalyticsEvent(`[Bridge] bridges successfully`, {
        originChainId: fromChainId,
        destinationChainId: toChainId,
        inputAmount: debouncedFromValue,
        expectedReceivedAmount: bridgeQuote.outputAmountString,
        slippage: bridgeQuote.exchangeRate,
        originToken: fromToken?.routeSymbol,
        destinationToken: toToken?.routeSymbol,
        exchangeRate: BigInt(bridgeQuote.exchangeRate.toString()),
        routerAddress: bridgeQuote.routerAddress,
        bridgeQuote,
      })
      dispatch(
        updatePendingBridgeTransaction({
          id: currentTimestamp,
          timestamp: undefined,
          transactionHash: tx,
          isSubmitted: false,
        })
      )
      dispatch(setBridgeQuote(EMPTY_BRIDGE_QUOTE_ZERO))
      dispatch(setDestinationAddress(null))
      dispatch(setShowDestinationAddress(false))
      dispatch(updateFromValue(''))

      const successToastContent = (
        <div>
          <div>
            Successfully initiated bridge from {fromToken?.symbol} on{' '}
            {originChainName} to {toToken.symbol} on {destinationChainName}
          </div>
          <ExplorerToastLink
            transactionHash={tx ?? zeroAddress}
            chainId={fromChainId}
          />
        </div>
      )

      toast.success(successToastContent, {
        id: 'bridge-success-popup',
        duration: 10000,
      })

      toast.dismiss(pendingPopup)

      const transactionReceipt = await waitForTransactionReceipt(wagmiConfig, {
        hash: tx as Address,
        timeout: 60_000,
      })
      console.log('Transaction Receipt: ', transactionReceipt)

      /** Update Origin Chain token balances after resolved tx or timeout reached */
      /** Assume tx has been actually resolved if above times out */
      dispatch(
        fetchAndStoreSingleNetworkPortfolioBalances({
          address,
          chainId: fromChainId,
        })
      )

      return tx
    } catch (error) {
      segmentAnalyticsEvent(`[Bridge]  error bridging`, {
        errorCode: error.code,
      })
      dispatch(removePendingBridgeTransaction(currentTimestamp))
      console.log('Error executing bridge', error)
      toast.dismiss(pendingPopup)

      /** Fetch balances if await transaction receipt times out */
      if (isTransactionReceiptError(error)) {
        dispatch(
          fetchAndStoreSingleNetworkPortfolioBalances({
            address,
            chainId: fromChainId,
          })
        )
      }

      return txErrorHandler(error)
    } finally {
      dispatch(setIsWalletPending(false))
    }
  }

  return (
    <div className="flex flex-col w-full max-w-lg mx-auto lg:mx-0">
      <div className="flex flex-col">
        <div className="flex items-center justify-between">
          <PageHeader
            title="Bridge"
            subtitle="Send your assets across chains."
          />
          <Button
            className="flex items-center p-3 text-opacity-75 bg-bgLight hover:bg-bgLighter text-secondaryTextColor hover:text-white"
            onClick={() =>
              dispatch(setShowSettingsSlideOver(!showSettingsSlideOver))
            }
            disabled={isWalletPending}
          >
            <SettingsToggle showSettingsToggle={!showSettingsSlideOver} />
          </Button>
        </div>
        <BridgeCard bridgeRef={bridgeDisplayRef}>
          <BridgeMaintenanceProgressBar />

          {showSettingsSlideOver ? (
            <div className="min-h-[472px]">
              <SettingsSlideOver key="settings" />
            </div>
          ) : (
            <>
              <InputContainer />
              <SwitchButton
                onClick={() => {
                  dispatch(setFromChainId(toChainId))
                  dispatch(setFromToken(toToken))
                  dispatch(setToChainId(fromChainId))
                  dispatch(setToToken(fromToken))
                }}
                disabled={isWalletPending}
              />
              <OutputContainer />
              <Warning />
              <BridgeMaintenanceWarningMessage />
              <BridgeExchangeRateInfo />
              <ConfirmDestinationAddressWarning />
              <BridgeTransactionButton
                isApproved={isApproved}
                approveTxn={approveTxn}
                executeBridge={executeBridge}
                isBridgePaused={isBridgePaused}
              />
            </>
          )}
        </BridgeCard>
      </div>
    </div>
  )
}

export default StateManagedBridge<|MERGE_RESOLUTION|>--- conflicted
+++ resolved
@@ -91,14 +91,10 @@
     destinationAddress,
     isLoading: isQuoteLoading,
   }: BridgeState = useBridgeState()
-<<<<<<< HEAD
-  const { showSettingsSlideOver } = useSelector(
-=======
 
   const { isWalletPending } = useWalletState()
 
   const { showSettingsSlideOver, showDestinationAddress } = useSelector(
->>>>>>> 751857d8
     (state: RootState) => state.bridgeDisplay
   )
 
