--- conflicted
+++ resolved
@@ -1,23 +1,34 @@
-<<<<<<< HEAD
-import { useAccount } from 'wagmi'
 import toast from 'react-hot-toast'
 import { useEffect, useRef, useState } from 'react'
-import { Transition } from '@headlessui/react'
-import { isAddress } from '@ethersproject/address'
 import { commify } from '@ethersproject/units'
-import { Address, zeroAddress } from 'viem'
+import { Address, zeroAddress, isAddress } from 'viem'
 import { polygon } from 'viem/chains'
-import { animated } from 'react-spring'
-=======
-import { useAccount, useNetwork } from 'wagmi'
+import { useAccount } from 'wagmi'
 import { useSelector } from 'react-redux'
-import { RootState } from '@/store/store'
-import toast from 'react-hot-toast'
->>>>>>> 088ac823
 import { useRouter } from 'next/router'
-
+import {
+  getWalletClient,
+  getPublicClient,
+  waitForTransactionReceipt,
+} from '@wagmi/core'
+
+import { InputContainer } from '@/components/StateManagedBridge/InputContainer'
+import { OutputContainer } from '@/components/StateManagedBridge/OutputContainer'
+import { BridgeExchangeRateInfo } from '@/components/StateManagedBridge/BridgeExchangeRateInfo'
+import { BridgeTransactionButton } from '@/components/StateManagedBridge/BridgeTransactionButton'
+import ExplorerToastLink from '@/components/ExplorerToastLink'
+import { Warning } from '@/components/Warning'
+import { SwitchButton } from '@/components/buttons/SwitchButton'
+import { PageHeader } from '@/components/PageHeader'
+import SettingsSlideOver from '@/components/StateManagedBridge/SettingsSlideOver'
+import Button from '@/components/ui/tailwind/Button'
+import { SettingsIcon } from '@/components/icons/SettingsIcon'
+import { useMaintenanceCountdownProgress } from '@/components/Maintenance/Events/template/MaintenanceEvent'
+import { BridgeCard } from '@/components/ui/BridgeCard'
+import { ConfirmDestinationAddressWarning } from '@/components/StateManagedBridge/BridgeWarnings'
+import { EMPTY_BRIDGE_QUOTE_ZERO } from '@/constants/bridge'
+import { AcceptedChainId, CHAINS_BY_ID } from '@/constants/chains'
 import { segmentAnalyticsEvent } from '@/contexts/SegmentAnalyticsProvider'
-
 import { useBridgeState } from '@/slices/bridge/hooks'
 import {
   BridgeState,
@@ -32,98 +43,41 @@
   setIsLoading,
   setDestinationAddress,
 } from '@/slices/bridge/reducer'
-<<<<<<< HEAD
-import { fetchAndStoreSingleNetworkPortfolioBalances } from '@/slices/portfolio/hooks'
-import {
-  getWalletClient,
-  getPublicClient,
-  waitForTransactionReceipt,
-} from '@wagmi/core'
-import {
-  updatePendingBridgeTransaction,
-  addPendingBridgeTransaction,
-  removePendingBridgeTransaction,
-} from '@/slices/transactions/actions'
-import { PageHeader } from '@/components/PageHeader'
-import Card from '@/components/ui/tailwind/Card'
-import BridgeExchangeRateInfo from '@/components/StateManagedBridge/BridgeExchangeRateInfo'
-=======
-
->>>>>>> 088ac823
 import {
   setShowDestinationAddress,
   setShowSettingsSlideOver,
 } from '@/slices/bridgeDisplaySlice'
-
-import { EMPTY_BRIDGE_QUOTE_ZERO } from '@/constants/bridge'
-
-import { InputContainer } from '@/components/StateManagedBridge/InputContainer'
-import { OutputContainer } from '@/components/StateManagedBridge/OutputContainer'
-import { BridgeExchangeRateInfo } from '@/components/StateManagedBridge/BridgeExchangeRateInfo'
-import { BridgeTransactionButton } from '@/components/StateManagedBridge/BridgeTransactionButton'
-import ExplorerToastLink from '@/components/ExplorerToastLink'
-import { Warning } from '@/components/Warning'
-import { SwitchButton } from '@/components/buttons/SwitchButton'
 import { useSynapseContext } from '@/utils/providers/SynapseProvider'
 import { getErc20TokenAllowance } from '@/actions/getErc20TokenAllowance'
-import { commify } from '@ethersproject/units'
 import { formatBigIntToString } from '@/utils/bigint/format'
 import { calculateExchangeRate } from '@/utils/calculateExchangeRate'
-import { useEffect, useRef, useState, useMemo } from 'react'
 import { Token } from '@/utils/types'
-import {
-  getWalletClient,
-  getPublicClient,
-  prepareSendTransaction,
-} from '@wagmi/core'
 import { txErrorHandler } from '@/utils/txErrorHandler'
-import { AcceptedChainId, CHAINS_BY_ID } from '@/constants/chains'
 import { approveToken } from '@/utils/approveToken'
-import { PageHeader } from '@/components/PageHeader'
-import SettingsSlideOver from '@/components/StateManagedBridge/SettingsSlideOver'
-import Button from '@/components/ui/tailwind/Button'
-import { SettingsIcon } from '@/components/icons/SettingsIcon'
-import { polygon } from 'viem/chains'
-import { Address, zeroAddress, isAddress } from 'viem'
 import { stringToBigInt } from '@/utils/bigint/format'
-import { useAppDispatch } from '@/store/hooks'
+
 import { fetchAndStoreSingleNetworkPortfolioBalances } from '@/slices/portfolio/hooks'
 import {
   updatePendingBridgeTransaction,
   addPendingBridgeTransaction,
   removePendingBridgeTransaction,
 } from '@/slices/transactions/actions'
+import { useAppDispatch } from '@/store/hooks'
+import { RootState } from '@/store/store'
 import { getTimeMinutesFromNow } from '@/utils/time'
-
-import { waitForTransaction } from '@wagmi/core'
 import { isTransactionReceiptError } from '@/utils/isTransactionReceiptError'
-import {
-  MaintenanceWarningMessage,
-  useMaintenanceCountdownProgress,
-} from '@/components/Maintenance/Events/template/MaintenanceEvent'
-import { BridgeCard } from '@/components/ui/BridgeCard'
-import { ConfirmDestinationAddressWarning } from '@/components/StateManagedBridge/BridgeWarnings'
-
-import { OPTIMISM, BASE, METIS } from '@/constants/chains/master'
 import { wagmiConfig } from '@/wagmiConfig'
 
 const StateManagedBridge = () => {
   const { address } = useAccount()
-<<<<<<< HEAD
   const { synapseSDK } = useSynapseContext()
   const router = useRouter()
   const { query, pathname } = router
-  const dispatch = useAppDispatch()
-=======
-  const { chain } = useNetwork()
-  const { synapseSDK } = useSynapseContext()
+
   const bridgeDisplayRef = useRef(null)
   const currentSDKRequestID = useRef(0)
   const quoteToastRef = useRef({ id: '' })
-  const router = useRouter()
-  const { query, pathname } = router
-
->>>>>>> 088ac823
+
   const {
     fromChainId,
     toChainId,
