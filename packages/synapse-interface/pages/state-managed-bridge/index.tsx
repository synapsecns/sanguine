import { useAccount, useNetwork } from 'wagmi'
import { useDispatch, useSelector } from 'react-redux'
import { RootState } from '../../store/store'
import toast from 'react-hot-toast'
import { useSpring, animated } from 'react-spring'
import { ActionCardFooter } from '@components/ActionCardFooter'
import { BRIDGE_PATH, HOW_TO_BRIDGE_URL } from '@/constants/urls'
import BridgeWatcher from '@/pages/bridge/BridgeWatcher'
<<<<<<< HEAD
import { useRouter } from 'next/router'
import { segmentAnalyticsEvent } from '@/contexts/SegmentAnalyticsProvider'

=======
>>>>>>> c5623da6
import {
  setFromToken,
  setToToken,
  updateFromValue,
  setBridgeQuote,
  setIsLoading,
  setFromChainId,
  setToChainId,
  setSupportedFromTokens,
  setSupportedToTokens,
  setFromChainIds,
  setToChainIds,
  setSupportedFromTokenBalances,
  setDeadlineMinutes,
  setDestinationAddress,
  addBridgeTxHash,
} from '@/slices/bridgeSlice'

import {
  setShowDestinationAddress,
  setShowFromChainSlideOver,
  setShowSettingsSlideOver,
  setShowToChainSlideOver,
} from '@/slices/bridgeDisplaySlice'

import {
  DEFAULT_TO_CHAIN,
  EMPTY_BRIDGE_QUOTE,
  EMPTY_BRIDGE_QUOTE_ZERO,
} from '@/constants/bridge'

import { useSynapseContext } from '@/utils/providers/SynapseProvider'
import { getErc20TokenAllowance } from '@/actions/getErc20TokenAllowance'
import { subtractSlippage } from '@/utils/slippage'
import { commify } from '@ethersproject/units'
import { formatBigIntToString, powBigInt } from '@/utils/bigint/format'
import { calculateExchangeRate } from '@/utils/calculateExchangeRate'
import { useEffect, useRef, useState } from 'react'
import { Token } from '@/utils/types'
import { getWalletClient } from '@wagmi/core'
import { txErrorHandler } from '@/utils/txErrorHandler'
import {
  BRIDGABLE_TOKENS,
  BRIDGE_CHAINS_BY_TYPE,
  BRIDGE_SWAPABLE_TOKENS_BY_TYPE,
  tokenSymbolToToken,
} from '@/constants/tokens'
import { AcceptedChainId, CHAINS_ARR, CHAINS_BY_ID } from '@/constants/chains'
import { approveToken } from '@/utils/approveToken'
import { PageHeader } from '@/components/PageHeader'
import Card from '@/components/ui/tailwind/Card'
import BridgeExchangeRateInfo from '@/components/StateManagedBridge/BridgeExchangeRateInfo'
import { Transition } from '@headlessui/react'
import {
  SECTION_TRANSITION_PROPS,
  TRANSITION_PROPS,
} from '@/styles/transitions'
import { TokenSlideOver } from '@/components/StateManagedBridge/TokenSlideOver'
import { InputContainer } from '@/components/StateManagedBridge/InputContainer'
import { OutputContainer } from '@/components/StateManagedBridge/OutputContainer'
import {
  sortByTokenBalance,
  sortByVisibilityRank,
  separateAndSortTokensWithBalances,
  sortTokensByPriorityRankAndAlpha,
} from '@/utils/sortTokens'
import { ChainSlideOver } from '@/components/StateManagedBridge/ChainSlideOver'
import SettingsSlideOver from '@/components/StateManagedBridge/SettingsSlideOver'
import Button from '@/components/ui/tailwind/Button'
import { SettingsIcon } from '@/components/icons/SettingsIcon'
import { DestinationAddressInput } from '@/components/StateManagedBridge/DestinationAddressInput'
import { isAddress } from '@ethersproject/address'
import { BridgeTransactionButton } from '@/components/StateManagedBridge/BridgeTransactionButton'
import ExplorerToastLink from '@/components/ExplorerToastLink'
import { Address, zeroAddress } from 'viem'
import { stringToBigInt } from '@/utils/bigint/format'
import { Warning } from '@/components/Warning'

// NOTE: These are idle utility functions that will be re-written to
// support sorting by desired mechanism
// We want to keep them separate as to not overload Component and UI logic
// i.e., call when needed

const sortFromChainIds = (chainIds: number[]) => {
  return chainIds
}

const sortToChainIds = (chainIds: number[]) => {
  return chainIds
}

const sortFromTokens = (tokens: Token[]) => {
  return sortTokensByPriorityRankAndAlpha(tokens)
}

const sortToTokens = (tokens: Token[]) => {
  return sortTokensByPriorityRankAndAlpha(tokens)
}

// Need to update url params

const StateManagedBridge = () => {
  const { address } = useAccount()
  const { chain } = useNetwork()
  const { synapseSDK } = useSynapseContext()
  const bridgeDisplayRef = useRef(null)
  const currentSDKRequestID = useRef(0)
  const router = useRouter()
  const { query, pathname } = router

  const {
    fromChainId,
    toChainId,
    fromToken,
    toToken,
    bridgeQuote,
    fromValue,
    isLoading,
    supportedFromTokens,
    supportedFromTokenBalances,
    supportedToTokens,
    destinationAddress,
    bridgeTxHashes,
  } = useSelector((state: RootState) => state.bridge)

  const {
    showFromTokenSlideOver,
    showToTokenSlideOver,
    showFromChainSlideOver,
    showToChainSlideOver,
    showSettingsSlideOver,
    showDestinationAddress,
  } = useSelector((state: RootState) => state.bridgeDisplay)

  let pendingPopup
  let successPopup

  const [isApproved, setIsApproved] = useState(false)

  const dispatch = useDispatch()

  const fromChainIds = Object.keys(CHAINS_BY_ID).map((id) => Number(id))
  const toChainIds = Object.keys(CHAINS_BY_ID).map((id) => Number(id))

  useEffect(() => {
    segmentAnalyticsEvent(`[Bridge page] arrives`, {
      fromChainId,
      query,
      pathname,
    })
  }, [query])

  // Commenting out for a bit to debug, but basic issue is we need
  // a mapping for allowable routes/tokens, and how we set them on
  // init and state changes

  // const toChainIds = BRIDGE_CHAINS_BY_TYPE[fromToken.swapableType]
  //   .filter((chainId) => Number(chainId) !== fromChainId)
  //   .map((chainId) => Number(chainId))

  // Can be smarter about breaking out which calls happen assoc with which
  // dependencies (like some stuff should only change on fromChainId changes)
  useEffect(() => {
    let fromTokens = BRIDGABLE_TOKENS[fromChainId]
    const toTokens = BRIDGABLE_TOKENS[toChainId]

    // Checking whether the selected fromToken exists in the BRIDGABLE_TOKENS for the chosen chain
    if (!fromTokens.some((token) => token.symbol === fromToken.symbol)) {
      // Sort the tokens based on priorityRank in ascending order
      const sortedTokens = fromTokens.sort(
        (a, b) => a.priorityRank - b.priorityRank
      )
      // Select the token with the highest priority rank
      dispatch(setFromToken(sortedTokens[0]))
      // Update fromTokens for the selected fromToken
      fromTokens = [fromToken]
    }

    let { bridgeableChainIds, bridgeableTokens, bridgeableToken } =
      findSupportedChainsAndTokens(
        fromToken,
        toChainId,
        toToken.symbol,
        fromChainId
      )

    let bridgeableToChainId = toChainId
    if (!bridgeableChainIds.includes(toChainId)) {
      const sortedChainIds = bridgeableChainIds.sort((a, b) => {
        const chainA = CHAINS_ARR.find((chain) => chain.id === a)
        const chainB = CHAINS_ARR.find((chain) => chain.id === b)
        return chainB.priorityRank - chainA.priorityRank
      })
      bridgeableToChainId = sortedChainIds[0]
    }

    dispatch(setSupportedToTokens(sortToTokens(bridgeableTokens)))
    dispatch(setToToken(bridgeableToken))

    sortByTokenBalance(fromTokens, fromChainId, address).then((res) => {
      const t = res.map((tokenAndBalances) => tokenAndBalances.token)
      dispatch(setSupportedFromTokenBalances(res))
      dispatch(setSupportedFromTokens(t))
    })

    dispatch(setFromChainIds(fromChainIds))
    dispatch(setToChainIds(bridgeableChainIds))

    if (bridgeableToChainId && bridgeableToChainId !== toChainId) {
      dispatch(setToChainId(bridgeableToChainId))
    }

    console.log(`[useEffect] fromToken`, fromToken.symbol)
    console.log(`[useEffect] toToken`, toToken.symbol)
    // TODO: Double serialization happening somewhere??
    if (stringToBigInt(fromValue, fromToken.decimals[fromChainId]) > 0n) {
      console.log('trying to set bridge quote')
      getAndSetBridgeQuote()
    } else {
      dispatch(setBridgeQuote(EMPTY_BRIDGE_QUOTE_ZERO))
      dispatch(setIsLoading(false))
    }
  }, [fromChainId, toChainId, fromToken, toToken, fromValue, address])

  // don't like this, rewrite: could be custom hook
  useEffect(() => {
    if (fromToken?.addresses[fromChainId] === zeroAddress) {
      setIsApproved(true)
    } else {
      if (
        bridgeQuote?.allowance &&
        stringToBigInt(fromValue, fromToken.decimals[fromChainId]) <=
          bridgeQuote.allowance
      ) {
        setIsApproved(true)
      } else {
        setIsApproved(false)
      }
    }
  }, [bridgeQuote, fromToken, fromValue, fromChainId, toChainId])

  let quoteToast
  // Would like to move this into function outside of this component
  const getAndSetBridgeQuote = async () => {
    currentSDKRequestID.current += 1
    const thisRequestId = currentSDKRequestID.current
    // will have to handle deadlineMinutes here at later time, gets passed as optional last arg in .bridgeQuote()
    try {
      dispatch(setIsLoading(true))

      const { feeAmount, routerAddress, maxAmountOut, originQuery, destQuery } =
        await synapseSDK.bridgeQuote(
          fromChainId,
          toChainId,
          fromToken.addresses[fromChainId],
          toToken.addresses[toChainId],
          stringToBigInt(fromValue, fromToken.decimals[fromChainId])
        )

      console.log(`[getAndSetQuote] fromChainId`, fromChainId)
      console.log(`[getAndSetQuote] toChainId`, toChainId)
      console.log(`[getAndSetQuote] fromToken.symbol`, fromToken.symbol)
      console.log(`[getAndSetQuote] toToken.symbol`, toToken.symbol)
      console.log(`[getAndSetQuote] fromValue`, fromValue)
      console.log('feeAmount', feeAmount)
      console.log(`[getAndSetQuote] maxAmountOut`, maxAmountOut)

      if (!(originQuery && maxAmountOut && destQuery && feeAmount)) {
        dispatch(setBridgeQuote(EMPTY_BRIDGE_QUOTE_ZERO))
        dispatch(setIsLoading(false))
        return
      }

      const toValueBigInt = BigInt(maxAmountOut.toString()) ?? 0n

      const originTokenDecimals = fromToken.decimals[fromChainId]
      const adjustedFeeAmount =
        BigInt(feeAmount) <
        stringToBigInt(`${fromValue}`, fromToken.decimals[fromChainId])
          ? BigInt(feeAmount)
          : BigInt(feeAmount) / powBigInt(10n, BigInt(18 - originTokenDecimals))

      const isUnsupported = AcceptedChainId[fromChainId] ? false : true

      const allowance =
        fromToken.addresses[fromChainId] === zeroAddress ||
        address === undefined ||
        isUnsupported
          ? 0n
          : await getErc20TokenAllowance({
              address,
              chainId: fromChainId,
              tokenAddress: fromToken.addresses[fromChainId] as Address,
              spender: routerAddress,
            })

      const originMinWithSlippage = subtractSlippage(
        originQuery?.minAmountOut ?? 0n,
        'ONE_TENTH',
        null
      )
      const destMinWithSlippage = subtractSlippage(
        destQuery?.minAmountOut ?? 0n,
        'ONE_TENTH',
        null
      )

      let newOriginQuery = { ...originQuery }
      newOriginQuery.minAmountOut = originMinWithSlippage

      let newDestQuery = { ...destQuery }
      newDestQuery.minAmountOut = destMinWithSlippage
      console.log('here 4')
      if (thisRequestId === currentSDKRequestID.current) {
        dispatch(
          setBridgeQuote({
            outputAmount: toValueBigInt,
            outputAmountString: commify(
              formatBigIntToString(
                toValueBigInt,
                toToken.decimals[toChainId],
                8
              )
            ),
            routerAddress,
            allowance,
            exchangeRate: calculateExchangeRate(
              BigInt(fromValue) - BigInt(adjustedFeeAmount),
              fromToken.decimals[fromChainId],
              toValueBigInt,
              toToken.decimals[toChainId]
            ),
            feeAmount,
            delta: BigInt(maxAmountOut.toString()),
            quotes: {
              originQuery: newOriginQuery,
              destQuery: newDestQuery,
            },
          })
        )

        toast.dismiss(quoteToast)
        const message = `Route found for bridging ${fromValue} ${fromToken.symbol} on ${CHAINS_BY_ID[fromChainId]?.name} to ${toToken.symbol} on ${CHAINS_BY_ID[toChainId]?.name}`
        console.log(message)
        quoteToast = toast(message, { duration: 2000 })
      }
    } catch (err) {
      console.log(err)
      if (thisRequestId === currentSDKRequestID.current) {
        toast.dismiss(quoteToast)
        const message = `No route found for bridging ${fromValue} ${fromToken.symbol} on ${CHAINS_BY_ID[fromChainId]?.name} to ${toToken.symbol} on ${CHAINS_BY_ID[toChainId]?.name}`
        console.log(message)
        quoteToast = toast(message, { duration: 2000 })

        dispatch(setBridgeQuote(EMPTY_BRIDGE_QUOTE_ZERO))
        return
      }
    } finally {
      if (thisRequestId === currentSDKRequestID.current) {
        dispatch(setIsLoading(false))
      }
    }
  }

  const approveTxn = async () => {
    try {
      const tx = approveToken(
        bridgeQuote?.routerAddress,
        fromChainId,
        fromToken?.addresses[fromChainId]
      )

      try {
        await tx
        setIsApproved(true)
      } catch (error) {
        return txErrorHandler(error)
      }
    } catch (error) {
      return txErrorHandler(error)
    }
  }

  const executeBridge = async () => {
    segmentAnalyticsEvent(`[Bridge] initiates bridge`, {
      address,
      originChainId: fromChainId,
      destinationChainId: toChainId,
      inputAmount: fromValue,
      expectedReceivedAmount: bridgeQuote.outputAmountString,
      slippage: bridgeQuote.exchangeRate,
    })
    try {
      const wallet = await getWalletClient({
        chainId: fromChainId,
      })

      const toAddress =
        destinationAddress && isAddress(destinationAddress)
          ? destinationAddress
          : address

      const data = await synapseSDK.bridge(
        toAddress,
        bridgeQuote.routerAddress,
        fromChainId,
        toChainId,
        fromToken.addresses[fromChainId as keyof Token['addresses']],
        stringToBigInt(fromValue, fromToken.decimals[fromChainId]),
        bridgeQuote.quotes.originQuery,
        bridgeQuote.quotes.destQuery
      )
      const payload =
        fromToken.addresses[fromChainId as keyof Token['addresses']] ===
          zeroAddress ||
        fromToken.addresses[fromChainId as keyof Token['addresses']] === ''
          ? { data: data.data, to: data.to, value: fromValue }
          : data
      const tx = await wallet.sendTransaction(payload)

      const originChainName = CHAINS_BY_ID[fromChainId]?.name
      const destinationChainName = CHAINS_BY_ID[toChainId]?.name
      pendingPopup = toast(
        `Bridging from ${fromToken.symbol} on ${originChainName} to ${toToken.symbol} on ${destinationChainName}`,
        { id: 'bridge-in-progress-popup', duration: Infinity }
      )

      try {
<<<<<<< HEAD
        segmentAnalyticsEvent(`[Bridge] bridges successfully`, {
          address,
          originChainId: fromChainId,
          destinationChainId: toChainId,
          inputAmount: fromValue,
          expectedReceivedAmount: bridgeQuote.outputAmountString,
          slippage: bridgeQuote.exchangeRate,
        })
        dispatch(addBridgeTxHash(tx))
=======
        // await tx.wait()
        dispatch(addBridgeTxHash(tx))

>>>>>>> c5623da6
        dispatch(setBridgeQuote(EMPTY_BRIDGE_QUOTE_ZERO))
        dispatch(setDestinationAddress(null))
        dispatch(setShowDestinationAddress(false))
        dispatch(updateFromValue(''))

        const successToastContent = (
          <div>
            <div>
              Successfully initiated bridge from {fromToken.symbol} on{' '}
              {originChainName} to {toToken.symbol} on {destinationChainName}
            </div>
            <ExplorerToastLink
              transactionHash={tx ?? zeroAddress}
              chainId={fromChainId}
            />
          </div>
        )

        successPopup = toast.success(successToastContent, {
          id: 'bridge-success-popup',
          duration: 10000,
        })

        toast.dismiss(pendingPopup)

        return tx
      } catch (error) {
        segmentAnalyticsEvent(`[Bridge] error bridging`, {
          address,
          errorCode: error.code,
        })
        console.log(`Transaction failed with error: ${error}`)
        toast.dismiss(pendingPopup)
      }
    } catch (error) {
      segmentAnalyticsEvent(`[Bridge]  error bridging`, {
        address,
        errorCode: error.code,
      })
      console.log('Error executing bridge', error)
      toast.dismiss(pendingPopup)
      return txErrorHandler(error)
    }
  }

  const springClass = 'fixed z-50 w-full h-full bg-opacity-50'

  return (
    <div className="flex flex-col w-full max-w-lg mx-auto lg:mx-0">
      <div className="flex flex-col">
        <div className="flex items-center justify-between">
          <PageHeader
            title="Bridge"
            subtitle="Send your assets across chains."
          />
          <div>
            <Button
              className="flex items-center p-3 text-opacity-75 bg-bgLight hover:bg-bgLighter text-secondaryTextColor hover:text-white"
              onClick={() => {
                if (showSettingsSlideOver === true) {
                  dispatch(setShowSettingsSlideOver(false))
                } else {
                  dispatch(setShowSettingsSlideOver(true))
                }
              }}
            >
              {!showSettingsSlideOver ? (
                <>
                  <SettingsIcon className="w-5 h-5 mr-2" />
                  <span>Settings</span>
                </>
              ) : (
                <span>Close</span>
              )}
            </Button>
          </div>
        </div>
        <Card
          divider={false}
          className={`
                pt-5 pb-3 mt-5 overflow-hidden
                transition-all duration-100 transform rounded-xl
                bg-bgBase
              `}
        >
          <div ref={bridgeDisplayRef}>
            <Transition show={showFromTokenSlideOver} {...TRANSITION_PROPS}>
              <animated.div className={springClass}>
                <TokenSlideOver
                  key="fromBlock"
                  isOrigin={true}
                  tokens={separateAndSortTokensWithBalances(
                    supportedFromTokenBalances
                  )}
                  chainId={fromChainId}
                  selectedToken={fromToken}
                />{' '}
              </animated.div>
            </Transition>
            <Transition show={showToTokenSlideOver} {...TRANSITION_PROPS}>
              <animated.div className={springClass}>
                <TokenSlideOver
                  key="toBlock"
                  isOrigin={false}
                  tokens={supportedToTokens}
                  chainId={toChainId}
                  selectedToken={toToken}
                />{' '}
              </animated.div>
            </Transition>
            <Transition show={showFromChainSlideOver} {...TRANSITION_PROPS}>
              <animated.div className={springClass}>
                <ChainSlideOver
                  key="fromChainBlock"
                  isOrigin={true}
                  chains={fromChainIds}
                  chainId={fromChainId}
                  setChain={setFromChainId}
                  setShowSlideOver={setShowFromChainSlideOver}
                />
              </animated.div>
            </Transition>
            <Transition show={showToChainSlideOver} {...TRANSITION_PROPS}>
              <animated.div className={springClass}>
                <ChainSlideOver
                  key="toChainBlock"
                  isOrigin={false}
                  chains={toChainIds}
                  chainId={toChainId}
                  setChain={setToChainId}
                  setShowSlideOver={setShowToChainSlideOver}
                />
              </animated.div>
            </Transition>
            <Transition show={showSettingsSlideOver} {...TRANSITION_PROPS}>
              <animated.div>
                <SettingsSlideOver key="settings" />
              </animated.div>
            </Transition>
            <InputContainer />
            <OutputContainer />
            <Warning
              originChainId={fromChainId}
              destinationChainId={toChainId}
              originToken={fromToken}
              destinationToken={toToken}
            />
            <Transition
              appear={true}
              unmount={false}
              show={true}
              {...SECTION_TRANSITION_PROPS}
            >
              <BridgeExchangeRateInfo showGasDrop={true} />
            </Transition>
            {showDestinationAddress && (
              <DestinationAddressInput
                toChainId={toChainId}
                destinationAddress={destinationAddress}
              />
            )}
            <div className="mt-3 mb-3">
              <BridgeTransactionButton
                isApproved={isApproved}
                approveTxn={approveTxn}
                executeBridge={executeBridge}
              />
            </div>
          </div>
        </Card>
        {/* <ActionCardFooter link={HOW_TO_BRIDGE_URL} /> */}
      </div>
      <div className="mt-8">
        <BridgeWatcher
          fromChainId={fromChainId}
          toChainId={toChainId}
          address={address}
          destinationAddress={destinationAddress}
        />
      </div>
    </div>
  )
}

// TODO: Refactor
// would like to refactor this as a function that
// takes fromChainId, fromToken only and returns rest
// Determines the chain to be used for the token swap.
const getNewToChain = (positedToChain, fromChainId, bridgeableChains) => {
  // If positedToChain is defined and different from fromChainId, use it.
  // Otherwise, use a default chain.
  let newToChain =
    positedToChain && positedToChain !== fromChainId
      ? Number(positedToChain)
      : DEFAULT_TO_CHAIN
  // If newToChain is not a part of bridgeableChains, select a chain from bridgeableChains
  // that is different from fromChainId.
  if (!bridgeableChains.includes(String(newToChain))) {
    newToChain =
      Number(bridgeableChains[0]) === fromChainId
        ? Number(bridgeableChains[1])
        : Number(bridgeableChains[0])
  }
  return newToChain
}

// Determines which chains are bridgeable based on the swapableType of the token.
const getBridgeableChains = (token, fromChainId, swapExceptionsArr) => {
  // Filter out chains that are not bridgeable for the given token type.
  let bridgeableChains = BRIDGE_CHAINS_BY_TYPE[
    String(token.swapableType)
  ].filter((chainId) => Number(chainId) !== fromChainId)
  // If there are swap exceptions, replace bridgeableChains with the chains from exceptions.
  if (swapExceptionsArr?.length > 0) {
    bridgeableChains = swapExceptionsArr.map((chainId) => String(chainId))
  }
  return bridgeableChains
}

// Determines which tokens are bridgeable on the new chain.
const getBridgeableTokens = (newToChain, token, swapExceptionsArr) => {
  // Get tokens that are bridgeable on the new chain and of the same type as the given token.
  let bridgeableTokens: Token[] = sortToTokens(
    BRIDGE_SWAPABLE_TOKENS_BY_TYPE[newToChain][String(token.swapableType)]
  )
  // If there are swap exceptions, filter out tokens that have a different symbol from the given token.
  if (swapExceptionsArr?.length > 0) {
    bridgeableTokens = bridgeableTokens.filter(
      (toToken) => toToken.symbol === token.symbol
    )
  }
  return bridgeableTokens
}

// Determines the token to be used for the swap.
const getBridgeableToken = (bridgeableTokens, positedToToken) => {
  // If positedToToken is a part of bridgeableTokens, use it.
  // Otherwise, use the first token from bridgeableTokens.
  let bridgeableToken: Token = positedToToken
  if (!bridgeableTokens.includes(positedToToken)) {
    bridgeableToken = bridgeableTokens[0]
  }
  return bridgeableToken
}

// The main function to find bridgeable chains and tokens.
const findSupportedChainsAndTokens = (
  token: Token,
  positedToChain: number | undefined,
  positedToSymbol: string | undefined,
  fromChainId: number
) => {
  // Get the swap exceptions for the given fromChainId if any.
  const swapExceptionsArr: number[] =
    token?.swapExceptions?.[fromChainId as keyof Token['swapExceptions']]
  // Determine which chains are bridgeable.
  const bridgeableChains = getBridgeableChains(
    token,
    fromChainId,
    swapExceptionsArr
  )
  // Determine the new chain to be used for the swap.
  const newToChain = getNewToChain(
    positedToChain,
    fromChainId,
    bridgeableChains
  )
  // Determine the token to be used for the swap based on the posited symbol or the symbol of the given token.
  const positedToToken = positedToSymbol
    ? tokenSymbolToToken(newToChain, positedToSymbol)
    : tokenSymbolToToken(newToChain, token.symbol)
  // Determine which tokens are bridgeable on the new chain.
  const bridgeableTokens = getBridgeableTokens(
    newToChain,
    token,
    swapExceptionsArr
  )
  // Determine the specific token to be used for the swap.
  const bridgeableToken = getBridgeableToken(bridgeableTokens, positedToToken)

  // Return the bridgeable chains, bridgeable tokens, and the specific bridgeable token.
  return {
    bridgeableChainIds: bridgeableChains.map((chainId: string) =>
      Number(chainId)
    ),
    bridgeableTokens,
    bridgeableToken,
  }
}

export default StateManagedBridge<|MERGE_RESOLUTION|>--- conflicted
+++ resolved
@@ -6,12 +6,9 @@
 import { ActionCardFooter } from '@components/ActionCardFooter'
 import { BRIDGE_PATH, HOW_TO_BRIDGE_URL } from '@/constants/urls'
 import BridgeWatcher from '@/pages/bridge/BridgeWatcher'
-<<<<<<< HEAD
 import { useRouter } from 'next/router'
 import { segmentAnalyticsEvent } from '@/contexts/SegmentAnalyticsProvider'
 
-=======
->>>>>>> c5623da6
 import {
   setFromToken,
   setToToken,
@@ -440,7 +437,6 @@
       )
 
       try {
-<<<<<<< HEAD
         segmentAnalyticsEvent(`[Bridge] bridges successfully`, {
           address,
           originChainId: fromChainId,
@@ -450,11 +446,6 @@
           slippage: bridgeQuote.exchangeRate,
         })
         dispatch(addBridgeTxHash(tx))
-=======
-        // await tx.wait()
-        dispatch(addBridgeTxHash(tx))
-
->>>>>>> c5623da6
         dispatch(setBridgeQuote(EMPTY_BRIDGE_QUOTE_ZERO))
         dispatch(setDestinationAddress(null))
         dispatch(setShowDestinationAddress(false))
