--- conflicted
+++ resolved
@@ -11,16 +11,6 @@
   updateFromValue,
   setBridgeQuote,
   setIsLoading,
-<<<<<<< HEAD
-=======
-  setFromChainId,
-  setToChainId,
-  setSupportedFromTokens,
-  setSupportedToTokens,
-  setFromChainIds,
-  setToChainIds,
-  setDeadlineMinutes,
->>>>>>> 7df46885
   setDestinationAddress,
   addBridgeTxHash,
 } from '@/slices/bridge/reducer'
@@ -66,18 +56,8 @@
 import { stringToBigInt } from '@/utils/bigint/format'
 import { Warning } from '@/components/Warning'
 import { useAppDispatch } from '@/store/hooks'
-<<<<<<< HEAD
 import { NetworkTokenBalancesAndAllowances } from '@/utils/actions/fetchPortfolioBalances'
 import {
-=======
-import {
-  NetworkTokenBalancesAndAllowances,
-  sortTokensByBalanceDescending,
-} from '@/utils/actions/fetchPortfolioBalances'
-import {
-  fetchAndStorePortfolioBalances,
-  fetchAndStoreSingleNetworkPortfolioBalances,
->>>>>>> 7df46885
   fetchAndStoreSingleTokenAllowance,
   fetchAndStoreSingleTokenBalance,
 } from '@/slices/portfolio/hooks'
@@ -87,36 +67,10 @@
 } from '@/slices/portfolio/hooks'
 import { FetchState } from '@/slices/portfolio/actions'
 import { updateSingleTokenAllowance } from '@/slices/portfolio/actions'
-<<<<<<< HEAD
 import { FromChainListOverlay } from '@/components/StateManagedBridge/FromChainListOverlay'
 import { ToChainListOverlay } from '@/components/StateManagedBridge/ToChainListOverlay'
 import { FromTokenListOverlay } from '@/components/StateManagedBridge/FromTokenListOverlay'
 import { ToTokenListOverlay } from '@/components/StateManagedBridge/ToTokenListOverlay'
-=======
-
-// NOTE: These are idle utility functions that will be re-written to
-// support sorting by desired mechanism
-// We want to keep them separate as to not overload Component and UI logic
-// i.e., call when needed
-
-const sortFromChainIds = (chainIds: number[]) => {
-  return chainIds
-}
-
-const sortToChainIds = (chainIds: number[]) => {
-  return chainIds
-}
-
-const sortFromTokens = (tokens: Token[]) => {
-  return sortTokensByPriorityRankAndAlpha(tokens)
-}
-
-const sortToTokens = (tokens: Token[]) => {
-  return sortTokensByPriorityRankAndAlpha(tokens)
-}
-
-// Need to update url params
->>>>>>> 7df46885
 
 const StateManagedBridge = () => {
   const { address } = useAccount()
@@ -137,12 +91,6 @@
     toToken,
     bridgeQuote,
     fromValue,
-<<<<<<< HEAD
-=======
-    isLoading,
-    supportedFromTokens,
-    supportedToTokens,
->>>>>>> 7df46885
     destinationAddress,
 
     fromChainIds,
@@ -166,13 +114,6 @@
   const [isApproved, setIsApproved] = useState(false)
 
   const dispatch = useAppDispatch()
-<<<<<<< HEAD
-=======
-
-  const fromTokens = BRIDGABLE_TOKENS[fromChainId]
-  const fromChainIds = Object.keys(CHAINS_BY_ID).map((id) => Number(id))
-  const toChainIds = Object.keys(CHAINS_BY_ID).map((id) => Number(id))
->>>>>>> 7df46885
 
   useEffect(() => {
     segmentAnalyticsEvent(`[Bridge page] arrives`, {
@@ -183,55 +124,6 @@
   }, [query])
 
   useEffect(() => {
-<<<<<<< HEAD
-=======
-    let fromTokens = BRIDGABLE_TOKENS[fromChainId] ?? []
-    const toTokens = BRIDGABLE_TOKENS[toChainId]
-
-    // Checking whether the selected fromToken exists in the BRIDGABLE_TOKENS for the chosen chain
-    if (!fromTokens.some((token) => token.symbol === fromToken?.symbol)) {
-      // Sort the tokens based on priorityRank in ascending order
-      const sortedTokens = fromTokens.sort(
-        (a, b) => a.priorityRank - b.priorityRank
-      )
-      // Select the token with the highest priority rank
-      dispatch(setFromToken(sortedTokens[0]))
-      // Update fromTokens for the selected fromToken
-      fromTokens = [fromToken]
-    }
-
-    let { bridgeableChainIds, bridgeableTokens, bridgeableToken } =
-      findSupportedChainsAndTokens(
-        fromToken,
-        toChainId,
-        toToken?.symbol,
-        fromChainId
-      )
-
-    let bridgeableToChainId = toChainId
-    if (!bridgeableChainIds?.includes(toChainId)) {
-      const sortedChainIds = bridgeableChainIds?.sort((a, b) => {
-        const chainA = CHAINS_ARR.find((chain) => chain.id === a)
-        const chainB = CHAINS_ARR.find((chain) => chain.id === b)
-        return chainB.priorityRank - chainA.priorityRank
-      })
-      bridgeableToChainId = sortedChainIds?.[0]
-    }
-
-    dispatch(setSupportedToTokens(sortToTokens(bridgeableTokens)))
-    dispatch(setToToken(bridgeableToken))
-    dispatch(setSupportedFromTokens(portfolioBalances[fromChainId] ?? []))
-    dispatch(setFromChainIds(fromChainIds))
-    dispatch(setToChainIds(bridgeableChainIds))
-
-    if (bridgeableToChainId && bridgeableToChainId !== toChainId) {
-      dispatch(setToChainId(bridgeableToChainId))
-    }
-
-    console.log(`[useEffect] fromToken`, fromToken?.symbol)
-    console.log(`[useEffect] toToken`, toToken?.symbol)
-    // TODO: Double serialization happening somewhere??
->>>>>>> 7df46885
     if (
       fromToken &&
       toToken &&
@@ -592,25 +484,9 @@
               `}
         >
           <div ref={bridgeDisplayRef}>
-<<<<<<< HEAD
             <Transition show={showSettingsSlideOver} {...TRANSITION_PROPS}>
               <animated.div>
                 <SettingsSlideOver key="settings" />
-=======
-            <Transition show={showFromTokenSlideOver} {...TRANSITION_PROPS}>
-              <animated.div className={springClass}>
-                <TokenSlideOver
-                  key="fromBlock"
-                  isOrigin={true}
-                  tokens={
-                    portfolioStatus === FetchState.VALID
-                      ? separateAndSortTokensWithBalances(supportedFromTokens)
-                      : sortByVisibilityRank(fromTokens)
-                  }
-                  chainId={fromChainId}
-                  selectedToken={fromToken}
-                />{' '}
->>>>>>> 7df46885
               </animated.div>
             </Transition>
             <Transition show={showFromChainListOverlay} {...TRANSITION_PROPS}>
@@ -665,7 +541,7 @@
           </div>
         </Card>
       </div>
-      <div className="text-white" id="temporary-removing">
+      {/* <div className="text-white" id="temporary-removing">
         <div>fromChainId: {fromChainId}</div>
         <div>fromToken: {fromToken?.routeSymbol}</div>
         <div>toChainId: {toChainId}</div>
@@ -678,7 +554,7 @@
         </div>
         <div>fromChainIds: {fromChainIds?.join(', ')}</div>
         <div>toChainIds: {toChainIds?.join(', ')}</div>
-      </div>
+      </div> */}
       <div className="mt-8">
         <BridgeWatcher
           fromChainId={fromChainId}
