import { useAccount, useNetwork } from 'wagmi'
import { useDispatch, useSelector } from 'react-redux'
import { RootState } from '../../store/store'
import toast from 'react-hot-toast'
import { useSpring, animated } from 'react-spring'
import { ActionCardFooter } from '@components/ActionCardFooter'
import { BRIDGE_PATH, HOW_TO_BRIDGE_URL } from '@/constants/urls'
import BridgeWatcher from '@/pages/bridge/BridgeWatcher'
import { useRouter } from 'next/router'
import { segmentAnalyticsEvent } from '@/contexts/SegmentAnalyticsProvider'

import {
  setFromToken,
  setToToken,
  updateFromValue,
  setBridgeQuote,
  setIsLoading,
  setFromChainId,
  setToChainId,
  setSupportedFromTokens,
  setSupportedToTokens,
  setFromChainIds,
  setToChainIds,
  setSupportedFromTokenBalances,
  setDeadlineMinutes,
  setDestinationAddress,
  addBridgeTxHash,
} from '@/slices/bridgeSlice'

import {
  setShowDestinationAddress,
  setShowFromChainSlideOver,
  setShowSettingsSlideOver,
  setShowToChainSlideOver,
} from '@/slices/bridgeDisplaySlice'

import {
  DEFAULT_TO_CHAIN,
  EMPTY_BRIDGE_QUOTE,
  EMPTY_BRIDGE_QUOTE_ZERO,
} from '@/constants/bridge'

import { useSynapseContext } from '@/utils/providers/SynapseProvider'
import { getErc20TokenAllowance } from '@/actions/getErc20TokenAllowance'
import { subtractSlippage } from '@/utils/slippage'
import { commify } from '@ethersproject/units'
import { formatBigIntToString, powBigInt } from '@/utils/bigint/format'
import { calculateExchangeRate } from '@/utils/calculateExchangeRate'
import { useEffect, useRef, useState } from 'react'
import { Token } from '@/utils/types'
import { getWalletClient } from '@wagmi/core'
import { txErrorHandler } from '@/utils/txErrorHandler'
import {
  BRIDGABLE_TOKENS,
  BRIDGE_CHAINS_BY_TYPE,
  BRIDGE_SWAPABLE_TOKENS_BY_TYPE,
  tokenSymbolToToken,
} from '@/constants/tokens'
import { AcceptedChainId, CHAINS_ARR, CHAINS_BY_ID } from '@/constants/chains'
import { approveToken } from '@/utils/approveToken'
import { PageHeader } from '@/components/PageHeader'
import Card from '@/components/ui/tailwind/Card'
import BridgeExchangeRateInfo from '@/components/StateManagedBridge/BridgeExchangeRateInfo'
import { Transition } from '@headlessui/react'
import {
  SECTION_TRANSITION_PROPS,
  TRANSITION_PROPS,
} from '@/styles/transitions'
import { TokenSlideOver } from '@/components/StateManagedBridge/TokenSlideOver'
import { InputContainer } from '@/components/StateManagedBridge/InputContainer'
import { OutputContainer } from '@/components/StateManagedBridge/OutputContainer'
import {
  sortByTokenBalance,
  sortByVisibilityRank,
  separateAndSortTokensWithBalances,
  sortTokensByPriorityRankAndAlpha,
} from '@/utils/sortTokens'
import { ChainSlideOver } from '@/components/StateManagedBridge/ChainSlideOver'
import SettingsSlideOver from '@/components/StateManagedBridge/SettingsSlideOver'
import Button from '@/components/ui/tailwind/Button'
import { SettingsIcon } from '@/components/icons/SettingsIcon'
import { DestinationAddressInput } from '@/components/StateManagedBridge/DestinationAddressInput'
import { isAddress } from '@ethersproject/address'
import { BridgeTransactionButton } from '@/components/StateManagedBridge/BridgeTransactionButton'
import ExplorerToastLink from '@/components/ExplorerToastLink'
import { Address, zeroAddress } from 'viem'
import { stringToBigInt } from '@/utils/bigint/format'
import { Warning } from '@/components/Warning'

// NOTE: These are idle utility functions that will be re-written to
// support sorting by desired mechanism
// We want to keep them separate as to not overload Component and UI logic
// i.e., call when needed

const sortFromChainIds = (chainIds: number[]) => {
  return chainIds
}

const sortToChainIds = (chainIds: number[]) => {
  return chainIds
}

const sortFromTokens = (tokens: Token[]) => {
  return sortTokensByPriorityRankAndAlpha(tokens)
}

const sortToTokens = (tokens: Token[]) => {
  return sortTokensByPriorityRankAndAlpha(tokens)
}

// Need to update url params

const StateManagedBridge = () => {
  const { address } = useAccount()
  const { chain } = useNetwork()
  const { synapseSDK } = useSynapseContext()
  const bridgeDisplayRef = useRef(null)
  const currentSDKRequestID = useRef(0)
  const router = useRouter()
  const { query, pathname } = router

  const {
    fromChainId,
    toChainId,
    fromToken,
    toToken,
    bridgeQuote,
    fromValue,
    isLoading,
    supportedFromTokens,
    supportedFromTokenBalances,
    supportedToTokens,
    destinationAddress,
    bridgeTxHashes,
  } = useSelector((state: RootState) => state.bridge)

  const {
    showFromTokenSlideOver,
    showToTokenSlideOver,
    showFromChainSlideOver,
    showToChainSlideOver,
    showSettingsSlideOver,
    showDestinationAddress,
  } = useSelector((state: RootState) => state.bridgeDisplay)

  let pendingPopup
  let successPopup

  const [isApproved, setIsApproved] = useState(false)

  const dispatch = useDispatch()

  const fromChainIds = Object.keys(CHAINS_BY_ID).map((id) => Number(id))
  const toChainIds = Object.keys(CHAINS_BY_ID).map((id) => Number(id))

  useEffect(() => {
    segmentAnalyticsEvent(`[Bridge page] arrives`, {
      fromChainId,
      query,
      pathname,
    })
  }, [query])

  // Commenting out for a bit to debug, but basic issue is we need
  // a mapping for allowable routes/tokens, and how we set them on
  // init and state changes

  // const toChainIds = BRIDGE_CHAINS_BY_TYPE[fromToken.swapableType]
  //   .filter((chainId) => Number(chainId) !== fromChainId)
  //   .map((chainId) => Number(chainId))

  // Can be smarter about breaking out which calls happen assoc with which
  // dependencies (like some stuff should only change on fromChainId changes)
  useEffect(() => {
    let fromTokens = BRIDGABLE_TOKENS[fromChainId] ?? []
    const toTokens = BRIDGABLE_TOKENS[toChainId]

    // Checking whether the selected fromToken exists in the BRIDGABLE_TOKENS for the chosen chain
    if (!fromTokens.some((token) => token.symbol === fromToken?.symbol)) {
      // Sort the tokens based on priorityRank in ascending order
      const sortedTokens = fromTokens.sort(
        (a, b) => a.priorityRank - b.priorityRank
      )
      // Select the token with the highest priority rank
      dispatch(setFromToken(sortedTokens[0]))
      // Update fromTokens for the selected fromToken
      fromTokens = [fromToken]
    }

    let { bridgeableChainIds, bridgeableTokens, bridgeableToken } =
      findSupportedChainsAndTokens(
        fromToken,
        toChainId,
        toToken?.symbol,
        fromChainId
      )

    let bridgeableToChainId = toChainId
<<<<<<< HEAD
    if (!bridgeableChainIds.includes(toChainId)) {
      dispatch(setToChainId(toChainId))
      dispatch(setToToken(toToken))
      const sortedChainIds = bridgeableChainIds.sort((a, b) => {
=======
    if (!bridgeableChainIds?.includes(toChainId)) {
      const sortedChainIds = bridgeableChainIds?.sort((a, b) => {
>>>>>>> 9859c1db
        const chainA = CHAINS_ARR.find((chain) => chain.id === a)
        const chainB = CHAINS_ARR.find((chain) => chain.id === b)
        return chainB.priorityRank - chainA.priorityRank
      })
<<<<<<< HEAD
      bridgeableToChainId = sortedChainIds[0]
    } else {
      dispatch(setToToken(bridgeableToken))
=======
      bridgeableToChainId = sortedChainIds?.[0]
>>>>>>> 9859c1db
    }

    dispatch(setSupportedToTokens(sortToTokens(bridgeableTokens)))

    const isSupportedChain: boolean = CHAINS_BY_ID[fromChainId] ? true : false

    isSupportedChain &&
      sortByTokenBalance(fromTokens, fromChainId, address).then((res) => {
        const t = res.map((tokenAndBalances) => tokenAndBalances.token)
        dispatch(setSupportedFromTokenBalances(res))
        dispatch(setSupportedFromTokens(t))
      })

    dispatch(setFromChainIds(fromChainIds))
    dispatch(setToChainIds(bridgeableChainIds))

<<<<<<< HEAD
    console.log(`[useEffect] fromToken`, fromToken.symbol)
    console.log(`[useEffect] toToken`, toToken.symbol)
=======
    if (bridgeableToChainId && bridgeableToChainId !== toChainId) {
      dispatch(setToChainId(bridgeableToChainId))
    }

    console.log(`[useEffect] fromToken`, fromToken?.symbol)
    console.log(`[useEffect] toToken`, toToken?.symbol)
>>>>>>> 9859c1db
    // TODO: Double serialization happening somewhere??
    if (
      fromToken?.decimals[fromChainId] &&
      stringToBigInt(fromValue, fromToken.decimals[fromChainId]) > 0n
    ) {
      console.log('trying to set bridge quote')
      getAndSetBridgeQuote()
    } else {
      dispatch(setBridgeQuote(EMPTY_BRIDGE_QUOTE_ZERO))
      dispatch(setIsLoading(false))
    }
  }, [fromChainId, toChainId, fromToken, toToken, fromValue, address])

  // don't like this, rewrite: could be custom hook
  useEffect(() => {
    if (fromToken?.addresses[fromChainId] === zeroAddress) {
      setIsApproved(true)
    } else {
      if (
        bridgeQuote?.allowance &&
        stringToBigInt(fromValue, fromToken.decimals[fromChainId]) <=
          bridgeQuote.allowance
      ) {
        setIsApproved(true)
      } else {
        setIsApproved(false)
      }
    }
  }, [bridgeQuote, fromToken, fromValue, fromChainId, toChainId])

  let quoteToast
  // Would like to move this into function outside of this component
  const getAndSetBridgeQuote = async () => {
    currentSDKRequestID.current += 1
    const thisRequestId = currentSDKRequestID.current
    // will have to handle deadlineMinutes here at later time, gets passed as optional last arg in .bridgeQuote()
    try {
      dispatch(setIsLoading(true))

      const { feeAmount, routerAddress, maxAmountOut, originQuery, destQuery } =
        await synapseSDK.bridgeQuote(
          fromChainId,
          toChainId,
          fromToken.addresses[fromChainId],
          toToken.addresses[toChainId],
          stringToBigInt(fromValue, fromToken.decimals[fromChainId])
        )

      console.log(`[getAndSetQuote] fromChainId`, fromChainId)
      console.log(`[getAndSetQuote] toChainId`, toChainId)
      console.log(`[getAndSetQuote] fromToken.symbol`, fromToken.symbol)
      console.log(`[getAndSetQuote] toToken.symbol`, toToken.symbol)
      console.log(`[getAndSetQuote] fromValue`, fromValue)
      console.log('feeAmount', feeAmount)
      console.log(`[getAndSetQuote] maxAmountOut`, maxAmountOut)

      if (!(originQuery && maxAmountOut && destQuery && feeAmount)) {
        dispatch(setBridgeQuote(EMPTY_BRIDGE_QUOTE_ZERO))
        dispatch(setIsLoading(false))
        return
      }

      const toValueBigInt = BigInt(maxAmountOut.toString()) ?? 0n

      const originTokenDecimals = fromToken.decimals[fromChainId]
      const adjustedFeeAmount =
        BigInt(feeAmount) <
        stringToBigInt(`${fromValue}`, fromToken.decimals[fromChainId])
          ? BigInt(feeAmount)
          : BigInt(feeAmount) / powBigInt(10n, BigInt(18 - originTokenDecimals))

      const isUnsupported = AcceptedChainId[fromChainId] ? false : true

      const allowance =
        fromToken.addresses[fromChainId] === zeroAddress ||
        address === undefined ||
        isUnsupported
          ? 0n
          : await getErc20TokenAllowance({
              address,
              chainId: fromChainId,
              tokenAddress: fromToken.addresses[fromChainId] as Address,
              spender: routerAddress,
            })

      const originMinWithSlippage = subtractSlippage(
        originQuery?.minAmountOut ?? 0n,
        'ONE_TENTH',
        null
      )
      const destMinWithSlippage = subtractSlippage(
        destQuery?.minAmountOut ?? 0n,
        'ONE_TENTH',
        null
      )

      let newOriginQuery = { ...originQuery }
      newOriginQuery.minAmountOut = originMinWithSlippage

      let newDestQuery = { ...destQuery }
      newDestQuery.minAmountOut = destMinWithSlippage
      if (thisRequestId === currentSDKRequestID.current) {
        dispatch(
          setBridgeQuote({
            outputAmount: toValueBigInt,
            outputAmountString: commify(
              formatBigIntToString(
                toValueBigInt,
                toToken.decimals[toChainId],
                8
              )
            ),
            routerAddress,
            allowance,
            exchangeRate: calculateExchangeRate(
              stringToBigInt(fromValue, fromToken.decimals[fromChainId]) -
                BigInt(adjustedFeeAmount),
              fromToken.decimals[fromChainId],
              toValueBigInt,
              toToken.decimals[toChainId]
            ),
            feeAmount,
            delta: BigInt(maxAmountOut.toString()),
            quotes: {
              originQuery: newOriginQuery,
              destQuery: newDestQuery,
            },
          })
        )

        toast.dismiss(quoteToast)
        const message = `Route found for bridging ${fromValue} ${fromToken.symbol} on ${CHAINS_BY_ID[fromChainId]?.name} to ${toToken.symbol} on ${CHAINS_BY_ID[toChainId]?.name}`
        console.log(message)
        quoteToast = toast(message, { duration: 3000 })
      }
    } catch (err) {
      console.log(err)
      if (thisRequestId === currentSDKRequestID.current) {
        toast.dismiss(quoteToast)
        const message = `No route found for bridging ${fromValue} ${fromToken.symbol} on ${CHAINS_BY_ID[fromChainId]?.name} to ${toToken.symbol} on ${CHAINS_BY_ID[toChainId]?.name}`
        console.log(message)
        quoteToast = toast(message, { duration: 3000 })

        dispatch(setBridgeQuote(EMPTY_BRIDGE_QUOTE_ZERO))
        return
      }
    } finally {
      if (thisRequestId === currentSDKRequestID.current) {
        dispatch(setIsLoading(false))
      }
    }
  }

  const approveTxn = async () => {
    try {
      const tx = approveToken(
        bridgeQuote?.routerAddress,
        fromChainId,
        fromToken?.addresses[fromChainId]
      )

      try {
        await tx
        setIsApproved(true)
      } catch (error) {
        return txErrorHandler(error)
      }
    } catch (error) {
      return txErrorHandler(error)
    }
  }

  const executeBridge = async () => {
    segmentAnalyticsEvent(`[Bridge] initiates bridge`, {
      address,
      originChainId: fromChainId,
      destinationChainId: toChainId,
      inputAmount: fromValue,
      expectedReceivedAmount: bridgeQuote.outputAmountString,
      slippage: bridgeQuote.exchangeRate,
    })
    try {
      const wallet = await getWalletClient({
        chainId: fromChainId,
      })

      const toAddress =
        destinationAddress && isAddress(destinationAddress)
          ? destinationAddress
          : address

      const data = await synapseSDK.bridge(
        toAddress,
        bridgeQuote.routerAddress,
        fromChainId,
        toChainId,
        fromToken.addresses[fromChainId as keyof Token['addresses']],
        stringToBigInt(fromValue, fromToken.decimals[fromChainId]),
        bridgeQuote.quotes.originQuery,
        bridgeQuote.quotes.destQuery
      )

      const payload =
        fromToken.addresses[fromChainId as keyof Token['addresses']] ===
          zeroAddress ||
        fromToken.addresses[fromChainId as keyof Token['addresses']] === ''
          ? {
              data: data.data,
              to: data.to,
              value: stringToBigInt(fromValue, fromToken.decimals[fromChainId]),
            }
          : data

      const tx = await wallet.sendTransaction(payload)

      const originChainName = CHAINS_BY_ID[fromChainId]?.name
      const destinationChainName = CHAINS_BY_ID[toChainId]?.name
      pendingPopup = toast(
        `Bridging from ${fromToken.symbol} on ${originChainName} to ${toToken.symbol} on ${destinationChainName}`,
        { id: 'bridge-in-progress-popup', duration: Infinity }
      )

      try {
        segmentAnalyticsEvent(`[Bridge] bridges successfully`, {
          address,
          originChainId: fromChainId,
          destinationChainId: toChainId,
          inputAmount: fromValue,
          expectedReceivedAmount: bridgeQuote.outputAmountString,
          slippage: bridgeQuote.exchangeRate,
        })
        dispatch(addBridgeTxHash(tx))
        dispatch(setBridgeQuote(EMPTY_BRIDGE_QUOTE_ZERO))
        dispatch(setDestinationAddress(null))
        dispatch(setShowDestinationAddress(false))
        dispatch(updateFromValue(''))

        const successToastContent = (
          <div>
            <div>
              Successfully initiated bridge from {fromToken.symbol} on{' '}
              {originChainName} to {toToken.symbol} on {destinationChainName}
            </div>
            <ExplorerToastLink
              transactionHash={tx ?? zeroAddress}
              chainId={fromChainId}
            />
          </div>
        )

        successPopup = toast.success(successToastContent, {
          id: 'bridge-success-popup',
          duration: 10000,
        })

        toast.dismiss(pendingPopup)

        return tx
      } catch (error) {
        segmentAnalyticsEvent(`[Bridge] error bridging`, {
          address,
          errorCode: error.code,
        })
        console.log(`Transaction failed with error: ${error}`)
        toast.dismiss(pendingPopup)
      }
    } catch (error) {
      segmentAnalyticsEvent(`[Bridge]  error bridging`, {
        address,
        errorCode: error.code,
      })
      console.log('Error executing bridge', error)
      toast.dismiss(pendingPopup)
      return txErrorHandler(error)
    }
  }

  const springClass = 'fixed z-50 w-full h-full bg-opacity-50'

  return (
    <div className="flex flex-col w-full max-w-lg mx-auto lg:mx-0">
      <div className="flex flex-col">
        <div className="flex items-center justify-between">
          <PageHeader
            title="Bridge"
            subtitle="Send your assets across chains."
          />
          <div>
            <Button
              className="flex items-center p-3 text-opacity-75 bg-bgLight hover:bg-bgLighter text-secondaryTextColor hover:text-white"
              onClick={() => {
                if (showSettingsSlideOver === true) {
                  dispatch(setShowSettingsSlideOver(false))
                } else {
                  dispatch(setShowSettingsSlideOver(true))
                }
              }}
            >
              {!showSettingsSlideOver ? (
                <>
                  <SettingsIcon className="w-5 h-5 mr-2" />
                  <span>Settings</span>
                </>
              ) : (
                <span>Close</span>
              )}
            </Button>
          </div>
        </div>
        <Card
          divider={false}
          className={`
                px-2 pb-2 pt-2 md:px-6 md:pt-5 mt-5 overflow-hidden
                transition-all duration-100 transform rounded-xl
                bg-bgBase
              `}
        >
          <div ref={bridgeDisplayRef}>
            <Transition show={showFromTokenSlideOver} {...TRANSITION_PROPS}>
              <animated.div className={springClass}>
                <TokenSlideOver
                  key="fromBlock"
                  isOrigin={true}
                  tokens={separateAndSortTokensWithBalances(
                    supportedFromTokenBalances
                  )}
                  chainId={fromChainId}
                  selectedToken={fromToken}
                />{' '}
              </animated.div>
            </Transition>
            <Transition show={showToTokenSlideOver} {...TRANSITION_PROPS}>
              <animated.div className={springClass}>
                <TokenSlideOver
                  key="toBlock"
                  isOrigin={false}
                  tokens={supportedToTokens}
                  chainId={toChainId}
                  selectedToken={toToken}
                />{' '}
              </animated.div>
            </Transition>
            <Transition show={showFromChainSlideOver} {...TRANSITION_PROPS}>
              <animated.div className={springClass}>
                <ChainSlideOver
                  key="fromChainBlock"
                  isOrigin={true}
                  chains={fromChainIds}
                  chainId={fromChainId}
                  setChain={setFromChainId}
                  setShowSlideOver={setShowFromChainSlideOver}
                />
              </animated.div>
            </Transition>
            <Transition show={showToChainSlideOver} {...TRANSITION_PROPS}>
              <animated.div className={springClass}>
                <ChainSlideOver
                  key="toChainBlock"
                  isOrigin={false}
                  chains={toChainIds}
                  chainId={toChainId}
                  setChain={setToChainId}
                  setShowSlideOver={setShowToChainSlideOver}
                />
              </animated.div>
            </Transition>
            <Transition show={showSettingsSlideOver} {...TRANSITION_PROPS}>
              <animated.div>
                <SettingsSlideOver key="settings" />
              </animated.div>
            </Transition>
            <InputContainer />
            <OutputContainer />
            <Warning
              originChainId={fromChainId}
              destinationChainId={toChainId}
              originToken={fromToken}
              destinationToken={toToken}
            />
            <Transition
              appear={true}
              unmount={false}
              show={true}
              {...SECTION_TRANSITION_PROPS}
            >
              <BridgeExchangeRateInfo showGasDrop={true} />
            </Transition>
            {showDestinationAddress && (
              <DestinationAddressInput
                toChainId={toChainId}
                destinationAddress={destinationAddress}
              />
            )}
            <div className="md:my-3">
              <BridgeTransactionButton
                isApproved={isApproved}
                approveTxn={approveTxn}
                executeBridge={executeBridge}
              />
            </div>
          </div>
        </Card>
        {/* <ActionCardFooter link={HOW_TO_BRIDGE_URL} /> */}
      </div>
      <div className="mt-8">
        <BridgeWatcher
          fromChainId={fromChainId}
          toChainId={toChainId}
          address={address}
          destinationAddress={destinationAddress}
        />
      </div>
    </div>
  )
}

// TODO: Refactor
// would like to refactor this as a function that
// takes fromChainId, fromToken only and returns rest
// Determines the chain to be used for the token swap.
const getNewToChain = (positedToChain, fromChainId, bridgeableChains) => {
  // If positedToChain is defined and different from fromChainId, use it.
  // Otherwise, use a default chain.
  let newToChain =
    positedToChain && positedToChain !== fromChainId
      ? Number(positedToChain)
      : DEFAULT_TO_CHAIN
  // If newToChain is not a part of bridgeableChains, select a chain from bridgeableChains
  // that is different from fromChainId.
  if (!bridgeableChains?.includes(String(newToChain))) {
    newToChain =
      Number(bridgeableChains?.[0]) === fromChainId
        ? Number(bridgeableChains?.[1])
        : Number(bridgeableChains?.[0])
  }
  return newToChain
}

// Determines which chains are bridgeable based on the swapableType of the token.
const getBridgeableChains = (token, fromChainId, swapExceptionsArr) => {
  // Filter out chains that are not bridgeable for the given token type.
  let bridgeableChains = BRIDGE_CHAINS_BY_TYPE[
    String(token?.swapableType)
  ]?.filter((chainId) => Number(chainId) !== fromChainId)
  // If there are swap exceptions, replace bridgeableChains with the chains from exceptions.
  if (swapExceptionsArr?.length > 0) {
    bridgeableChains = swapExceptionsArr.map((chainId) => String(chainId))
  }
  return bridgeableChains
}

// Determines which tokens are bridgeable on the new chain.
const getBridgeableTokens = (newToChain, token, swapExceptionsArr) => {
  // Get tokens that are bridgeable on the new chain and of the same type as the given token.
  let bridgeableTokens: Token[] = sortToTokens(
    BRIDGE_SWAPABLE_TOKENS_BY_TYPE[newToChain]?.[String(token?.swapableType)]
  )
  // If there are swap exceptions, filter out tokens that have a different symbol from the given token.
  if (swapExceptionsArr?.length > 0) {
    bridgeableTokens = bridgeableTokens.filter(
      (toToken) => toToken.symbol === token.symbol
    )
  }
  return bridgeableTokens
}

// Determines the token to be used for the swap.
const getBridgeableToken = (bridgeableTokens, positedToToken) => {
  // If positedToToken is a part of bridgeableTokens, use it.
  // Otherwise, use the first token from bridgeableTokens.
  let bridgeableToken: Token = positedToToken
  if (!bridgeableTokens?.includes(positedToToken)) {
    bridgeableToken = bridgeableTokens?.[0]
  }
  return bridgeableToken
}

// The main function to find bridgeable chains and tokens.
const findSupportedChainsAndTokens = (
  token: Token,
  positedToChain: number | undefined,
  positedToSymbol: string | undefined,
  fromChainId: number
) => {
  // Get the swap exceptions for the given fromChainId if any.
  const swapExceptionsArr: number[] =
    token?.swapExceptions?.[fromChainId as keyof Token['swapExceptions']]
  // Determine which chains are bridgeable.
  const bridgeableChains = getBridgeableChains(
    token,
    fromChainId,
    swapExceptionsArr
  )
  // Determine the new chain to be used for the swap.
  const newToChain = getNewToChain(
    positedToChain,
    fromChainId,
    bridgeableChains
  )
  // Determine the token to be used for the swap based on the posited symbol or the symbol of the given token.
  const positedToToken = positedToSymbol
    ? tokenSymbolToToken(newToChain, positedToSymbol)
    : tokenSymbolToToken(newToChain, token?.symbol)
  // Determine which tokens are bridgeable on the new chain.
  const bridgeableTokens = getBridgeableTokens(
    newToChain,
    token,
    swapExceptionsArr
  )
  // Determine the specific token to be used for the swap.
  const bridgeableToken = getBridgeableToken(bridgeableTokens, positedToToken)

  // Return the bridgeable chains, bridgeable tokens, and the specific bridgeable token.
  return {
    bridgeableChainIds: bridgeableChains?.map((chainId: string) =>
      Number(chainId)
    ),
    bridgeableTokens,
    bridgeableToken,
  }
}

export default StateManagedBridge<|MERGE_RESOLUTION|>--- conflicted
+++ resolved
@@ -196,26 +196,17 @@
       )
 
     let bridgeableToChainId = toChainId
-<<<<<<< HEAD
     if (!bridgeableChainIds.includes(toChainId)) {
       dispatch(setToChainId(toChainId))
       dispatch(setToToken(toToken))
-      const sortedChainIds = bridgeableChainIds.sort((a, b) => {
-=======
-    if (!bridgeableChainIds?.includes(toChainId)) {
       const sortedChainIds = bridgeableChainIds?.sort((a, b) => {
->>>>>>> 9859c1db
         const chainA = CHAINS_ARR.find((chain) => chain.id === a)
         const chainB = CHAINS_ARR.find((chain) => chain.id === b)
         return chainB.priorityRank - chainA.priorityRank
       })
-<<<<<<< HEAD
       bridgeableToChainId = sortedChainIds[0]
     } else {
       dispatch(setToToken(bridgeableToken))
-=======
-      bridgeableToChainId = sortedChainIds?.[0]
->>>>>>> 9859c1db
     }
 
     dispatch(setSupportedToTokens(sortToTokens(bridgeableTokens)))
@@ -232,17 +223,8 @@
     dispatch(setFromChainIds(fromChainIds))
     dispatch(setToChainIds(bridgeableChainIds))
 
-<<<<<<< HEAD
     console.log(`[useEffect] fromToken`, fromToken.symbol)
     console.log(`[useEffect] toToken`, toToken.symbol)
-=======
-    if (bridgeableToChainId && bridgeableToChainId !== toChainId) {
-      dispatch(setToChainId(bridgeableToChainId))
-    }
-
-    console.log(`[useEffect] fromToken`, fromToken?.symbol)
-    console.log(`[useEffect] toToken`, toToken?.symbol)
->>>>>>> 9859c1db
     // TODO: Double serialization happening somewhere??
     if (
       fromToken?.decimals[fromChainId] &&
