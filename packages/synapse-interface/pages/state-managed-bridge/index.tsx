import { useAccount, useNetwork } from 'wagmi'
import { useSelector } from 'react-redux'
import { RootState } from '../../store/store'
import toast from 'react-hot-toast'
import { animated } from 'react-spring'
import { useRouter } from 'next/router'
import { segmentAnalyticsEvent } from '@/contexts/SegmentAnalyticsProvider'

import { useBridgeState } from '@/slices/bridge/hooks'
import {
  BridgeState,
  setFromChainId,
  setFromToken,
  setToChainId,
  setToToken,
} from '@/slices/bridge/reducer'
import {
  updateFromValue,
  setBridgeQuote,
  setIsLoading,
  setDestinationAddress,
} from '@/slices/bridge/reducer'

import {
  setShowDestinationAddress,
  setShowFromTokenListOverlay,
  setShowSettingsSlideOver,
} from '@/slices/bridgeDisplaySlice'

import { EMPTY_BRIDGE_QUOTE_ZERO } from '@/constants/bridge'

import { useSynapseContext } from '@/utils/providers/SynapseProvider'
import { getErc20TokenAllowance } from '@/actions/getErc20TokenAllowance'
import { commify } from '@ethersproject/units'
import { formatBigIntToString } from '@/utils/bigint/format'
import { calculateExchangeRate } from '@/utils/calculateExchangeRate'
import { useEffect, useRef, useState, useMemo } from 'react'
import { Token } from '@/utils/types'
import {
  getWalletClient,
  getPublicClient,
  prepareSendTransaction,
} from '@wagmi/core'
import { txErrorHandler } from '@/utils/txErrorHandler'
import { AcceptedChainId, CHAINS_BY_ID } from '@/constants/chains'
import { approveToken } from '@/utils/approveToken'
import { PageHeader } from '@/components/PageHeader'
import { BridgeCard } from '@/components/ui/BridgeCardComponents'
import BridgeExchangeRateInfo from '@/components/StateManagedBridge/BridgeExchangeRateInfo'
import { Transition } from '@headlessui/react'
import {
  SECTION_TRANSITION_PROPS,
  TRANSITION_PROPS,
} from '@/styles/transitions'
import { InputContainer } from '@/components/StateManagedBridge/InputContainer'
import { OutputContainer } from '@/components/StateManagedBridge/OutputContainer'
import SettingsSlideOver from '@/components/StateManagedBridge/SettingsSlideOver'
import Button from '@/components/ui/tailwind/Button'
import { SettingsIcon } from '@/components/icons/SettingsIcon'
import { DestinationAddressInput } from '@/components/StateManagedBridge/DestinationAddressInput'
import { BridgeTransactionButton } from '@/components/StateManagedBridge/BridgeTransactionButton'
import ExplorerToastLink from '@/components/ExplorerToastLink'
import { polygon } from 'viem/chains'
import { Address, zeroAddress, isAddress } from 'viem'
import { stringToBigInt } from '@/utils/bigint/format'
import { Warning } from '@/components/Warning'
import { useAppDispatch } from '@/store/hooks'
import { fetchAndStoreSingleNetworkPortfolioBalances } from '@/slices/portfolio/hooks'
import {
  updatePendingBridgeTransaction,
  addPendingBridgeTransaction,
  removePendingBridgeTransaction,
} from '@/slices/transactions/actions'
import { getTimeMinutesFromNow } from '@/utils/time'
import { FromChainListOverlay } from '@/components/StateManagedBridge/FromChainListOverlay'
import { ToChainListOverlay } from '@/components/StateManagedBridge/ToChainListOverlay'
import { FromTokenListOverlay } from '@/components/StateManagedBridge/FromTokenListOverlay'
import { ToTokenListOverlay } from '@/components/StateManagedBridge/ToTokenListOverlay'

import { waitForTransaction } from '@wagmi/core'
import {
  fetchArbPrice,
  fetchEthPrice,
  fetchGmxPrice,
} from '@/slices/priceDataSlice'
import { isTransactionReceiptError } from '@/utils/isTransactionReceiptError'
import { SwitchButton } from '@/components/buttons/SwitchButton'
import { useEventCountdownProgressBar } from '@/components/Maintenance/EventCountdownProgressBar'

import {
  METIS_DOWNTIME_START_DATE,
  METIS_DOWNTIME_END_DATE,
  MetisDowntimeWarningMessage,
  useMetisDowntimeCountdownProgress,
} from '@/components/Maintenance/Events/MetisUpgrade'
import {
  ECOTONE_FORK_START_DATE,
  ECOTONE_FORK_END_DATE,
  EcotoneForkWarningMessage,
  useEcotoneForkCountdownProgress,
} from '@/components/Maintenance/Events/EcotoneForkUpgrade'

import { OPTIMISM, BASE, METIS } from '@/constants/chains/master'

const StateManagedBridge = () => {
  const { address } = useAccount()
  const { chain } = useNetwork()
  const { synapseSDK } = useSynapseContext()
  const bridgeDisplayRef = useRef(null)
  const currentSDKRequestID = useRef(0)
  const quoteToastRef = useRef({ id: '' })
  const router = useRouter()
  const { query, pathname } = router

  const {
    fromChainId,
    toChainId,
    fromToken,
    toToken,
    bridgeQuote,
    debouncedFromValue,
    destinationAddress,
  }: BridgeState = useBridgeState()
  const {
    showSettingsSlideOver,
    showDestinationAddress,
    showFromChainListOverlay,
    showToChainListOverlay,
    showFromTokenListOverlay,
    showToTokenListOverlay,
  } = useSelector((state: RootState) => state.bridgeDisplay)

  const [isApproved, setIsApproved] = useState(false)

  const dispatch = useAppDispatch()

  useEffect(() => {
    segmentAnalyticsEvent(`[Bridge page] arrives`, {
      fromChainId,
      query,
      pathname,
    })
  }, [query])

  useEffect(() => {
    if (
      fromToken &&
      toToken &&
      fromToken?.decimals[fromChainId] &&
      stringToBigInt(debouncedFromValue, fromToken?.decimals[fromChainId]) > 0n
    ) {
      console.log('trying to set bridge quote')
      getAndSetBridgeQuote()
    } else {
      dispatch(setBridgeQuote(EMPTY_BRIDGE_QUOTE_ZERO))
      dispatch(setIsLoading(false))
    }
  }, [fromChainId, toChainId, fromToken, toToken, debouncedFromValue])

  // don't like this, rewrite: could be custom hook
  useEffect(() => {
    if (fromToken && fromToken?.addresses[fromChainId] === zeroAddress) {
      setIsApproved(true)
    } else {
      if (
        fromToken &&
        bridgeQuote?.allowance &&
        stringToBigInt(debouncedFromValue, fromToken.decimals[fromChainId]) <=
          bridgeQuote.allowance
      ) {
        setIsApproved(true)
      } else {
        setIsApproved(false)
      }
    }
  }, [bridgeQuote, fromToken, debouncedFromValue, fromChainId, toChainId])

  const getAndSetBridgeQuote = async () => {
    currentSDKRequestID.current += 1
    const thisRequestId = currentSDKRequestID.current
    // will have to handle deadlineMinutes here at later time, gets passed as optional last arg in .bridgeQuote()

    /* clear stored bridge quote before requesting new bridge quote */
    dispatch(setBridgeQuote(EMPTY_BRIDGE_QUOTE_ZERO))

    try {
      dispatch(setIsLoading(true))

      const allQuotes = await synapseSDK.allBridgeQuotes(
        fromChainId,
        toChainId,
        fromToken.addresses[fromChainId],
        toToken.addresses[toChainId],
        stringToBigInt(debouncedFromValue, fromToken?.decimals[fromChainId])
      )

      if (allQuotes.length === 0) {
        const msg = `No route found for bridging ${debouncedFromValue} ${fromToken?.symbol} on ${CHAINS_BY_ID[fromChainId]?.name} to ${toToken?.symbol} on ${CHAINS_BY_ID[toChainId]?.name}`
        throw new Error(msg)
      }

      const rfqQuote = allQuotes.find(
        (quote) => quote.bridgeModuleName === 'SynapseRFQ'
      )

      let quote

      if (rfqQuote) {
        quote = rfqQuote
      } else {
        /* allBridgeQuotes returns sorted quotes by maxAmountOut descending */
        quote = allQuotes[0]
      }

      const {
        feeAmount,
        routerAddress,
        maxAmountOut,
        originQuery,
        destQuery,
        estimatedTime,
        bridgeModuleName,
        gasDropAmount,
      } = quote

      if (!(originQuery && maxAmountOut && destQuery && feeAmount)) {
        dispatch(setBridgeQuote(EMPTY_BRIDGE_QUOTE_ZERO))
        dispatch(setIsLoading(false))
        return
      }

      const toValueBigInt = BigInt(maxAmountOut.toString()) ?? 0n

      // Bridge Lifecycle: originToken -> bridgeToken -> destToken
      // debouncedFromValue is in originToken decimals
      // originQuery.minAmountOut and feeAmount is in bridgeToken decimals
      // Adjust feeAmount to be in originToken decimals
      const adjustedFeeAmount =
        (BigInt(feeAmount) *
          stringToBigInt(
            `${debouncedFromValue}`,
            fromToken?.decimals[fromChainId]
          )) /
        BigInt(originQuery.minAmountOut)

      const isUnsupported = AcceptedChainId[fromChainId] ? false : true

      const allowance =
        fromToken?.addresses[fromChainId] === zeroAddress ||
        address === undefined ||
        isUnsupported
          ? 0n
          : await getErc20TokenAllowance({
              address,
              chainId: fromChainId,
              tokenAddress: fromToken?.addresses[fromChainId] as Address,
              spender: routerAddress,
            })

      const {
        originQuery: originQueryWithSlippage,
        destQuery: destQueryWithSlippage,
      } = synapseSDK.applyBridgeSlippage(
        bridgeModuleName,
        originQuery,
        destQuery
      )

      if (thisRequestId === currentSDKRequestID.current) {
        dispatch(
          setBridgeQuote({
            outputAmount: toValueBigInt,
            outputAmountString: commify(
              formatBigIntToString(
                toValueBigInt,
                toToken.decimals[toChainId],
                8
              )
            ),
            routerAddress,
            allowance,
            exchangeRate: calculateExchangeRate(
              stringToBigInt(
                debouncedFromValue,
                fromToken?.decimals[fromChainId]
              ) - BigInt(adjustedFeeAmount),
              fromToken?.decimals[fromChainId],
              toValueBigInt,
              toToken.decimals[toChainId]
            ),
            feeAmount,
            delta: BigInt(maxAmountOut.toString()),
            originQuery: originQueryWithSlippage,
            destQuery: destQueryWithSlippage,
            estimatedTime: estimatedTime,
            bridgeModuleName: bridgeModuleName,
            gasDropAmount: BigInt(gasDropAmount.toString()),
          })
        )

        toast.dismiss(quoteToastRef.current.id)

        const message = `Route found for bridging ${debouncedFromValue} ${fromToken?.symbol} on ${CHAINS_BY_ID[fromChainId]?.name} to ${toToken.symbol} on ${CHAINS_BY_ID[toChainId]?.name}`
        console.log(message)

        quoteToastRef.current.id = toast(message, { duration: 3000 })
      }
    } catch (err) {
      console.log(err)
      if (thisRequestId === currentSDKRequestID.current) {
        toast.dismiss(quoteToastRef.current.id)

        let message: string
        if (!fromChainId) {
          message = 'Please select an origin chain'
        } else if (!toChainId) {
          message = 'Please select a destination chain'
        } else if (!fromToken) {
          message = 'Please select an origin token'
        } else if (!toToken) {
          message = 'Please select a destination token'
        } else {
          message = `No route found for bridging ${debouncedFromValue} ${fromToken?.symbol} on ${CHAINS_BY_ID[fromChainId]?.name} to ${toToken.symbol} on ${CHAINS_BY_ID[toChainId]?.name}`
        }
        console.log(message)

        quoteToastRef.current.id = toast(message, { duration: 3000 })
        dispatch(setBridgeQuote(EMPTY_BRIDGE_QUOTE_ZERO))

        return
      }
    } finally {
      if (thisRequestId === currentSDKRequestID.current) {
        dispatch(setIsLoading(false))
      }
    }
  }

  const approveTxn = async () => {
    try {
      const tx = approveToken(
        bridgeQuote?.routerAddress,
        fromChainId,
        fromToken?.addresses[fromChainId],
        stringToBigInt(debouncedFromValue, fromToken?.decimals[fromChainId])
      )
      await tx
      /** Re-fetch bridge quote to re-check approval state */
      getAndSetBridgeQuote()
    } catch (error) {
      return txErrorHandler(error)
    }
  }

  const executeBridge = async () => {
    let pendingPopup: any
    segmentAnalyticsEvent(
      `[Bridge] initiates bridge`,
      {
        address,
        originChainId: fromChainId,
        destinationChainId: toChainId,
        inputAmount: debouncedFromValue,
        expectedReceivedAmount: bridgeQuote.outputAmountString,
        slippage: bridgeQuote.exchangeRate,
        originToken: fromToken?.routeSymbol,
        destinationToken: toToken?.routeSymbol,
        exchangeRate: BigInt(bridgeQuote.exchangeRate.toString()),
        routerAddress: bridgeQuote.routerAddress,
      },
      true
    )
    const currentTimestamp: number = getTimeMinutesFromNow(0)
    dispatch(
      addPendingBridgeTransaction({
        id: currentTimestamp,
        originChain: CHAINS_BY_ID[fromChainId],
        originToken: fromToken,
        originValue: debouncedFromValue,
        destinationChain: CHAINS_BY_ID[toChainId],
        destinationToken: toToken,
        transactionHash: undefined,
        timestamp: undefined,
        isSubmitted: false,
        estimatedTime: bridgeQuote.estimatedTime,
        bridgeModuleName: bridgeQuote.bridgeModuleName,
      })
    )
    try {
      const wallet = await getWalletClient({
        chainId: fromChainId,
      })
      const toAddress =
        destinationAddress && isAddress(destinationAddress)
          ? destinationAddress
          : address

      const data = await synapseSDK.bridge(
        toAddress,
        bridgeQuote.routerAddress,
        fromChainId,
        toChainId,
        fromToken?.addresses[fromChainId as keyof Token['addresses']],
        stringToBigInt(debouncedFromValue, fromToken?.decimals[fromChainId]),
        bridgeQuote.originQuery,
        bridgeQuote.destQuery
      )

      const payload =
        fromToken?.addresses[fromChainId as keyof Token['addresses']] ===
          zeroAddress ||
        fromToken?.addresses[fromChainId as keyof Token['addresses']] === ''
          ? {
              data: data.data,
              to: data.to,
              value: stringToBigInt(
                debouncedFromValue,
                fromToken?.decimals[fromChainId]
              ),
            }
          : data

      /** Setting custom gas limit for only Polygon transactions */
      let gasEstimate = undefined

      if (fromChainId === polygon.id) {
        const publicClient = getPublicClient()
        gasEstimate = await publicClient.estimateGas({
          value: payload.value,
          to: payload.to,
          account: address,
          data: payload.data,
          chainId: fromChainId,
        })
        gasEstimate = (gasEstimate * 3n) / 2n
      }

      const tx = await wallet.sendTransaction({
        ...payload,
        gas: gasEstimate,
      })

      const originChainName = CHAINS_BY_ID[fromChainId]?.name
      const destinationChainName = CHAINS_BY_ID[toChainId]?.name
      pendingPopup = toast(
        `Bridging from ${fromToken?.symbol} on ${originChainName} to ${toToken.symbol} on ${destinationChainName}`,
        { id: 'bridge-in-progress-popup', duration: Infinity }
      )
      segmentAnalyticsEvent(`[Bridge] bridges successfully`, {
        address,
        originChainId: fromChainId,
        destinationChainId: toChainId,
        inputAmount: debouncedFromValue,
        expectedReceivedAmount: bridgeQuote.outputAmountString,
        slippage: bridgeQuote.exchangeRate,
        originToken: fromToken?.routeSymbol,
        destinationToken: toToken?.routeSymbol,
        exchangeRate: BigInt(bridgeQuote.exchangeRate.toString()),
        routerAddress: bridgeQuote.routerAddress,
      })
      dispatch(
        updatePendingBridgeTransaction({
          id: currentTimestamp,
          timestamp: undefined,
          transactionHash: tx,
          isSubmitted: false,
        })
      )
      dispatch(setBridgeQuote(EMPTY_BRIDGE_QUOTE_ZERO))
      dispatch(setDestinationAddress(null))
      dispatch(setShowDestinationAddress(false))
      dispatch(updateFromValue(''))

      const successToastContent = (
        <div>
          <div>
            Successfully initiated bridge from {fromToken?.symbol} on{' '}
            {originChainName} to {toToken.symbol} on {destinationChainName}
          </div>
          <ExplorerToastLink
            transactionHash={tx ?? zeroAddress}
            chainId={fromChainId}
          />
        </div>
      )

      toast.success(successToastContent, {
        id: 'bridge-success-popup',
        duration: 10000,
      })

      toast.dismiss(pendingPopup)

      const transactionReceipt = await waitForTransaction({
        hash: tx as Address,
        timeout: 60_000,
      })
      console.log('Transaction Receipt: ', transactionReceipt)

      /** Update Origin Chain token balances after resolved tx or timeout reached */
      /** Assume tx has been actually resolved if above times out */
      dispatch(
        fetchAndStoreSingleNetworkPortfolioBalances({
          address,
          chainId: fromChainId,
        })
      )

      return tx
    } catch (error) {
      segmentAnalyticsEvent(`[Bridge]  error bridging`, {
        address,
        errorCode: error.code,
      })
      dispatch(removePendingBridgeTransaction(currentTimestamp))
      console.log('Error executing bridge', error)
      toast.dismiss(pendingPopup)

      /** Fetch balances if await transaction receipt times out */
      if (isTransactionReceiptError(error)) {
        dispatch(
          fetchAndStoreSingleNetworkPortfolioBalances({
            address,
            chainId: fromChainId,
          })
        )
      }

      return txErrorHandler(error)
    }
  }

  const springClass =
    '-mt-4 fixed z-50 w-full h-full bg-opacity-50 bg-[#343036]'

  /* Remove after upgrades */
  const {
    isEcotoneForkUpgradePending,
    isCurrentChainDisabled: isEcotoneUpgradeChainsDisabled,
    EcotoneForkCountdownProgressBar,
  } = useEcotoneForkCountdownProgress()

  const {
    isMetisUpgradePending,
    isCurrentChainDisabled: isMetisUpgradeChainDisabled,
    MetisUpgradeCountdownProgressBar,
  } = useMetisDowntimeCountdownProgress()
  /* Remove after upgrades */

  return (
    <div className="flex flex-col w-full max-w-lg mx-auto lg:mx-0">
      <div className="flex flex-col">
        <div className="flex items-center justify-between">
          <PageHeader
            title="Bridge"
            subtitle="Send your assets across chains."
          />
          <div>
            <Button
              className="flex items-center p-3 text-opacity-75 bg-bgLight hover:bg-bgLighter text-secondaryTextColor hover:text-white"
              onClick={() => {
                if (showSettingsSlideOver === true) {
                  dispatch(setShowSettingsSlideOver(false))
                } else {
                  dispatch(setShowSettingsSlideOver(true))
                }
              }}
            >
              {!showSettingsSlideOver ? (
                <>
                  <SettingsIcon className="w-5 h-5 mr-2" />
                  <span>Settings</span>
                </>
              ) : (
                <span>Close</span>
              )}
            </Button>
          </div>
        </div>
<<<<<<< HEAD
        <Card
          divider={false}
          className={`
            pb-3 mt-5 overflow-hidden bg-bgBase
            transition-all duration-100 transform rounded-md
          `}
        >
          {EcotoneForkCountdownProgressBar}
          {MetisUpgradeCountdownProgressBar}
          <div ref={bridgeDisplayRef}>
            <Transition show={showSettingsSlideOver} {...TRANSITION_PROPS}>
              <animated.div>
                <SettingsSlideOver key="settings" />
              </animated.div>
            </Transition>
            <Transition show={showFromChainListOverlay} {...TRANSITION_PROPS}>
              <animated.div className={springClass}>
                <FromChainListOverlay />
              </animated.div>
            </Transition>
            <Transition show={showFromTokenListOverlay} {...TRANSITION_PROPS}>
              <animated.div className={springClass}>
                <FromTokenListOverlay />
              </animated.div>
            </Transition>
            <Transition show={showToChainListOverlay} {...TRANSITION_PROPS}>
              <animated.div className={springClass}>
                <ToChainListOverlay />
              </animated.div>
            </Transition>
            <Transition show={showToTokenListOverlay} {...TRANSITION_PROPS}>
              <animated.div className={springClass}>
                <ToTokenListOverlay />
              </animated.div>
            </Transition>
            <InputContainer />
            <SwitchButton
              onClick={() => {
                dispatch(setFromChainId(toChainId))
                dispatch(setFromToken(toToken))
                dispatch(setToChainId(fromChainId))
                dispatch(setToToken(fromToken))
              }}
            />
            <OutputContainer />
            <Warning />

            {/* Remove after upgrades */}
            {isEcotoneForkUpgradePending && <EcotoneForkWarningMessage />}
            {isMetisUpgradePending && <MetisDowntimeWarningMessage />}
            {/* Remove after upgrades */}

            <Transition
              appear={true}
              unmount={false}
              show={true}
              {...SECTION_TRANSITION_PROPS}
            >
              <BridgeExchangeRateInfo />
            </Transition>
            {showDestinationAddress && (
              <DestinationAddressInput
                toChainId={toChainId}
                destinationAddress={destinationAddress}
              />
            )}
            <div className="md:my-3">
              <BridgeTransactionButton
                isApproved={isApproved}
                approveTxn={approveTxn}
                executeBridge={executeBridge}
                isBridgePaused={
                  isEcotoneUpgradeChainsDisabled || isMetisUpgradeChainDisabled
                }
              />
            </div>
          </div>
        </Card>
=======
        <BridgeCard ref={bridgeDisplayRef}>
          <Transition show={showSettingsSlideOver} {...TRANSITION_PROPS}>
            <animated.div>
              <SettingsSlideOver key="settings" />
            </animated.div>
          </Transition>
          <Transition show={showFromChainListOverlay} {...TRANSITION_PROPS}>
            <animated.div className={springClass}>
              <FromChainListOverlay />
            </animated.div>
          </Transition>
          <Transition show={showFromTokenListOverlay} {...TRANSITION_PROPS}>
            <animated.div className={springClass}>
              <FromTokenListOverlay />
            </animated.div>
          </Transition>
          <Transition show={showToChainListOverlay} {...TRANSITION_PROPS}>
            <animated.div className={springClass}>
              <ToChainListOverlay />
            </animated.div>
          </Transition>
          <Transition show={showToTokenListOverlay} {...TRANSITION_PROPS}>
            <animated.div className={springClass}>
              <ToTokenListOverlay />
            </animated.div>
          </Transition>
          <InputContainer />
          <SwitchButton
            onClick={() => {
              dispatch(setFromChainId(toChainId))
              dispatch(setFromToken(toToken))
              dispatch(setToChainId(fromChainId))
              dispatch(setToToken(fromToken))
            }}
          />
          <OutputContainer />
          <Warning />
          {/*
           * Hidden to remove -p-6 value applied by transition from element
           * Doesn't appear to cause any regressions
           * Goal: Remove all <Transition> elements from this file
           */}
          {/* <Transition
            appear={true}
            unmount={false}
            show={true}
            {...SECTION_TRANSITION_PROPS}
          > */}
          <BridgeExchangeRateInfo />
          {/* </Transition> */}
          {showDestinationAddress && (
            <DestinationAddressInput
              toChainId={toChainId}
              destinationAddress={destinationAddress}
            />
          )}
          <BridgeTransactionButton
            isApproved={isApproved}
            approveTxn={approveTxn}
            executeBridge={executeBridge}
          />
        </BridgeCard>
>>>>>>> 2a8b33e3
      </div>
    </div>
  )
}

export default StateManagedBridge<|MERGE_RESOLUTION|>--- conflicted
+++ resolved
@@ -577,86 +577,6 @@
             </Button>
           </div>
         </div>
-<<<<<<< HEAD
-        <Card
-          divider={false}
-          className={`
-            pb-3 mt-5 overflow-hidden bg-bgBase
-            transition-all duration-100 transform rounded-md
-          `}
-        >
-          {EcotoneForkCountdownProgressBar}
-          {MetisUpgradeCountdownProgressBar}
-          <div ref={bridgeDisplayRef}>
-            <Transition show={showSettingsSlideOver} {...TRANSITION_PROPS}>
-              <animated.div>
-                <SettingsSlideOver key="settings" />
-              </animated.div>
-            </Transition>
-            <Transition show={showFromChainListOverlay} {...TRANSITION_PROPS}>
-              <animated.div className={springClass}>
-                <FromChainListOverlay />
-              </animated.div>
-            </Transition>
-            <Transition show={showFromTokenListOverlay} {...TRANSITION_PROPS}>
-              <animated.div className={springClass}>
-                <FromTokenListOverlay />
-              </animated.div>
-            </Transition>
-            <Transition show={showToChainListOverlay} {...TRANSITION_PROPS}>
-              <animated.div className={springClass}>
-                <ToChainListOverlay />
-              </animated.div>
-            </Transition>
-            <Transition show={showToTokenListOverlay} {...TRANSITION_PROPS}>
-              <animated.div className={springClass}>
-                <ToTokenListOverlay />
-              </animated.div>
-            </Transition>
-            <InputContainer />
-            <SwitchButton
-              onClick={() => {
-                dispatch(setFromChainId(toChainId))
-                dispatch(setFromToken(toToken))
-                dispatch(setToChainId(fromChainId))
-                dispatch(setToToken(fromToken))
-              }}
-            />
-            <OutputContainer />
-            <Warning />
-
-            {/* Remove after upgrades */}
-            {isEcotoneForkUpgradePending && <EcotoneForkWarningMessage />}
-            {isMetisUpgradePending && <MetisDowntimeWarningMessage />}
-            {/* Remove after upgrades */}
-
-            <Transition
-              appear={true}
-              unmount={false}
-              show={true}
-              {...SECTION_TRANSITION_PROPS}
-            >
-              <BridgeExchangeRateInfo />
-            </Transition>
-            {showDestinationAddress && (
-              <DestinationAddressInput
-                toChainId={toChainId}
-                destinationAddress={destinationAddress}
-              />
-            )}
-            <div className="md:my-3">
-              <BridgeTransactionButton
-                isApproved={isApproved}
-                approveTxn={approveTxn}
-                executeBridge={executeBridge}
-                isBridgePaused={
-                  isEcotoneUpgradeChainsDisabled || isMetisUpgradeChainDisabled
-                }
-              />
-            </div>
-          </div>
-        </Card>
-=======
         <BridgeCard ref={bridgeDisplayRef}>
           <Transition show={showSettingsSlideOver} {...TRANSITION_PROPS}>
             <animated.div>
@@ -717,9 +637,11 @@
             isApproved={isApproved}
             approveTxn={approveTxn}
             executeBridge={executeBridge}
+            isBridgePaused={
+              isEcotoneForkUpgradePending || isMetisUpgradePending
+            }
           />
         </BridgeCard>
->>>>>>> 2a8b33e3
       </div>
     </div>
   )
