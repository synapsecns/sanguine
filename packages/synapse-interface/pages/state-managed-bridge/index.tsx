--- conflicted
+++ resolved
@@ -557,8 +557,8 @@
             </Button>
           </div>
         </div>
-<<<<<<< HEAD
         <BridgeCard bridgeRef={bridgeDisplayRef}>
+          {MaintenanceCountdownProgressBar}
           <Transition show={showSettingsSlideOver} {...TRANSITION_PROPS}>
             <animated.div>
               <SettingsSlideOver key="settings" />
@@ -618,83 +618,9 @@
             isApproved={isApproved}
             approveTxn={approveTxn}
             executeBridge={executeBridge}
-            isBridgePaused={
-              isEcotoneForkUpgradePending || isMetisUpgradePending
-            }
+            isBridgePaused={isCurrentChainDisabled}
           />
         </BridgeCard>
-=======
-        <Card
-          divider={false}
-          className={`
-            pb-3 mt-5 overflow-hidden bg-bgBase
-            transition-all duration-100 transform rounded-md
-          `}
-        >
-          {MaintenanceCountdownProgressBar}
-          <div ref={bridgeDisplayRef}>
-            <Transition show={showSettingsSlideOver} {...TRANSITION_PROPS}>
-              <animated.div>
-                <SettingsSlideOver key="settings" />
-              </animated.div>
-            </Transition>
-            <Transition show={showFromChainListOverlay} {...TRANSITION_PROPS}>
-              <animated.div className={springClass}>
-                <FromChainListOverlay />
-              </animated.div>
-            </Transition>
-            <Transition show={showFromTokenListOverlay} {...TRANSITION_PROPS}>
-              <animated.div className={springClass}>
-                <FromTokenListOverlay />
-              </animated.div>
-            </Transition>
-            <Transition show={showToChainListOverlay} {...TRANSITION_PROPS}>
-              <animated.div className={springClass}>
-                <ToChainListOverlay />
-              </animated.div>
-            </Transition>
-            <Transition show={showToTokenListOverlay} {...TRANSITION_PROPS}>
-              <animated.div className={springClass}>
-                <ToTokenListOverlay />
-              </animated.div>
-            </Transition>
-            <InputContainer />
-            <SwitchButton
-              onClick={() => {
-                dispatch(setFromChainId(toChainId))
-                dispatch(setFromToken(toToken))
-                dispatch(setToChainId(fromChainId))
-                dispatch(setToToken(fromToken))
-              }}
-            />
-            <OutputContainer />
-            <Warning />
-            {isMaintenancePending && <MaintenanceWarningMessage />}
-            <Transition
-              appear={true}
-              unmount={false}
-              show={true}
-              {...SECTION_TRANSITION_PROPS}
-            >
-              <BridgeExchangeRateInfo />
-            </Transition>
-            {showDestinationAddress && (
-              <DestinationAddressInput
-                toChainId={toChainId}
-                destinationAddress={destinationAddress}
-              />
-            )}
-            <div className="md:my-3">
-              <BridgeTransactionButton
-                isApproved={isApproved}
-                approveTxn={approveTxn}
-                executeBridge={executeBridge}
-                isBridgePaused={isCurrentChainDisabled}
-              />
-            </div>
-          </div>
-        </Card>
->>>>>>> 198dc488
       </div>
     </div>
   )
