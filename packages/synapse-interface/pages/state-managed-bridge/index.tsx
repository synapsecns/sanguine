--- conflicted
+++ resolved
@@ -474,11 +474,7 @@
         <Card
           divider={false}
           className={`
-<<<<<<< HEAD
                  pb-3 mt-5 overflow-hidden
-=======
-                px-2 pb-2 pt-2 md:px-6 md:pt-5 mt-5 overflow-hidden
->>>>>>> ef086cdc
                 transition-all duration-100 transform rounded-xl
                 bg-bgBase
               `}
