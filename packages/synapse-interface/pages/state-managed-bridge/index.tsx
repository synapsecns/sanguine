import { useAccount, useNetwork } from 'wagmi'
import { useDispatch, useSelector } from 'react-redux'
import { RootState } from '../../store/store'
import toast from 'react-hot-toast'
import { useSpring, animated } from 'react-spring'
import { ActionCardFooter } from '@components/ActionCardFooter'
import { BRIDGE_PATH, HOW_TO_BRIDGE_URL } from '@/constants/urls'
import BridgeWatcher from '@/pages/bridge/BridgeWatcher'
import { useRouter } from 'next/router'
import { segmentAnalyticsEvent } from '@/contexts/SegmentAnalyticsProvider'

import {
  setFromToken,
  setToToken,
  updateFromValue,
  setBridgeQuote,
  setIsLoading,
  setFromChainId,
  setToChainId,
  setSupportedFromTokens,
  setSupportedToTokens,
  setFromChainIds,
  setToChainIds,
  setDeadlineMinutes,
  setDestinationAddress,
  addBridgeTxHash,
} from '@/slices/bridge/reducer'

import {
  setShowDestinationAddress,
  setShowFromChainSlideOver,
  setShowSettingsSlideOver,
  setShowToChainSlideOver,
} from '@/slices/bridgeDisplaySlice'

import {
  DEFAULT_TO_CHAIN,
  EMPTY_BRIDGE_QUOTE,
  EMPTY_BRIDGE_QUOTE_ZERO,
} from '@/constants/bridge'

import { useSynapseContext } from '@/utils/providers/SynapseProvider'
import { getErc20TokenAllowance } from '@/actions/getErc20TokenAllowance'
import { subtractSlippage } from '@/utils/slippage'
import { commify } from '@ethersproject/units'
import { formatBigIntToString, powBigInt } from '@/utils/bigint/format'
import { calculateExchangeRate } from '@/utils/calculateExchangeRate'
import { useEffect, useRef, useState } from 'react'
import { Token } from '@/utils/types'
import { getWalletClient } from '@wagmi/core'
import { txErrorHandler } from '@/utils/txErrorHandler'
import {
  BRIDGABLE_TOKENS,
  BRIDGE_CHAINS_BY_TYPE,
  BRIDGE_SWAPABLE_TOKENS_BY_TYPE,
  tokenSymbolToToken,
} from '@/constants/tokens'
import { AcceptedChainId, CHAINS_ARR, CHAINS_BY_ID } from '@/constants/chains'
import { approveToken } from '@/utils/approveToken'
import { PageHeader } from '@/components/PageHeader'
import Card from '@/components/ui/tailwind/Card'
import BridgeExchangeRateInfo from '@/components/StateManagedBridge/BridgeExchangeRateInfo'
import { Transition } from '@headlessui/react'
import {
  SECTION_TRANSITION_PROPS,
  TRANSITION_PROPS,
} from '@/styles/transitions'
import { TokenSlideOver } from '@/components/StateManagedBridge/TokenSlideOver'
import { InputContainer } from '@/components/StateManagedBridge/InputContainer'
import { OutputContainer } from '@/components/StateManagedBridge/OutputContainer'
import {
  sortByTokenBalance,
  sortByVisibilityRank,
  separateAndSortTokensWithBalances,
  sortTokensByPriorityRankAndAlpha,
} from '@/utils/sortTokens'
import { ChainSlideOver } from '@/components/StateManagedBridge/ChainSlideOver'
import SettingsSlideOver from '@/components/StateManagedBridge/SettingsSlideOver'
import Button from '@/components/ui/tailwind/Button'
import { SettingsIcon } from '@/components/icons/SettingsIcon'
import { DestinationAddressInput } from '@/components/StateManagedBridge/DestinationAddressInput'
import { isAddress } from '@ethersproject/address'
import { BridgeTransactionButton } from '@/components/StateManagedBridge/BridgeTransactionButton'
import ExplorerToastLink from '@/components/ExplorerToastLink'
import { Address, zeroAddress } from 'viem'
import { stringToBigInt } from '@/utils/bigint/format'
import { Warning } from '@/components/Warning'
import { useAppDispatch } from '@/store/hooks'
import {
  NetworkTokenBalancesAndAllowances,
  sortTokensByBalanceDescending,
} from '@/utils/actions/fetchPortfolioBalances'
import {
  fetchAndStorePortfolioBalances,
  fetchAndStoreSingleNetworkPortfolioBalances,
  fetchAndStoreSingleTokenAllowance,
  fetchAndStoreSingleTokenBalance,
} from '@/slices/portfolio/hooks'
import {
  usePortfolioBalances,
  useFetchPortfolioBalances,
} from '@/slices/portfolio/hooks'
import { FetchState } from '@/slices/portfolio/actions'
import { updateSingleTokenAllowance } from '@/slices/portfolio/actions'

// NOTE: These are idle utility functions that will be re-written to
// support sorting by desired mechanism
// We want to keep them separate as to not overload Component and UI logic
// i.e., call when needed

const sortFromChainIds = (chainIds: number[]) => {
  return chainIds
}

const sortToChainIds = (chainIds: number[]) => {
  return chainIds
}

const sortFromTokens = (tokens: Token[]) => {
  return sortTokensByPriorityRankAndAlpha(tokens)
}

const sortToTokens = (tokens: Token[]) => {
  return sortTokensByPriorityRankAndAlpha(tokens)
}

// Need to update url params

const StateManagedBridge = () => {
  const { address } = useAccount()
  const { chain } = useNetwork()
  const { synapseSDK } = useSynapseContext()
  const bridgeDisplayRef = useRef(null)
  const currentSDKRequestID = useRef(0)
  const router = useRouter()
  const { query, pathname } = router

  const { balancesAndAllowances: portfolioBalances, status: portfolioStatus } =
    useFetchPortfolioBalances()

  const {
    fromChainId,
    toChainId,
    fromToken,
    toToken,
    bridgeQuote,
    fromValue,
    isLoading,
    supportedFromTokens,
    supportedToTokens,
    destinationAddress,
    bridgeTxHashes,
  } = useSelector((state: RootState) => state.bridge)

  const {
    showFromTokenSlideOver,
    showToTokenSlideOver,
    showFromChainSlideOver,
    showToChainSlideOver,
    showSettingsSlideOver,
    showDestinationAddress,
  } = useSelector((state: RootState) => state.bridgeDisplay)

  let pendingPopup
  let successPopup

  const [isApproved, setIsApproved] = useState(false)

  const dispatch = useAppDispatch()

  const fromTokens = BRIDGABLE_TOKENS[fromChainId]
  const fromChainIds = Object.keys(CHAINS_BY_ID).map((id) => Number(id))
  const toChainIds = Object.keys(CHAINS_BY_ID).map((id) => Number(id))

  useEffect(() => {
    segmentAnalyticsEvent(`[Bridge page] arrives`, {
      fromChainId,
      query,
      pathname,
    })
  }, [query])

  // Commenting out for a bit to debug, but basic issue is we need
  // a mapping for allowable routes/tokens, and how we set them on
  // init and state changes

  // const toChainIds = BRIDGE_CHAINS_BY_TYPE[fromToken.swapableType]
  //   .filter((chainId) => Number(chainId) !== fromChainId)
  //   .map((chainId) => Number(chainId))

  // Can be smarter about breaking out which calls happen assoc with which
  // dependencies (like some stuff should only change on fromChainId changes)
  useEffect(() => {
    let fromTokens = BRIDGABLE_TOKENS[fromChainId] ?? []
    const toTokens = BRIDGABLE_TOKENS[toChainId]

    // Checking whether the selected fromToken exists in the BRIDGABLE_TOKENS for the chosen chain
    if (!fromTokens.some((token) => token.symbol === fromToken?.symbol)) {
      // Sort the tokens based on priorityRank in ascending order
      const sortedTokens = fromTokens.sort(
        (a, b) => a.priorityRank - b.priorityRank
      )
      // Select the token with the highest priority rank
      dispatch(setFromToken(sortedTokens[0]))
      // Update fromTokens for the selected fromToken
      fromTokens = [fromToken]
    }

    let { bridgeableChainIds, bridgeableTokens, bridgeableToken } =
      findSupportedChainsAndTokens(
        fromToken,
        toChainId,
        toToken?.symbol,
        fromChainId
      )

    let bridgeableToChainId = toChainId
    if (!bridgeableChainIds.includes(toChainId)) {
      dispatch(setToChainId(toChainId))
      dispatch(setToToken(toToken))
      const sortedChainIds = bridgeableChainIds?.sort((a, b) => {
        const chainA = CHAINS_ARR.find((chain) => chain.id === a)
        const chainB = CHAINS_ARR.find((chain) => chain.id === b)
        return chainB.priorityRank - chainA.priorityRank
      })
      bridgeableToChainId = sortedChainIds[0]
    } else {
      dispatch(setToToken(bridgeableToken))
    }

    dispatch(setSupportedToTokens(sortToTokens(bridgeableTokens)))
<<<<<<< HEAD

    const isSupportedChain: boolean = CHAINS_BY_ID[fromChainId] ? true : false

    isSupportedChain &&
      sortByTokenBalance(fromTokens, fromChainId, address).then((res) => {
        const t = res.map((tokenAndBalances) => tokenAndBalances.token)
        dispatch(setSupportedFromTokenBalances(res))
        dispatch(setSupportedFromTokens(t))
      })

=======
    dispatch(setToToken(bridgeableToken))
    dispatch(setSupportedFromTokens(portfolioBalances[fromChainId] ?? []))
>>>>>>> 2a1cf583
    dispatch(setFromChainIds(fromChainIds))
    dispatch(setToChainIds(bridgeableChainIds))

    console.log(`[useEffect] fromToken`, fromToken.symbol)
    console.log(`[useEffect] toToken`, toToken.symbol)
    // TODO: Double serialization happening somewhere??
    if (
      fromToken?.decimals[fromChainId] &&
      stringToBigInt(fromValue, fromToken.decimals[fromChainId]) > 0n
    ) {
      console.log('trying to set bridge quote')
      getAndSetBridgeQuote()
    } else {
      dispatch(setBridgeQuote(EMPTY_BRIDGE_QUOTE_ZERO))
      dispatch(setIsLoading(false))
    }
  }, [
    fromChainId,
    toChainId,
    fromToken,
    toToken,
    fromValue,
    address,
    portfolioBalances,
  ])

  // don't like this, rewrite: could be custom hook
  useEffect(() => {
    if (fromToken?.addresses[fromChainId] === zeroAddress) {
      setIsApproved(true)
    } else {
      if (
        bridgeQuote?.allowance &&
        stringToBigInt(fromValue, fromToken.decimals[fromChainId]) <=
          bridgeQuote.allowance
      ) {
        setIsApproved(true)
      } else {
        setIsApproved(false)
      }
    }
  }, [bridgeQuote, fromToken, fromValue, fromChainId, toChainId])

  let quoteToast
  // Would like to move this into function outside of this component
  const getAndSetBridgeQuote = async () => {
    currentSDKRequestID.current += 1
    const thisRequestId = currentSDKRequestID.current
    // will have to handle deadlineMinutes here at later time, gets passed as optional last arg in .bridgeQuote()
    try {
      dispatch(setIsLoading(true))

      const { feeAmount, routerAddress, maxAmountOut, originQuery, destQuery } =
        await synapseSDK.bridgeQuote(
          fromChainId,
          toChainId,
          fromToken.addresses[fromChainId],
          toToken.addresses[toChainId],
          stringToBigInt(fromValue, fromToken.decimals[fromChainId])
        )

      console.log(`[getAndSetQuote] fromChainId`, fromChainId)
      console.log(`[getAndSetQuote] toChainId`, toChainId)
      console.log(`[getAndSetQuote] fromToken.symbol`, fromToken.symbol)
      console.log(`[getAndSetQuote] toToken.symbol`, toToken.symbol)
      console.log(`[getAndSetQuote] fromValue`, fromValue)
      console.log('feeAmount', feeAmount)
      console.log(`[getAndSetQuote] maxAmountOut`, maxAmountOut)

      if (!(originQuery && maxAmountOut && destQuery && feeAmount)) {
        dispatch(setBridgeQuote(EMPTY_BRIDGE_QUOTE_ZERO))
        dispatch(setIsLoading(false))
        return
      }

      const toValueBigInt = BigInt(maxAmountOut.toString()) ?? 0n

      const originTokenDecimals = fromToken.decimals[fromChainId]
      const adjustedFeeAmount =
        BigInt(feeAmount) <
        stringToBigInt(`${fromValue}`, fromToken.decimals[fromChainId])
          ? BigInt(feeAmount)
          : BigInt(feeAmount) / powBigInt(10n, BigInt(18 - originTokenDecimals))

      const isUnsupported = AcceptedChainId[fromChainId] ? false : true

      const allowance =
        fromToken.addresses[fromChainId] === zeroAddress ||
        address === undefined ||
        isUnsupported
          ? 0n
          : await getErc20TokenAllowance({
              address,
              chainId: fromChainId,
              tokenAddress: fromToken.addresses[fromChainId] as Address,
              spender: routerAddress,
            })

      if (fromToken.addresses[fromChainId] !== zeroAddress && address) {
        dispatch(
          updateSingleTokenAllowance({
            chainId: fromChainId,
            allowance: allowance,
            spender: routerAddress,
            token: fromToken,
          })
        )
      }

      const originMinWithSlippage = subtractSlippage(
        originQuery?.minAmountOut ?? 0n,
        'ONE_TENTH',
        null
      )
      const destMinWithSlippage = subtractSlippage(
        destQuery?.minAmountOut ?? 0n,
        'ONE_TENTH',
        null
      )

      let newOriginQuery = { ...originQuery }
      newOriginQuery.minAmountOut = originMinWithSlippage

      let newDestQuery = { ...destQuery }
      newDestQuery.minAmountOut = destMinWithSlippage
      if (thisRequestId === currentSDKRequestID.current) {
        dispatch(
          setBridgeQuote({
            outputAmount: toValueBigInt,
            outputAmountString: commify(
              formatBigIntToString(
                toValueBigInt,
                toToken.decimals[toChainId],
                8
              )
            ),
            routerAddress,
            allowance,
            exchangeRate: calculateExchangeRate(
              stringToBigInt(fromValue, fromToken.decimals[fromChainId]) -
                BigInt(adjustedFeeAmount),
              fromToken.decimals[fromChainId],
              toValueBigInt,
              toToken.decimals[toChainId]
            ),
            feeAmount,
            delta: BigInt(maxAmountOut.toString()),
            quotes: {
              originQuery: newOriginQuery,
              destQuery: newDestQuery,
            },
          })
        )

        toast.dismiss(quoteToast)
        const message = `Route found for bridging ${fromValue} ${fromToken.symbol} on ${CHAINS_BY_ID[fromChainId]?.name} to ${toToken.symbol} on ${CHAINS_BY_ID[toChainId]?.name}`
        console.log(message)
        quoteToast = toast(message, { duration: 3000 })
      }
    } catch (err) {
      console.log(err)
      if (thisRequestId === currentSDKRequestID.current) {
        toast.dismiss(quoteToast)
        const message = `No route found for bridging ${fromValue} ${fromToken.symbol} on ${CHAINS_BY_ID[fromChainId]?.name} to ${toToken.symbol} on ${CHAINS_BY_ID[toChainId]?.name}`
        console.log(message)
        quoteToast = toast(message, { duration: 3000 })

        dispatch(setBridgeQuote(EMPTY_BRIDGE_QUOTE_ZERO))
        return
      }
    } finally {
      if (thisRequestId === currentSDKRequestID.current) {
        dispatch(setIsLoading(false))
      }
    }
  }

  const approveTxn = async () => {
    try {
      const tx = approveToken(
        bridgeQuote?.routerAddress,
        fromChainId,
        fromToken?.addresses[fromChainId]
      ).then(() => {
        dispatch(
          fetchAndStoreSingleTokenAllowance({
            routerAddress: bridgeQuote?.routerAddress as Address,
            tokenAddress: fromToken?.addresses[fromChainId] as Address,
            address: address,
            chainId: fromChainId,
          })
        )
      })

      try {
        await tx
        setIsApproved(true)
      } catch (error) {
        return txErrorHandler(error)
      }
    } catch (error) {
      return txErrorHandler(error)
    }
  }

  const executeBridge = async () => {
    segmentAnalyticsEvent(`[Bridge] initiates bridge`, {
      address,
      originChainId: fromChainId,
      destinationChainId: toChainId,
      inputAmount: fromValue,
      expectedReceivedAmount: bridgeQuote.outputAmountString,
      slippage: bridgeQuote.exchangeRate,
    })
    try {
      const wallet = await getWalletClient({
        chainId: fromChainId,
      })

      const toAddress =
        destinationAddress && isAddress(destinationAddress)
          ? destinationAddress
          : address

      const data = await synapseSDK.bridge(
        toAddress,
        bridgeQuote.routerAddress,
        fromChainId,
        toChainId,
        fromToken.addresses[fromChainId as keyof Token['addresses']],
        stringToBigInt(fromValue, fromToken.decimals[fromChainId]),
        bridgeQuote.quotes.originQuery,
        bridgeQuote.quotes.destQuery
      )

      const payload =
        fromToken.addresses[fromChainId as keyof Token['addresses']] ===
          zeroAddress ||
        fromToken.addresses[fromChainId as keyof Token['addresses']] === ''
          ? {
              data: data.data,
              to: data.to,
              value: stringToBigInt(fromValue, fromToken.decimals[fromChainId]),
            }
          : data

      const tx = await wallet.sendTransaction(payload)

      const originChainName = CHAINS_BY_ID[fromChainId]?.name
      const destinationChainName = CHAINS_BY_ID[toChainId]?.name
      pendingPopup = toast(
        `Bridging from ${fromToken.symbol} on ${originChainName} to ${toToken.symbol} on ${destinationChainName}`,
        { id: 'bridge-in-progress-popup', duration: Infinity }
      )

      try {
        segmentAnalyticsEvent(`[Bridge] bridges successfully`, {
          address,
          originChainId: fromChainId,
          destinationChainId: toChainId,
          inputAmount: fromValue,
          expectedReceivedAmount: bridgeQuote.outputAmountString,
          slippage: bridgeQuote.exchangeRate,
        })
        dispatch(addBridgeTxHash(tx))
        dispatch(setBridgeQuote(EMPTY_BRIDGE_QUOTE_ZERO))
        dispatch(setDestinationAddress(null))
        dispatch(setShowDestinationAddress(false))
        dispatch(updateFromValue(''))

        const successToastContent = (
          <div>
            <div>
              Successfully initiated bridge from {fromToken.symbol} on{' '}
              {originChainName} to {toToken.symbol} on {destinationChainName}
            </div>
            <ExplorerToastLink
              transactionHash={tx ?? zeroAddress}
              chainId={fromChainId}
            />
          </div>
        )

        successPopup = toast.success(successToastContent, {
          id: 'bridge-success-popup',
          duration: 10000,
        })

        toast.dismiss(pendingPopup)

        setTimeout(async () => {
          await dispatch(
            fetchAndStoreSingleTokenBalance({
              token: fromToken,
              routerAddress: bridgeQuote?.routerAddress as Address,
              address: address,
              chainId: fromChainId,
            })
          )
        }, 2000)

        return tx
      } catch (error) {
        segmentAnalyticsEvent(`[Bridge] error bridging`, {
          address,
          errorCode: error.code,
        })
        console.log(`Transaction failed with error: ${error}`)
        toast.dismiss(pendingPopup)
      }
    } catch (error) {
      segmentAnalyticsEvent(`[Bridge]  error bridging`, {
        address,
        errorCode: error.code,
      })
      console.log('Error executing bridge', error)
      toast.dismiss(pendingPopup)
      return txErrorHandler(error)
    }
  }

  const springClass = 'fixed z-50 w-full h-full bg-opacity-50'

  return (
    <div className="flex flex-col w-full max-w-lg mx-auto lg:mx-0">
      <div className="flex flex-col">
        <div className="flex items-center justify-between">
          <PageHeader
            title="Bridge"
            subtitle="Send your assets across chains."
          />
          <div>
            <Button
              className="flex items-center p-3 text-opacity-75 bg-bgLight hover:bg-bgLighter text-secondaryTextColor hover:text-white"
              onClick={() => {
                if (showSettingsSlideOver === true) {
                  dispatch(setShowSettingsSlideOver(false))
                } else {
                  dispatch(setShowSettingsSlideOver(true))
                }
              }}
            >
              {!showSettingsSlideOver ? (
                <>
                  <SettingsIcon className="w-5 h-5 mr-2" />
                  <span>Settings</span>
                </>
              ) : (
                <span>Close</span>
              )}
            </Button>
          </div>
        </div>
        <Card
          divider={false}
          className={`
                px-2 pb-2 pt-2 md:px-6 md:pt-5 mt-5 overflow-hidden
                transition-all duration-100 transform rounded-xl
                bg-bgBase
              `}
        >
          <div ref={bridgeDisplayRef}>
            <Transition show={showFromTokenSlideOver} {...TRANSITION_PROPS}>
              <animated.div className={springClass}>
                <TokenSlideOver
                  key="fromBlock"
                  isOrigin={true}
                  tokens={
                    portfolioStatus === FetchState.VALID
                      ? separateAndSortTokensWithBalances(supportedFromTokens)
                      : sortByVisibilityRank(fromTokens)
                  }
                  chainId={fromChainId}
                  selectedToken={fromToken}
                />{' '}
              </animated.div>
            </Transition>
            <Transition show={showToTokenSlideOver} {...TRANSITION_PROPS}>
              <animated.div className={springClass}>
                <TokenSlideOver
                  key="toBlock"
                  isOrigin={false}
                  tokens={supportedToTokens}
                  chainId={toChainId}
                  selectedToken={toToken}
                />{' '}
              </animated.div>
            </Transition>
            <Transition show={showFromChainSlideOver} {...TRANSITION_PROPS}>
              <animated.div className={springClass}>
                <ChainSlideOver
                  key="fromChainBlock"
                  isOrigin={true}
                  chains={fromChainIds}
                  chainId={fromChainId}
                  setChain={setFromChainId}
                  setShowSlideOver={setShowFromChainSlideOver}
                />
              </animated.div>
            </Transition>
            <Transition show={showToChainSlideOver} {...TRANSITION_PROPS}>
              <animated.div className={springClass}>
                <ChainSlideOver
                  key="toChainBlock"
                  isOrigin={false}
                  chains={toChainIds}
                  chainId={toChainId}
                  setChain={setToChainId}
                  setShowSlideOver={setShowToChainSlideOver}
                />
              </animated.div>
            </Transition>
            <Transition show={showSettingsSlideOver} {...TRANSITION_PROPS}>
              <animated.div>
                <SettingsSlideOver key="settings" />
              </animated.div>
            </Transition>
            <InputContainer />
            <OutputContainer />
            <Warning
              originChainId={fromChainId}
              destinationChainId={toChainId}
              originToken={fromToken}
              destinationToken={toToken}
            />
            <Transition
              appear={true}
              unmount={false}
              show={true}
              {...SECTION_TRANSITION_PROPS}
            >
              <BridgeExchangeRateInfo showGasDrop={true} />
            </Transition>
            {showDestinationAddress && (
              <DestinationAddressInput
                toChainId={toChainId}
                destinationAddress={destinationAddress}
              />
            )}
            <div className="md:my-3">
              <BridgeTransactionButton
                isApproved={isApproved}
                approveTxn={approveTxn}
                executeBridge={executeBridge}
              />
            </div>
          </div>
        </Card>
        {/* <ActionCardFooter link={HOW_TO_BRIDGE_URL} /> */}
      </div>
      <div className="mt-8">
        <BridgeWatcher
          fromChainId={fromChainId}
          toChainId={toChainId}
          address={address}
          destinationAddress={destinationAddress}
        />
      </div>
    </div>
  )
}

// TODO: Refactor
// would like to refactor this as a function that
// takes fromChainId, fromToken only and returns rest
// Determines the chain to be used for the token swap.
const getNewToChain = (positedToChain, fromChainId, bridgeableChains) => {
  // If positedToChain is defined and different from fromChainId, use it.
  // Otherwise, use a default chain.
  let newToChain =
    positedToChain && positedToChain !== fromChainId
      ? Number(positedToChain)
      : DEFAULT_TO_CHAIN
  // If newToChain is not a part of bridgeableChains, select a chain from bridgeableChains
  // that is different from fromChainId.
  if (!bridgeableChains?.includes(String(newToChain))) {
    newToChain =
      Number(bridgeableChains?.[0]) === fromChainId
        ? Number(bridgeableChains?.[1])
        : Number(bridgeableChains?.[0])
  }
  return newToChain
}

// Determines which chains are bridgeable based on the swapableType of the token.
const getBridgeableChains = (token, fromChainId, swapExceptionsArr) => {
  // Filter out chains that are not bridgeable for the given token type.
  let bridgeableChains = BRIDGE_CHAINS_BY_TYPE[
    String(token?.swapableType)
  ]?.filter((chainId) => Number(chainId) !== fromChainId)
  // If there are swap exceptions, replace bridgeableChains with the chains from exceptions.
  if (swapExceptionsArr?.length > 0) {
    bridgeableChains = swapExceptionsArr.map((chainId) => String(chainId))
  }
  return bridgeableChains
}

// Determines which tokens are bridgeable on the new chain.
const getBridgeableTokens = (newToChain, token, swapExceptionsArr) => {
  // Get tokens that are bridgeable on the new chain and of the same type as the given token.
  let bridgeableTokens: Token[] = sortToTokens(
    BRIDGE_SWAPABLE_TOKENS_BY_TYPE[newToChain]?.[String(token?.swapableType)]
  )
  // If there are swap exceptions, filter out tokens that have a different symbol from the given token.
  if (swapExceptionsArr?.length > 0) {
    bridgeableTokens = bridgeableTokens.filter(
      (toToken) => toToken.symbol === token.symbol
    )
  }
  return bridgeableTokens
}

// Determines the token to be used for the swap.
const getBridgeableToken = (bridgeableTokens, positedToToken) => {
  // If positedToToken is a part of bridgeableTokens, use it.
  // Otherwise, use the first token from bridgeableTokens.
  let bridgeableToken: Token = positedToToken
  if (!bridgeableTokens?.includes(positedToToken)) {
    bridgeableToken = bridgeableTokens?.[0]
  }
  return bridgeableToken
}

// The main function to find bridgeable chains and tokens.
const findSupportedChainsAndTokens = (
  token: Token,
  positedToChain: number | undefined,
  positedToSymbol: string | undefined,
  fromChainId: number
) => {
  // Get the swap exceptions for the given fromChainId if any.
  const swapExceptionsArr: number[] =
    token?.swapExceptions?.[fromChainId as keyof Token['swapExceptions']]
  // Determine which chains are bridgeable.
  const bridgeableChains = getBridgeableChains(
    token,
    fromChainId,
    swapExceptionsArr
  )
  // Determine the new chain to be used for the swap.
  const newToChain = getNewToChain(
    positedToChain,
    fromChainId,
    bridgeableChains
  )
  // Determine the token to be used for the swap based on the posited symbol or the symbol of the given token.
  const positedToToken = positedToSymbol
    ? tokenSymbolToToken(newToChain, positedToSymbol)
    : tokenSymbolToToken(newToChain, token?.symbol)
  // Determine which tokens are bridgeable on the new chain.
  const bridgeableTokens = getBridgeableTokens(
    newToChain,
    token,
    swapExceptionsArr
  )
  // Determine the specific token to be used for the swap.
  const bridgeableToken = getBridgeableToken(bridgeableTokens, positedToToken)

  // Return the bridgeable chains, bridgeable tokens, and the specific bridgeable token.
  return {
    bridgeableChainIds: bridgeableChains?.map((chainId: string) =>
      Number(chainId)
    ),
    bridgeableTokens,
    bridgeableToken,
  }
}

export default StateManagedBridge<|MERGE_RESOLUTION|>--- conflicted
+++ resolved
@@ -229,21 +229,8 @@
     }
 
     dispatch(setSupportedToTokens(sortToTokens(bridgeableTokens)))
-<<<<<<< HEAD
-
-    const isSupportedChain: boolean = CHAINS_BY_ID[fromChainId] ? true : false
-
-    isSupportedChain &&
-      sortByTokenBalance(fromTokens, fromChainId, address).then((res) => {
-        const t = res.map((tokenAndBalances) => tokenAndBalances.token)
-        dispatch(setSupportedFromTokenBalances(res))
-        dispatch(setSupportedFromTokens(t))
-      })
-
-=======
     dispatch(setToToken(bridgeableToken))
     dispatch(setSupportedFromTokens(portfolioBalances[fromChainId] ?? []))
->>>>>>> 2a1cf583
     dispatch(setFromChainIds(fromChainIds))
     dispatch(setToChainIds(bridgeableChainIds))
 
