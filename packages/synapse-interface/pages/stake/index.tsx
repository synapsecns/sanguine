import { useMemo, useEffect, useState } from 'react'
import { useNetwork, useAccount } from 'wagmi'
import { Token } from '@/utils/types'
import { Chain } from '@/utils/types'
import { getNetworkTextColor } from '@/styles/chains'
import { STAKABLE_TOKENS } from '@/constants/tokens'
import { CHAINS_BY_ID, ChainsByChainID } from '@/constants/chains'
import Grid from '@/components/ui/tailwind/Grid'
import { PageHeader } from '@/components/PageHeader'
import { LandingPageWrapper } from '@/components/layouts/LandingPageWrapper'
import StakeCard from './StakeCard'
import NoStakeCard from './NoStakeCard'

const StakePage = () => {
  const { chain: connectedChain } = useNetwork()
  const { address: currentAddress } = useAccount()
  const [connectedChainId, setConnectedChainId] = useState<number>(undefined)
  const [address, setAddress] = useState(undefined)
  const [isClient, setIsClient] = useState<boolean>(false)
  const [columns, setColumns] = useState<number>(1)

  const connectedChainInfo: Chain | undefined = useMemo(() => {
    if (connectedChainId) {
      const chainMapping: ChainsByChainID = CHAINS_BY_ID
      return chainMapping[connectedChainId]
    } else {
      return undefined
    }
  }, [connectedChainId])

  const availableStakingTokens: Token[] | [] =
    STAKABLE_TOKENS[connectedChainId] ?? []

  useEffect(() => {
    setAddress(currentAddress)
  }, [currentAddress])

  useEffect(() => {
    const isSingle = availableStakingTokens.length < 2
    setColumns(isSingle ? 1 : 2)
  }, [availableStakingTokens])

  useEffect(() => {
    setConnectedChainId(connectedChain && connectedChain.id)
  }, [connectedChain])

  useEffect(() => {
    setIsClient(true)
  }, [])

  return (
    <LandingPageWrapper>
      <main
        data-test-id="stake-page"
        className={`
          flex flex-col justify-between
          px-4 py-16
          md:px-20 md:m-14
        `}
      >
        <PageHeader title="Stake" subtitle="Stake your LP Tokens." />

<<<<<<< HEAD
        <div className="flex justify-center">
          <Grid cols={{ xs: 1, sm: 1, md: columns }} gap={6} className="mt-8">
            {isClient && availableStakingTokens.length > 0 ? (
              availableStakingTokens.map((token, key) => (
=======
        <Grid cols={{ xs: 1, sm: 1, md: columns }} gap={6} className="mt-8">
          {isClient && availableStakingTokens.length > 0 ? (
            availableStakingTokens.map((token, key) => {
              if (token.notStake) {
                return null
              }
              return (
>>>>>>> e8b95e32
                <StakeCard
                  key={key}
                  address={currentAddress}
                  chainId={connectedChainId}
                  pool={token}
                />
<<<<<<< HEAD
              ))
            ) : (
              <NoStakeCard chain={connectedChainInfo} />
            )}
          </Grid>
        </div>
=======
              )
            })
          ) : (
            <NoStakeCard chain={connectedChainInfo} />
          )}
        </Grid>
>>>>>>> e8b95e32
      </main>
    </LandingPageWrapper>
  )
}

export default StakePage<|MERGE_RESOLUTION|>--- conflicted
+++ resolved
@@ -60,12 +60,6 @@
       >
         <PageHeader title="Stake" subtitle="Stake your LP Tokens." />
 
-<<<<<<< HEAD
-        <div className="flex justify-center">
-          <Grid cols={{ xs: 1, sm: 1, md: columns }} gap={6} className="mt-8">
-            {isClient && availableStakingTokens.length > 0 ? (
-              availableStakingTokens.map((token, key) => (
-=======
         <Grid cols={{ xs: 1, sm: 1, md: columns }} gap={6} className="mt-8">
           {isClient && availableStakingTokens.length > 0 ? (
             availableStakingTokens.map((token, key) => {
@@ -73,28 +67,18 @@
                 return null
               }
               return (
->>>>>>> e8b95e32
                 <StakeCard
                   key={key}
                   address={currentAddress}
                   chainId={connectedChainId}
                   pool={token}
                 />
-<<<<<<< HEAD
-              ))
-            ) : (
-              <NoStakeCard chain={connectedChainInfo} />
-            )}
-          </Grid>
-        </div>
-=======
               )
             })
           ) : (
             <NoStakeCard chain={connectedChainInfo} />
           )}
         </Grid>
->>>>>>> e8b95e32
       </main>
     </LandingPageWrapper>
   )
