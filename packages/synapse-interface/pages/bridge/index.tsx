import Grid from '@tw/Grid'
import { LandingPageWrapper } from '@components/layouts/LandingPageWrapper'
import { useRouter } from 'next/router'
import { useNetwork, useAccount } from 'wagmi'
import { useEffect, useState, useCallback, useMemo } from 'react'
import { AddressZero, Zero } from '@ethersproject/constants'
import { BigNumber } from '@ethersproject/bignumber'
import { ActionCardFooter } from '@components/ActionCardFooter'
import { fetchSigner, getNetwork, switchNetwork } from '@wagmi/core'
import { sortByTokenBalance, sortByVisibilityRank } from '@utils/sortTokens'
import { calculateExchangeRate } from '@utils/calculateExchangeRate'
import { subtractSlippage } from '@utils/slippage'
import { txErrorHandler } from '@/utils/txErrorHandler'
import ExplorerToastLink from '@/components/ExplorerToastLink'
import toast from 'react-hot-toast'
import Popup from '@components/Popup'
import {
  BRIDGABLE_TOKENS,
  BRIDGE_CHAINS_BY_TYPE,
  BRIDGE_SWAPABLE_TOKENS_BY_TYPE,
  tokenSymbolToToken,
} from '@constants/tokens'
import { formatBNToString } from '@utils/bignumber/format'
import { commify } from '@ethersproject/units'
import { isAddress } from '@ethersproject/address'
import { erc20ABI } from 'wagmi'
import { Contract } from 'ethers'
import BridgeWatcher from './BridgeWatcher'
import { BridgeQuote } from '@/utils/types'
import { Token, Query } from '@/utils/types'
import { BRIDGE_PATH, HOW_TO_BRIDGE_URL } from '@/constants/urls'
import { stringToBigNum } from '@/utils/stringToBigNum'
import BridgeCard from './BridgeCard'
import { useSynapseContext } from '@/utils/providers/SynapseProvider'
import { checkStringIfOnlyZeroes } from '@/utils/regex'
import { timeout } from '@/utils/timeout'
import {
  DEFAULT_FROM_CHAIN,
  DEFAULT_FROM_TOKEN,
  DEFAULT_TO_CHAIN,
  DEFAULT_TO_TOKEN,
  EMPTY_BRIDGE_QUOTE,
  EMPTY_BRIDGE_QUOTE_ZERO,
  QUOTE_POLLING_INTERVAL,
} from '@/constants/bridge'
import { CHAINS_BY_ID, AcceptedChainId } from '@/constants/chains'
<<<<<<< HEAD
import { PortfolioPreview, Portfolio } from '@/components/Portfolio'
=======
import { getSortedBridgableTokens } from '@/utils/actions/getSortedBridgableTokens'
>>>>>>> d901d8a7

/* TODO
  - look into getting rid of fromChainId state and just using wagmi hook (ran into problems when trying this but forgot why)
*/

const BridgePage = ({
  address,
  fromChainId,
}: {
  address: `0x${string}`
  fromChainId: number
}) => {
  const { isConnected, isDisconnected } = useAccount()
  const router = useRouter()
  const { synapseSDK } = useSynapseContext()
  const [time, setTime] = useState(Date.now())
  const [fromToken, setFromToken] = useState(DEFAULT_FROM_TOKEN)
  const [fromTokens, setFromTokens] = useState([])
  const [fromInput, setFromInput] = useState({ string: '', bigNum: Zero })
  const [toChainId, setToChainId] = useState(DEFAULT_TO_CHAIN)
  const [toToken, setToToken] = useState(DEFAULT_TO_TOKEN)
  const [isQuoteLoading, setIsQuoteLoading] = useState<boolean>(false)
  const [bridgeTxHash, setBridgeTxHash] = useState('')
  const [destinationAddress, setDestinationAddress] = useState('')
  const [toOptions, setToOptions] = useState({
    tokens: BRIDGABLE_TOKENS[DEFAULT_TO_CHAIN],
    chains: BRIDGE_CHAINS_BY_TYPE[
      String(DEFAULT_FROM_TOKEN.swapableType)
    ].filter((chain) => Number(chain) !== DEFAULT_FROM_CHAIN),
  })
  const [bridgeQuote, setBridgeQuote] =
    useState<BridgeQuote>(EMPTY_BRIDGE_QUOTE)

  let pendingPopup: any
  let successPopup: any
  let errorPopup: string

  const bridgableTokens = getSortedBridgableTokens(fromChainId, bridgeTxHash)

  /*
  useEffect Trigger: onMount
  - Gets current network connected and sets it as the state.
  - Initializes polling (setInterval) func to re-retrieve quotes.
  */
  // useEffect(() => {
  //   const validFromChainId = AcceptedChainId[fromChainId] ? fromChainId : 1
  //   sortByTokenBalance(
  //     BRIDGABLE_TOKENS[validFromChainId],
  //     validFromChainId,
  //     address
  //   ).then((tokens) => {
  //     setFromTokens(tokens)
  //   })
  //   const interval = setInterval(
  //     () => setTime(Date.now()),
  //     QUOTE_POLLING_INTERVAL
  //   )

  //   return () => {
  //     clearInterval(interval)
  //   }
  // }, [bridgeTxHash, fromChainId, address])

  useEffect(() => {
    if (!router.isReady) {
      return
    }
    const {
      outputChain: toChainIdUrl,
      inputCurrency: fromTokenSymbolUrl,
      outputCurrency: toTokenSymbolUrl,
    } = router.query

    // set origin chainId to mainnet if network is unsupported
    const validFromChainId = AcceptedChainId[fromChainId] ? fromChainId : 1
    let tempFromToken: Token = getMostCommonSwapableType(validFromChainId)

    if (fromTokenSymbolUrl) {
      let token = tokenSymbolToToken(
        validFromChainId,
        String(fromTokenSymbolUrl)
      )
      if (token) {
        tempFromToken = token
      }
    }
    const { bridgeableToken, newToChain, bridgeableTokens, bridgeableChains } =
      handleNewFromToken(
        tempFromToken,
        toChainIdUrl ? Number(toChainIdUrl) : undefined,
        toTokenSymbolUrl ? String(toTokenSymbolUrl) : undefined,
        validFromChainId
      )
    resetTokenPermutation(
      tempFromToken,
      newToChain,
      bridgeableToken,
      bridgeableChains,
      bridgeableTokens,
      tempFromToken.symbol,
      bridgeableToken.symbol
    )
    updateUrlParams({
      outputChain: newToChain,
      inputCurrency: fromToken.symbol,
      outputCurrency: bridgeableToken.symbol,
    })
  }, [router.isReady])

  /*
  useEffect Triggers: toToken, fromInput, toChainId, time
  - Gets a quote when the polling function is executed or any of the bridge attributes are altered.
  - Debounce quote call by calling quote price AFTER user has stopped typing for 250ms
  */
  useEffect(() => {
    let isCancelled = false

    const handleChange = async () => {
      await timeout(250) // debounce by 250ms
      if (!isCancelled) {
        if (
          fromChainId &&
          toChainId &&
          String(fromToken.addresses[fromChainId]) &&
          String(toToken.addresses[toChainId]) &&
          fromInput &&
          fromInput.bigNum.gt(Zero)
        ) {
          getQuote()
        } else {
          setBridgeQuote(EMPTY_BRIDGE_QUOTE)
        }
      }
    }
    handleChange()

    return () => {
      isCancelled = true
    }
  }, [toToken, fromInput, time, fromChainId, toChainId, fromToken])

  /*
  useEffect Triggers: fromInput
  - Checks that user input is not zero. When input changes,
  - isQuoteLoading state is set to true for loading state interactions
  */
  useEffect(() => {
    const { string, bigNum } = fromInput
    const isInvalid = checkStringIfOnlyZeroes(string)
    isInvalid ? () => null : setIsQuoteLoading(true)

    return () => {
      setIsQuoteLoading(false)
    }
  }, [fromInput, fromChainId])

  /*
  Helper Function: resetTokenPermutation
  - Handles when theres a new from token/chain and all other parts of the bridge arrangement needs to be updated
  - Updates url params.
  */
  const resetTokenPermutation = (
    newFromToken: Token,
    newToChain: number,
    newToToken: Token,
    newBridgeableChains: string[],
    newBridgeableTokens: Token[],
    newFromTokenSymbol: string,
    newBridgeableTokenSymbol: string
  ) => {
    setFromToken(newFromToken)
    setToChainId(newToChain)
    setToToken(newToToken)
    setToOptions({ tokens: newBridgeableTokens, chains: newBridgeableChains })
    updateUrlParams({
      outputChain: newToChain,
      inputCurrency: newFromTokenSymbol,
      outputCurrency: newBridgeableTokenSymbol,
    })
  }

  /*
  Helper Function: resetRates
  - Called when switching from chain/token so that the from input isn't populated with stale data.
  */
  const resetRates = () => {
    setBridgeQuote(EMPTY_BRIDGE_QUOTE)
    setFromInput({ string: '', bigNum: Zero })
  }

  /*
  Helper Function: onChangeFromAmount
  - Ensures inputted data isn't too long and then sets state with the input.
  - Calculates BigNum from the input and stores in state as well (for quotes)
  */
  const onChangeFromAmount = (value: string) => {
    if (
      !(
        value.split('.')[1]?.length >
        fromToken[fromChainId as keyof Token['decimals']]
      )
    ) {
      const validDecimals = fromToken.decimals[fromChainId]
        ? fromToken.decimals[fromChainId]
        : fromToken.decimals[1]

      let bigNum = stringToBigNum(value, validDecimals) ?? Zero

      setFromInput({
        string: value,
        bigNum: bigNum,
      })
    }
  }

  /*
  Helper Function: getMostCommonSwapableType
  - Returns the default token to display when switching chains. Usually returns stables or eth/wrapped eth.
  */
  const getMostCommonSwapableType = useCallback(
    (chainId: number) => {
      const fromChainTokensByType = Object.values(
        BRIDGE_SWAPABLE_TOKENS_BY_TYPE[chainId]
      )
      let maxTokenLength = 0
      let mostCommonSwapableType: Token[] = fromChainTokensByType[0]
      fromChainTokensByType.map((tokenArr, i) => {
        if (tokenArr.length > maxTokenLength) {
          maxTokenLength = tokenArr.length
          mostCommonSwapableType = tokenArr
        }
      })

      return sortByVisibilityRank(mostCommonSwapableType)[0]
    },
    [address, isDisconnected]
  )

  /*
  Helper Function: updateUrlParams
  - Pushes chain and token changes to url
  NOTE: did not alter any variable names in case previous users have saved links of different bridging permutations.
  */
  const updateUrlParams = ({
    outputChain,
    inputCurrency,
    outputCurrency,
  }: {
    outputChain: number
    inputCurrency: string
    outputCurrency: string
  }) => {
    router.replace(
      {
        pathname: BRIDGE_PATH,
        query: {
          outputChain,
          inputCurrency,
          outputCurrency,
        },
      },
      undefined,
      { shallow: true }
    )
  }

  /*
   Helper Function: getCurrentTokenAllowance
  - Gets quote data from the Synapse SDK (from the imported provider)
  - Calculates slippage by subtracting fee from input amount (checks to ensure proper num of decimals are in use - ask someone about stable swaps if you want to learn more)
  TODO store this erc20 and signer retrieval in a state in a parent component? add to utils + use memo?
  */
  const getCurrentTokenAllowance = async (routerAddress: string) => {
    const wallet = await fetchSigner({
      chainId: fromChainId,
    })

    const erc20 = new Contract(
      fromToken.addresses[fromChainId],
      erc20ABI,
      wallet
    )
    const allowance = await erc20.allowance(address, routerAddress)
    return allowance
  }

  /*
  Function: handleNewFromToken
  - Handles all the changes that occur when selecting a new "from token", such as generating lists of potential chains/tokens
   to bridge to and handling if the current "to chain/token" are incompatible.
  */
  const handleNewFromToken = useCallback(
    (
      token: Token,
      positedToChain: number | undefined,
      positedToSymbol: string | undefined,
      fromChainId: number
    ) => {
      let newToChain =
        positedToChain && positedToChain !== fromChainId
          ? Number(positedToChain)
          : DEFAULT_TO_CHAIN
      let bridgeableChains = BRIDGE_CHAINS_BY_TYPE[
        String(token.swapableType)
      ].filter((chainId) => Number(chainId) !== fromChainId)
      const swapExceptionsArr: number[] =
        token?.swapExceptions?.[fromChainId as keyof Token['swapExceptions']]
      if (swapExceptionsArr?.length > 0) {
        bridgeableChains = swapExceptionsArr.map((chainId) => String(chainId))
      }

      if (!bridgeableChains.includes(String(newToChain))) {
        newToChain =
          Number(bridgeableChains[0]) === fromChainId
            ? Number(bridgeableChains[1])
            : Number(bridgeableChains[0])
      }
      const positedToToken = positedToSymbol
        ? tokenSymbolToToken(newToChain, positedToSymbol)
        : tokenSymbolToToken(newToChain, token.symbol)

      let bridgeableTokens: Token[] = sortByVisibilityRank(
        BRIDGE_SWAPABLE_TOKENS_BY_TYPE[newToChain][String(token.swapableType)]
      )

      if (swapExceptionsArr?.length > 0) {
        bridgeableTokens = bridgeableTokens.filter(
          (toToken) => toToken.symbol === token.symbol
        )
      }
      let bridgeableToken: Token = positedToToken
      if (!bridgeableTokens.includes(positedToToken)) {
        bridgeableToken = bridgeableTokens[0]
      }

      return {
        bridgeableToken,
        newToChain,
        bridgeableTokens,
        bridgeableChains,
      }
    },
    [fromToken, fromChainId, toToken, toChainId]
  )

  /*
  useEffect triggers: address, isDisconnected, popup
  - will dismiss toast asking user to connect wallet once wallet has been connected
  */
  useEffect(() => {
    if (address && !isDisconnected) {
      toast.dismiss(errorPopup)
    }
  }, [address, isDisconnected, errorPopup])

  /*
  Function: handleChainChange
  - Produces and alert if chain not connected (upgrade to toaster)
  - Handles flipping to and from chains if flag is set to true
  - Handles altering the chain state for origin or destination depending on the type specified.
  */
  const handleChainChange = useCallback(
    async (chainId: number, flip: boolean, type: 'from' | 'to') => {
      if (
        (address === undefined && type === 'from') ||
        (isDisconnected && type === 'from')
      ) {
        errorPopup = toast.error('Please connect your wallet', {
          id: 'bridge-connect-wallet',
          duration: 20000,
        })
        return errorPopup
      }

      if (flip || type === 'from') {
        const positedToChain = flip ? fromChainId : undefined
        const desiredChainId = flip ? Number(toChainId) : Number(chainId)

        const res = await switchNetwork({ chainId: desiredChainId })
          .then((res) => {
            if (fromInput.string !== '') {
              setIsQuoteLoading(true)
            }
            return res
          })
          .catch((error) => {
            return error && undefined
          })

        if (res === undefined) {
          console.log("can't switch chain, chainId: ", chainId)
          return
        }

        const bridgeableFromTokens: Token[] = sortByVisibilityRank(
          BRIDGE_SWAPABLE_TOKENS_BY_TYPE[desiredChainId][
            String(fromToken.swapableType)
          ]
        )
        let tempFromToken: Token = fromToken

        if (bridgeableFromTokens?.length > 0) {
          tempFromToken = getMostCommonSwapableType(desiredChainId)
        }
        const {
          bridgeableToken,
          newToChain,
          bridgeableTokens,
          bridgeableChains,
        } = handleNewFromToken(
          tempFromToken,
          positedToChain,
          toToken.symbol,
          desiredChainId
        )
        resetTokenPermutation(
          tempFromToken,
          newToChain,
          bridgeableToken,
          bridgeableChains,
          bridgeableTokens,
          tempFromToken.symbol,
          bridgeableToken.symbol
        )
        sortByTokenBalance(
          BRIDGABLE_TOKENS[desiredChainId],
          desiredChainId,
          address
        ).then((tokens) => {
          setFromTokens(tokens)
        })
        return
      } else if (type === 'to') {
        const {
          bridgeableToken: toBridgeableToken,
          newToChain: toNewToChain,
          bridgeableTokens: toBridgeableTokens,
          bridgeableChains: toBridgeableChains,
        } = handleNewFromToken(fromToken, chainId, toToken.symbol, fromChainId)
        resetTokenPermutation(
          fromToken,
          toNewToChain,
          toBridgeableToken,
          toBridgeableChains,
          toBridgeableTokens,
          fromToken.symbol,
          toBridgeableToken.symbol
        )
        if (fromInput.string !== '') {
          setIsQuoteLoading(true)
        } else {
          setIsQuoteLoading(false)
        }
        return
      }
    },
    [
      address,
      isDisconnected,
      fromInput,
      fromToken,
      fromChainId,
      toToken,
      toChainId,
      isQuoteLoading,
      handleNewFromToken,
      switchNetwork,
    ]
  )

  /*
    Function:handleTokenChange
  - Handles when the user selects a new token from either the origin or destination
  */
  const handleTokenChange = (token: Token, type: 'from' | 'to') => {
    switch (type) {
      case 'from':
        const {
          bridgeableToken,
          newToChain,
          bridgeableTokens,
          bridgeableChains,
        } = handleNewFromToken(token, toChainId, toToken.symbol, fromChainId)
        resetTokenPermutation(
          token,
          newToChain,
          bridgeableToken,
          bridgeableChains,
          bridgeableTokens,
          token.symbol,
          bridgeableToken.symbol
        )
        if (fromInput.string !== '') {
          setIsQuoteLoading(true)
        }
        return
      case 'to':
        setToToken(token)
        if (fromInput.string !== '') {
          setIsQuoteLoading(true)
        }
        updateUrlParams({
          outputChain: toChainId,
          inputCurrency: fromToken.symbol,
          outputCurrency: token.symbol,
        })
        return
    }
  }

  /*
   Function: getQuote
  - Gets quote data from the Synapse SDK (from the imported provider)
  - Calculates slippage by subtracting fee from input amount (checks to ensure proper num of decimals are in use - ask someone about stable swaps if you want to learn more)
  */
  const getQuote = async () => {
    try {
      if (bridgeQuote === EMPTY_BRIDGE_QUOTE) {
        setIsQuoteLoading(true)
      }
      const validFromChainId = AcceptedChainId[fromChainId] ? fromChainId : 1

      const { feeAmount, routerAddress, maxAmountOut, originQuery, destQuery } =
        await synapseSDK.bridgeQuote(
          validFromChainId,
          toChainId,
          fromToken.addresses[validFromChainId],
          toToken.addresses[toChainId],
          fromInput.bigNum
        )

      if (!(originQuery && maxAmountOut && destQuery && feeAmount)) {
        setBridgeQuote(EMPTY_BRIDGE_QUOTE_ZERO)
        setIsQuoteLoading(false)
        return
      }
      // TODO DYNAMIC SLIPPAGE
      const toValueBigNum = maxAmountOut ?? Zero
      const originTokenDecimals = fromToken.decimals[validFromChainId]
      // adjusting fee amount from NUSD 18 decimal back down
      // back down to origin token decimals
      const adjustedFeeAmount = feeAmount.lt(fromInput.bigNum)
        ? feeAmount
        : feeAmount.div(BigNumber.from(10).pow(18 - originTokenDecimals))

      const isUnsupported = AcceptedChainId[fromChainId] ? false : true
      const allowance =
        fromToken.addresses[validFromChainId] === AddressZero ||
        address === undefined ||
        isUnsupported
          ? Zero
          : await getCurrentTokenAllowance(routerAddress)

      // TODO 1) make dynamic, 2) clean this

      const originMinWithSlippage = subtractSlippage(
        originQuery?.minAmountOut ?? Zero,
        'ONE_TENTH',
        null
      )
      const destMinWithSlippage = subtractSlippage(
        destQuery?.minAmountOut ?? Zero,
        'ONE_TENTH',
        null
      )

      let newOriginQuery = { ...originQuery }
      newOriginQuery.minAmountOut = originMinWithSlippage

      let newDestQuery = { ...destQuery }
      newDestQuery.minAmountOut = destMinWithSlippage

      setBridgeQuote({
        outputAmount: toValueBigNum,
        outputAmountString: commify(
          formatBNToString(toValueBigNum, toToken.decimals[toChainId], 8)
        ),
        routerAddress,
        allowance,
        exchangeRate: calculateExchangeRate(
          fromInput.bigNum.sub(adjustedFeeAmount),
          fromToken.decimals[validFromChainId],
          toValueBigNum,
          toToken.decimals[toChainId]
        ),
        feeAmount,
        delta: maxAmountOut,
        quotes: {
          originQuery: newOriginQuery,
          destQuery: newDestQuery,
        },
      })
      setIsQuoteLoading(false)
      return
    } catch (error) {
      console.log(error)
      setBridgeQuote(EMPTY_BRIDGE_QUOTE_ZERO)
      setIsQuoteLoading(false)
      return
    }
  }

  /*
  Function: executeBridge
  - Gets raw unsigned tx data from sdk and then execute it with ethers.
  - Only executes if token has already been approved.
   */
  const executeBridge = async () => {
    try {
      const wallet = await fetchSigner({
        chainId: fromChainId,
      })
      var newAddress =
        destinationAddress && isAddress(destinationAddress)
          ? destinationAddress
          : address
      const data = await synapseSDK.bridge(
        newAddress,
        fromChainId,
        toChainId,
        fromToken.addresses[fromChainId as keyof Token['addresses']],
        fromInput.bigNum,
        bridgeQuote.quotes.originQuery,
        bridgeQuote.quotes.destQuery
      )
      const payload =
        fromToken.addresses[fromChainId as keyof Token['addresses']] ===
          AddressZero ||
        fromToken.addresses[fromChainId as keyof Token['addresses']] === ''
          ? { data: data.data, to: data.to, value: fromInput.bigNum }
          : data
      const tx = await wallet.sendTransaction(payload)

      const originChainName = CHAINS_BY_ID[fromChainId]?.name
      const destinationChainName = CHAINS_BY_ID[toChainId]?.name

      pendingPopup = toast(
        `Bridging from ${fromToken.symbol} on ${originChainName} to ${toToken.symbol} on ${destinationChainName}`,
        { id: 'bridge-in-progress-popup', duration: Infinity }
      )

      try {
        await tx.wait()
        setBridgeTxHash(tx.hash)
        toast.dismiss(pendingPopup)

        const successToastContent = (
          <div>
            <div>
              Successfully initiated bridge from {fromToken.symbol} on{' '}
              {originChainName} to {toToken.symbol} on {destinationChainName}
            </div>
            <ExplorerToastLink
              transactionHash={tx?.hash ?? AddressZero}
              chainId={fromChainId}
            />
          </div>
        )

        successPopup = toast.success(successToastContent, {
          id: 'bridge-success-popup',
          duration: 10000,
        })

        resetRates()
        return tx
      } catch (error) {
        console.log(`Transaction failed with error: ${error}`)
        toast.dismiss(pendingPopup)
      }
    } catch (error) {
      console.log('Error executing bridge', error)
      toast.dismiss(pendingPopup)
      return txErrorHandler(error)
    }
  }

  return (
    <LandingPageWrapper>
      <main
        data-test-id="bridge-page"
        className="relative z-0 flex-1 h-full overflow-y-auto focus:outline-none"
      >
        <div
          className={`
            flex flex-col md:flex-row 
            items-start justify-center 
            2xl:w-3/4 px-4 py-16 mx-auto 
            mt-4 sm:mt-6 sm:px-8 md:px-12`}
        >
          {isConnected ? <Portfolio /> : <PortfolioPreview />}
          <div className="w-2/3">
            <Grid
              cols={{ xs: 1 }}
              gap={6}
              className="justify-center px-2 sm:px-6 md:px-8"
            >
              <Popup chainId={fromChainId} />
              <div className="flex justify-center">
                <div className="pb-3 place-self-center">
                  <BridgeCard
                    address={address}
                    bridgeQuote={bridgeQuote}
                    fromInput={fromInput}
                    fromToken={fromToken}
                    fromTokens={bridgableTokens}
                    fromChainId={fromChainId}
                    toToken={toToken}
                    toChainId={toChainId}
                    toOptions={toOptions}
                    isQuoteLoading={isQuoteLoading}
                    setIsQuoteLoading={setIsQuoteLoading}
                    destinationAddress={destinationAddress}
                    handleChainChange={handleChainChange}
                    handleTokenChange={handleTokenChange}
                    onChangeFromAmount={onChangeFromAmount}
                    setDestinationAddress={setDestinationAddress}
                    executeBridge={executeBridge}
                    resetRates={resetRates}
                    setTime={setTime}
                    bridgeTxnHash={bridgeTxHash}
                  />
                  <ActionCardFooter link={HOW_TO_BRIDGE_URL} />
                </div>
              </div>
              <div>
                <BridgeWatcher
                  fromChainId={fromChainId}
                  toChainId={toChainId}
                  address={address}
                  destinationAddress={destinationAddress}
                  bridgeTxHash={bridgeTxHash}
                />
              </div>
            </Grid>
          </div>
        </div>
      </main>
    </LandingPageWrapper>
  )
}

export default BridgePage<|MERGE_RESOLUTION|>--- conflicted
+++ resolved
@@ -44,11 +44,8 @@
   QUOTE_POLLING_INTERVAL,
 } from '@/constants/bridge'
 import { CHAINS_BY_ID, AcceptedChainId } from '@/constants/chains'
-<<<<<<< HEAD
+import { getSortedBridgableTokens } from '@/utils/actions/getSortedBridgableTokens'
 import { PortfolioPreview, Portfolio } from '@/components/Portfolio'
-=======
-import { getSortedBridgableTokens } from '@/utils/actions/getSortedBridgableTokens'
->>>>>>> d901d8a7
 
 /* TODO
   - look into getting rid of fromChainId state and just using wagmi hook (ran into problems when trying this but forgot why)
@@ -734,9 +731,9 @@
       >
         <div
           className={`
-            flex flex-col md:flex-row 
-            items-start justify-center 
-            2xl:w-3/4 px-4 py-16 mx-auto 
+            flex flex-col md:flex-row
+            items-start justify-center
+            2xl:w-3/4 px-4 py-16 mx-auto
             mt-4 sm:mt-6 sm:px-8 md:px-12`}
         >
           {isConnected ? <Portfolio /> : <PortfolioPreview />}
