--- conflicted
+++ resolved
@@ -1,797 +1,3 @@
-<<<<<<< HEAD
-export default () => {return (<div></div>)}
-=======
-import Grid from '@tw/Grid'
-import { LandingPageWrapper } from '@components/layouts/LandingPageWrapper'
-import { useRouter } from 'next/router'
-import { useNetwork, useAccount } from 'wagmi'
-import { useEffect, useState, useCallback, useMemo } from 'react'
-import { AddressZero, Zero } from '@ethersproject/constants'
-import { BigNumber } from '@ethersproject/bignumber'
-import { ActionCardFooter } from '@components/ActionCardFooter'
-import { fetchSigner, getNetwork, switchNetwork } from '@wagmi/core'
-import { sortByTokenBalance, sortByVisibilityRank } from '@utils/sortTokens'
-import { calculateExchangeRate } from '@utils/calculateExchangeRate'
-import { subtractSlippage } from '@utils/slippage'
-import { txErrorHandler } from '@/utils/txErrorHandler'
-import ExplorerToastLink from '@/components/ExplorerToastLink'
-import toast from 'react-hot-toast'
-import Popup from '@components/Popup'
-import {
-  BRIDGABLE_TOKENS,
-  BRIDGE_CHAINS_BY_TYPE,
-  BRIDGE_SWAPABLE_TOKENS_BY_TYPE,
-  tokenSymbolToToken,
-} from '@constants/tokens'
-import { formatBNToString } from '@utils/bignumber/format'
-import { commify } from '@ethersproject/units'
-import { isAddress } from '@ethersproject/address'
-import { erc20ABI } from 'wagmi'
-import { Contract } from 'ethers'
-import BridgeWatcher from './BridgeWatcher'
-import { BridgeQuote } from '@/utils/types'
-import { Token, Query } from '@/utils/types'
-import { BRIDGE_PATH, HOW_TO_BRIDGE_URL } from '@/constants/urls'
-import { stringToBigNum } from '@/utils/stringToBigNum'
-import BridgeCard from './BridgeCard'
-import { useSynapseContext } from '@/utils/providers/SynapseProvider'
-import { checkStringIfOnlyZeroes } from '@/utils/regex'
-import { timeout } from '@/utils/timeout'
-import {
-  DEFAULT_FROM_CHAIN,
-  DEFAULT_FROM_TOKEN,
-  DEFAULT_TO_CHAIN,
-  DEFAULT_TO_TOKEN,
-  EMPTY_BRIDGE_QUOTE,
-  EMPTY_BRIDGE_QUOTE_ZERO,
-  QUOTE_POLLING_INTERVAL,
-} from '@/constants/bridge'
-import { CHAINS_BY_ID, AcceptedChainId } from '@/constants/chains'
-import { getSortedBridgableTokens } from '@/utils/actions/getSortedBridgableTokens'
-
-/* TODO
-  - look into getting rid of fromChainId state and just using wagmi hook (ran into problems when trying this but forgot why)
-*/
-
-const BridgePage = ({
-  address,
-  fromChainId,
-}: {
-  address: `0x${string}`
-  fromChainId: number
-}) => {
-  const { isConnected, isDisconnected } = useAccount()
-  const router = useRouter()
-  const { synapseSDK } = useSynapseContext()
-  const [time, setTime] = useState(Date.now())
-  const [fromToken, setFromToken] = useState(DEFAULT_FROM_TOKEN)
-  const [fromTokens, setFromTokens] = useState([])
-  const [fromInput, setFromInput] = useState({ string: '', bigNum: Zero })
-  const [toChainId, setToChainId] = useState(DEFAULT_TO_CHAIN)
-  const [toToken, setToToken] = useState(DEFAULT_TO_TOKEN)
-  const [isQuoteLoading, setIsQuoteLoading] = useState<boolean>(false)
-  const [bridgeTxHash, setBridgeTxHash] = useState('')
-  const [destinationAddress, setDestinationAddress] = useState('')
-  const [toOptions, setToOptions] = useState({
-    tokens: BRIDGABLE_TOKENS[DEFAULT_TO_CHAIN],
-    chains: BRIDGE_CHAINS_BY_TYPE[
-      String(DEFAULT_FROM_TOKEN.swapableType)
-    ].filter((chain) => Number(chain) !== DEFAULT_FROM_CHAIN),
-  })
-  const [bridgeQuote, setBridgeQuote] =
-    useState<BridgeQuote>(EMPTY_BRIDGE_QUOTE)
-
-  let pendingPopup: any
-  let successPopup: any
-  let errorPopup: string
-
-  const bridgableTokens = getSortedBridgableTokens(
-    address,
-    fromChainId,
-    bridgeTxHash
-  )
-
-  // console.log('bridgableTokens: ', bridgableTokens)
-  /*
-  useEffect Trigger: onMount
-  - Gets current network connected and sets it as the state.
-  - Initializes polling (setInterval) func to re-retrieve quotes.
-  */
-  // useEffect(() => {
-  //   const validFromChainId = AcceptedChainId[fromChainId] ? fromChainId : 1
-  //   sortByTokenBalance(
-  //     BRIDGABLE_TOKENS[validFromChainId],
-  //     validFromChainId,
-  //     address
-  //   ).then((tokens) => {
-  //     setFromTokens(tokens)
-  //   })
-  //   const interval = setInterval(
-  //     () => setTime(Date.now()),
-  //     QUOTE_POLLING_INTERVAL
-  //   )
-
-  //   return () => {
-  //     clearInterval(interval)
-  //   }
-  // }, [bridgeTxHash, fromChainId, address])
-
-  useEffect(() => {
-    if (!router.isReady) {
-      return
-    }
-    const {
-      outputChain: toChainIdUrl,
-      inputCurrency: fromTokenSymbolUrl,
-      outputCurrency: toTokenSymbolUrl,
-    } = router.query
-
-    // set origin chainId to mainnet if network is unsupported
-    const validFromChainId = AcceptedChainId[fromChainId] ? fromChainId : 1
-    let tempFromToken: Token = getMostCommonSwapableType(validFromChainId)
-
-    if (fromTokenSymbolUrl) {
-      let token = tokenSymbolToToken(
-        validFromChainId,
-        String(fromTokenSymbolUrl)
-      )
-      if (token) {
-        tempFromToken = token
-      }
-    }
-    const { bridgeableToken, newToChain, bridgeableTokens, bridgeableChains } =
-      handleNewFromToken(
-        tempFromToken,
-        toChainIdUrl ? Number(toChainIdUrl) : undefined,
-        toTokenSymbolUrl ? String(toTokenSymbolUrl) : undefined,
-        validFromChainId
-      )
-    resetTokenPermutation(
-      tempFromToken,
-      newToChain,
-      bridgeableToken,
-      bridgeableChains,
-      bridgeableTokens,
-      tempFromToken.symbol,
-      bridgeableToken.symbol
-    )
-    updateUrlParams({
-      outputChain: newToChain,
-      inputCurrency: fromToken.symbol,
-      outputCurrency: bridgeableToken.symbol,
-    })
-  }, [router.isReady])
-
-  /*
-  useEffect Triggers: toToken, fromInput, toChainId, time
-  - Gets a quote when the polling function is executed or any of the bridge attributes are altered.
-  - Debounce quote call by calling quote price AFTER user has stopped typing for 250ms
-  */
-  useEffect(() => {
-    let isCancelled = false
-
-    const handleChange = async () => {
-      await timeout(250) // debounce by 250ms
-      if (!isCancelled) {
-        if (
-          fromChainId &&
-          toChainId &&
-          String(fromToken.addresses[fromChainId]) &&
-          String(toToken.addresses[toChainId]) &&
-          fromInput &&
-          fromInput.bigNum.gt(Zero)
-        ) {
-          getQuote()
-        } else {
-          setBridgeQuote(EMPTY_BRIDGE_QUOTE)
-        }
-      }
-    }
-    handleChange()
-
-    return () => {
-      isCancelled = true
-    }
-  }, [toToken, fromInput, time, fromChainId, toChainId, fromToken])
-
-  /*
-  useEffect Triggers: fromInput
-  - Checks that user input is not zero. When input changes,
-  - isQuoteLoading state is set to true for loading state interactions
-  */
-  useEffect(() => {
-    const { string, bigNum } = fromInput
-    const isInvalid = checkStringIfOnlyZeroes(string)
-    isInvalid ? () => null : setIsQuoteLoading(true)
-
-    return () => {
-      setIsQuoteLoading(false)
-    }
-  }, [fromInput, fromChainId])
-
-  /*
-  Helper Function: resetTokenPermutation
-  - Handles when theres a new from token/chain and all other parts of the bridge arrangement needs to be updated
-  - Updates url params.
-  */
-  const resetTokenPermutation = (
-    newFromToken: Token,
-    newToChain: number,
-    newToToken: Token,
-    newBridgeableChains: string[],
-    newBridgeableTokens: Token[],
-    newFromTokenSymbol: string,
-    newBridgeableTokenSymbol: string
-  ) => {
-    setFromToken(newFromToken)
-    setToChainId(newToChain)
-    setToToken(newToToken)
-    setToOptions({ tokens: newBridgeableTokens, chains: newBridgeableChains })
-    updateUrlParams({
-      outputChain: newToChain,
-      inputCurrency: newFromTokenSymbol,
-      outputCurrency: newBridgeableTokenSymbol,
-    })
-  }
-
-  /*
-  Helper Function: resetRates
-  - Called when switching from chain/token so that the from input isn't populated with stale data.
-  */
-  const resetRates = () => {
-    setBridgeQuote(EMPTY_BRIDGE_QUOTE)
-    setFromInput({ string: '', bigNum: Zero })
-  }
-
-  /*
-  Helper Function: onChangeFromAmount
-  - Ensures inputted data isn't too long and then sets state with the input.
-  - Calculates BigNum from the input and stores in state as well (for quotes)
-  */
-  const onChangeFromAmount = (value: string) => {
-    if (
-      !(
-        value.split('.')[1]?.length >
-        fromToken[fromChainId as keyof Token['decimals']]
-      )
-    ) {
-      const validDecimals = fromToken.decimals[fromChainId]
-        ? fromToken.decimals[fromChainId]
-        : fromToken.decimals[1]
-
-      let bigNum = stringToBigNum(value, validDecimals) ?? Zero
-
-      setFromInput({
-        string: value,
-        bigNum: bigNum,
-      })
-    }
-  }
-
-  /*
-  Helper Function: getMostCommonSwapableType
-  - Returns the default token to display when switching chains. Usually returns stables or eth/wrapped eth.
-  */
-  const getMostCommonSwapableType = useCallback(
-    (chainId: number) => {
-      const fromChainTokensByType = Object.values(
-        BRIDGE_SWAPABLE_TOKENS_BY_TYPE[chainId]
-      )
-      let maxTokenLength = 0
-      let mostCommonSwapableType: Token[] = fromChainTokensByType[0]
-      fromChainTokensByType.map((tokenArr, i) => {
-        if (tokenArr.length > maxTokenLength) {
-          maxTokenLength = tokenArr.length
-          mostCommonSwapableType = tokenArr
-        }
-      })
-
-      return sortByVisibilityRank(mostCommonSwapableType)[0]
-    },
-    [address, isDisconnected]
-  )
-
-  /*
-  Helper Function: updateUrlParams
-  - Pushes chain and token changes to url
-  NOTE: did not alter any variable names in case previous users have saved links of different bridging permutations.
-  */
-  const updateUrlParams = ({
-    outputChain,
-    inputCurrency,
-    outputCurrency,
-  }: {
-    outputChain: number
-    inputCurrency: string
-    outputCurrency: string
-  }) => {
-    router.replace(
-      {
-        pathname: BRIDGE_PATH,
-        query: {
-          outputChain,
-          inputCurrency,
-          outputCurrency,
-        },
-      },
-      undefined,
-      { shallow: true }
-    )
-  }
-
-  /*
-   Helper Function: getCurrentTokenAllowance
-  - Gets quote data from the Synapse SDK (from the imported provider)
-  - Calculates slippage by subtracting fee from input amount (checks to ensure proper num of decimals are in use - ask someone about stable swaps if you want to learn more)
-  TODO store this erc20 and signer retrieval in a state in a parent component? add to utils + use memo?
-  */
-  const getCurrentTokenAllowance = async (routerAddress: string) => {
-    const wallet = await fetchSigner({
-      chainId: fromChainId,
-    })
-
-    const erc20 = new Contract(
-      fromToken.addresses[fromChainId],
-      erc20ABI,
-      wallet
-    )
-    const allowance = await erc20.allowance(address, routerAddress)
-    return allowance
-  }
-
-  /*
-  Function: handleNewFromToken
-  - Handles all the changes that occur when selecting a new "from token", such as generating lists of potential chains/tokens
-   to bridge to and handling if the current "to chain/token" are incompatible.
-  */
-  const handleNewFromToken = useCallback(
-    (
-      token: Token,
-      positedToChain: number | undefined,
-      positedToSymbol: string | undefined,
-      fromChainId: number
-    ) => {
-      let newToChain =
-        positedToChain && positedToChain !== fromChainId
-          ? Number(positedToChain)
-          : DEFAULT_TO_CHAIN
-      let bridgeableChains = BRIDGE_CHAINS_BY_TYPE[
-        String(token.swapableType)
-      ].filter((chainId) => Number(chainId) !== fromChainId)
-      const swapExceptionsArr: number[] =
-        token?.swapExceptions?.[fromChainId as keyof Token['swapExceptions']]
-      if (swapExceptionsArr?.length > 0) {
-        bridgeableChains = swapExceptionsArr.map((chainId) => String(chainId))
-      }
-
-      if (!bridgeableChains.includes(String(newToChain))) {
-        newToChain =
-          Number(bridgeableChains[0]) === fromChainId
-            ? Number(bridgeableChains[1])
-            : Number(bridgeableChains[0])
-      }
-      const positedToToken = positedToSymbol
-        ? tokenSymbolToToken(newToChain, positedToSymbol)
-        : tokenSymbolToToken(newToChain, token.symbol)
-
-      let bridgeableTokens: Token[] = sortByVisibilityRank(
-        BRIDGE_SWAPABLE_TOKENS_BY_TYPE[newToChain][String(token.swapableType)]
-      )
-
-      if (swapExceptionsArr?.length > 0) {
-        bridgeableTokens = bridgeableTokens.filter(
-          (toToken) => toToken.symbol === token.symbol
-        )
-      }
-      let bridgeableToken: Token = positedToToken
-      if (!bridgeableTokens.includes(positedToToken)) {
-        bridgeableToken = bridgeableTokens[0]
-      }
-
-      return {
-        bridgeableToken,
-        newToChain,
-        bridgeableTokens,
-        bridgeableChains,
-      }
-    },
-    [fromToken, fromChainId, toToken, toChainId]
-  )
-
-  /*
-  useEffect triggers: address, isDisconnected, popup
-  - will dismiss toast asking user to connect wallet once wallet has been connected
-  */
-  useEffect(() => {
-    if (address && !isDisconnected) {
-      toast.dismiss(errorPopup)
-    }
-  }, [address, isDisconnected, errorPopup])
-
-  /*
-  Function: handleChainChange
-  - Produces and alert if chain not connected (upgrade to toaster)
-  - Handles flipping to and from chains if flag is set to true
-  - Handles altering the chain state for origin or destination depending on the type specified.
-  */
-  const handleChainChange = useCallback(
-    async (chainId: number, flip: boolean, type: 'from' | 'to') => {
-      if (
-        (address === undefined && type === 'from') ||
-        (isDisconnected && type === 'from')
-      ) {
-        errorPopup = toast.error('Please connect your wallet', {
-          id: 'bridge-connect-wallet',
-          duration: 20000,
-        })
-        return errorPopup
-      }
-
-      if (flip || type === 'from') {
-        const positedToChain = flip ? fromChainId : undefined
-        const desiredChainId = flip ? Number(toChainId) : Number(chainId)
-
-        const res = await switchNetwork({ chainId: desiredChainId })
-          .then((res) => {
-            if (fromInput.string !== '') {
-              setIsQuoteLoading(true)
-            }
-            return res
-          })
-          .catch((error) => {
-            return error && undefined
-          })
-
-        if (res === undefined) {
-          console.log("can't switch chain, chainId: ", chainId)
-          return
-        }
-
-        const bridgeableFromTokens: Token[] = sortByVisibilityRank(
-          BRIDGE_SWAPABLE_TOKENS_BY_TYPE[desiredChainId][
-            String(fromToken.swapableType)
-          ]
-        )
-        let tempFromToken: Token = fromToken
-
-        if (bridgeableFromTokens?.length > 0) {
-          tempFromToken = getMostCommonSwapableType(desiredChainId)
-        }
-        const {
-          bridgeableToken,
-          newToChain,
-          bridgeableTokens,
-          bridgeableChains,
-        } = handleNewFromToken(
-          tempFromToken,
-          positedToChain,
-          toToken.symbol,
-          desiredChainId
-        )
-        resetTokenPermutation(
-          tempFromToken,
-          newToChain,
-          bridgeableToken,
-          bridgeableChains,
-          bridgeableTokens,
-          tempFromToken.symbol,
-          bridgeableToken.symbol
-        )
-        sortByTokenBalance(
-          BRIDGABLE_TOKENS[desiredChainId],
-          desiredChainId,
-          address
-        ).then((tokens) => {
-          setFromTokens(tokens)
-        })
-        return
-      } else if (type === 'to') {
-        const {
-          bridgeableToken: toBridgeableToken,
-          newToChain: toNewToChain,
-          bridgeableTokens: toBridgeableTokens,
-          bridgeableChains: toBridgeableChains,
-        } = handleNewFromToken(fromToken, chainId, toToken.symbol, fromChainId)
-        resetTokenPermutation(
-          fromToken,
-          toNewToChain,
-          toBridgeableToken,
-          toBridgeableChains,
-          toBridgeableTokens,
-          fromToken.symbol,
-          toBridgeableToken.symbol
-        )
-        if (fromInput.string !== '') {
-          setIsQuoteLoading(true)
-        } else {
-          setIsQuoteLoading(false)
-        }
-        return
-      }
-    },
-    [
-      address,
-      isDisconnected,
-      fromInput,
-      fromToken,
-      fromChainId,
-      toToken,
-      toChainId,
-      isQuoteLoading,
-      handleNewFromToken,
-      switchNetwork,
-    ]
-  )
-
-  /*
-    Function:handleTokenChange
-  - Handles when the user selects a new token from either the origin or destination
-  */
-  const handleTokenChange = (token: Token, type: 'from' | 'to') => {
-    switch (type) {
-      case 'from':
-        const {
-          bridgeableToken,
-          newToChain,
-          bridgeableTokens,
-          bridgeableChains,
-        } = handleNewFromToken(token, toChainId, toToken.symbol, fromChainId)
-        resetTokenPermutation(
-          token,
-          newToChain,
-          bridgeableToken,
-          bridgeableChains,
-          bridgeableTokens,
-          token.symbol,
-          bridgeableToken.symbol
-        )
-        if (fromInput.string !== '') {
-          setIsQuoteLoading(true)
-        }
-        return
-      case 'to':
-        setToToken(token)
-        if (fromInput.string !== '') {
-          setIsQuoteLoading(true)
-        }
-        updateUrlParams({
-          outputChain: toChainId,
-          inputCurrency: fromToken.symbol,
-          outputCurrency: token.symbol,
-        })
-        return
-    }
-  }
-
-  /*
-   Function: getQuote
-  - Gets quote data from the Synapse SDK (from the imported provider)
-  - Calculates slippage by subtracting fee from input amount (checks to ensure proper num of decimals are in use - ask someone about stable swaps if you want to learn more)
-  */
-  const getQuote = async () => {
-    try {
-      if (bridgeQuote === EMPTY_BRIDGE_QUOTE) {
-        setIsQuoteLoading(true)
-      }
-      const validFromChainId = AcceptedChainId[fromChainId] ? fromChainId : 1
-
-      const { feeAmount, routerAddress, maxAmountOut, originQuery, destQuery } =
-        await synapseSDK.bridgeQuote(
-          validFromChainId,
-          toChainId,
-          fromToken.addresses[validFromChainId],
-          toToken.addresses[toChainId],
-          fromInput.bigNum
-        )
-
-      if (!(originQuery && maxAmountOut && destQuery && feeAmount)) {
-        setBridgeQuote(EMPTY_BRIDGE_QUOTE_ZERO)
-        setIsQuoteLoading(false)
-        return
-      }
-      // TODO DYNAMIC SLIPPAGE
-      const toValueBigNum = maxAmountOut ?? Zero
-      const originTokenDecimals = fromToken.decimals[validFromChainId]
-      // adjusting fee amount from NUSD 18 decimal back down
-      // back down to origin token decimals
-      const adjustedFeeAmount = feeAmount.lt(fromInput.bigNum)
-        ? feeAmount
-        : feeAmount.div(BigNumber.from(10).pow(18 - originTokenDecimals))
-
-      const isUnsupported = AcceptedChainId[fromChainId] ? false : true
-      const allowance =
-        fromToken.addresses[validFromChainId] === AddressZero ||
-        address === undefined ||
-        isUnsupported
-          ? Zero
-          : await getCurrentTokenAllowance(routerAddress)
-
-      // TODO 1) make dynamic, 2) clean this
-
-      const originMinWithSlippage = subtractSlippage(
-        originQuery?.minAmountOut ?? Zero,
-        'ONE_TENTH',
-        null
-      )
-      const destMinWithSlippage = subtractSlippage(
-        destQuery?.minAmountOut ?? Zero,
-        'ONE_TENTH',
-        null
-      )
-
-      let newOriginQuery = { ...originQuery }
-      newOriginQuery.minAmountOut = originMinWithSlippage
-
-      let newDestQuery = { ...destQuery }
-      newDestQuery.minAmountOut = destMinWithSlippage
-
-      setBridgeQuote({
-        outputAmount: toValueBigNum,
-        outputAmountString: commify(
-          formatBNToString(toValueBigNum, toToken.decimals[toChainId], 8)
-        ),
-        routerAddress,
-        allowance,
-        exchangeRate: calculateExchangeRate(
-          fromInput.bigNum.sub(adjustedFeeAmount),
-          fromToken.decimals[validFromChainId],
-          toValueBigNum,
-          toToken.decimals[toChainId]
-        ),
-        feeAmount,
-        delta: maxAmountOut,
-        quotes: {
-          originQuery: newOriginQuery,
-          destQuery: newDestQuery,
-        },
-      })
-      setIsQuoteLoading(false)
-      return
-    } catch (error) {
-      console.log(error)
-      setBridgeQuote(EMPTY_BRIDGE_QUOTE_ZERO)
-      setIsQuoteLoading(false)
-      return
-    }
-  }
-
-  /*
-  Function: executeBridge
-  - Gets raw unsigned tx data from sdk and then execute it with ethers.
-  - Only executes if token has already been approved.
-   */
-  const executeBridge = async () => {
-    try {
-      const wallet = await fetchSigner({
-        chainId: fromChainId,
-      })
-      var newAddress =
-        destinationAddress && isAddress(destinationAddress)
-          ? destinationAddress
-          : address
-      const data = await synapseSDK.bridge(
-        newAddress,
-        fromChainId,
-        toChainId,
-        fromToken.addresses[fromChainId as keyof Token['addresses']],
-        fromInput.bigNum,
-        bridgeQuote.quotes.originQuery,
-        bridgeQuote.quotes.destQuery
-      )
-      const payload =
-        fromToken.addresses[fromChainId as keyof Token['addresses']] ===
-          AddressZero ||
-        fromToken.addresses[fromChainId as keyof Token['addresses']] === ''
-          ? { data: data.data, to: data.to, value: fromInput.bigNum }
-          : data
-      const tx = await wallet.sendTransaction(payload)
-
-      const originChainName = CHAINS_BY_ID[fromChainId]?.name
-      const destinationChainName = CHAINS_BY_ID[toChainId]?.name
-
-      pendingPopup = toast(
-        `Bridging from ${fromToken.symbol} on ${originChainName} to ${toToken.symbol} on ${destinationChainName}`,
-        { id: 'bridge-in-progress-popup', duration: Infinity }
-      )
-
-      try {
-        await tx.wait()
-        setBridgeTxHash(tx.hash)
-        toast.dismiss(pendingPopup)
-
-        const successToastContent = (
-          <div>
-            <div>
-              Successfully initiated bridge from {fromToken.symbol} on{' '}
-              {originChainName} to {toToken.symbol} on {destinationChainName}
-            </div>
-            <ExplorerToastLink
-              transactionHash={tx?.hash ?? AddressZero}
-              chainId={fromChainId}
-            />
-          </div>
-        )
-
-        successPopup = toast.success(successToastContent, {
-          id: 'bridge-success-popup',
-          duration: 10000,
-        })
-
-        resetRates()
-        return tx
-      } catch (error) {
-        console.log(`Transaction failed with error: ${error}`)
-        toast.dismiss(pendingPopup)
-      }
-    } catch (error) {
-      console.log('Error executing bridge', error)
-      toast.dismiss(pendingPopup)
-      return txErrorHandler(error)
-    }
-  }
-
-  return (
-    <LandingPageWrapper>
-      <main
-        data-test-id="bridge-page"
-        className="relative z-0 flex-1 h-full overflow-y-auto focus:outline-none"
-      >
-        <div
-          className={`
-            flex flex-col md:flex-row
-            items-start justify-center
-            2xl:w-3/4 px-4 py-16 mx-auto
-            mt-4 sm:mt-6 sm:px-8 md:px-12`}
-        >
-          <div className="w-2/3">
-            <Grid
-              cols={{ xs: 1 }}
-              gap={6}
-              className="justify-center px-2 sm:px-6 md:px-8"
-            >
-              <Popup chainId={fromChainId} />
-              <div className="flex justify-center">
-                <div className="pb-3 place-self-center">
-                  <BridgeCard
-                    address={address}
-                    bridgeQuote={bridgeQuote}
-                    fromInput={fromInput}
-                    fromToken={fromToken}
-                    fromTokens={bridgableTokens}
-                    fromChainId={fromChainId}
-                    toToken={toToken}
-                    toChainId={toChainId}
-                    toOptions={toOptions}
-                    isQuoteLoading={isQuoteLoading}
-                    setIsQuoteLoading={setIsQuoteLoading}
-                    destinationAddress={destinationAddress}
-                    handleChainChange={handleChainChange}
-                    handleTokenChange={handleTokenChange}
-                    onChangeFromAmount={onChangeFromAmount}
-                    setDestinationAddress={setDestinationAddress}
-                    executeBridge={executeBridge}
-                    resetRates={resetRates}
-                    setTime={setTime}
-                    bridgeTxnHash={bridgeTxHash}
-                  />
-                  <ActionCardFooter link={HOW_TO_BRIDGE_URL} />
-                </div>
-              </div>
-              <div>
-                <BridgeWatcher
-                  fromChainId={fromChainId}
-                  toChainId={toChainId}
-                  address={address}
-                  destinationAddress={destinationAddress}
-                />
-              </div>
-            </Grid>
-          </div>
-        </div>
-      </main>
-    </LandingPageWrapper>
-  )
-}
-
-export default BridgePage
->>>>>>> 16b388f7
+export default () => {
+  return <div></div>
+}