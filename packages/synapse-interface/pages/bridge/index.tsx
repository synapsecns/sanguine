--- conflicted
+++ resolved
@@ -359,72 +359,6 @@
     if (address === undefined) {
       return alert('Please connect your wallet')
     }
-<<<<<<< HEAD
-    switch (type) {
-      case 'from':
-        const positedToChain = flip ? fromChainId : undefined
-        const desiredChainId = flip ? Number(toChainId) : Number(chainId)
-        const res = switchNetwork({ chainId: desiredChainId })
-          .then((res) => {
-            return res
-          })
-          .catch(() => {
-            return undefined
-          })
-        if (res === undefined) {
-          console.log("can't switch network, chainId: ", chainId)
-          return
-        }
-
-        const bridgeableFromTokens: Token[] = sortByVisibilityRank(
-          BRIDGE_SWAPABLE_TOKENS_BY_TYPE[chainId][
-            String(fromToken.swapableType)
-          ]
-        )
-        let tempFromToken: Token = fromToken
-
-        if (bridgeableFromTokens?.length > 0) {
-          tempFromToken = getMostCommonSwapableType(chainId)
-        }
-        const {
-          bridgeableToken,
-          newToChain,
-          bridgeableTokens,
-          bridgeableChains,
-        } = handleNewFromToken(
-          tempFromToken,
-          positedToChain,
-          toToken.symbol,
-          desiredChainId
-        )
-        resetTokenPermutation(
-          tempFromToken,
-          newToChain,
-          bridgeableToken,
-          bridgeableChains,
-          bridgeableTokens,
-          tempFromToken.symbol,
-          bridgeableToken.symbol
-        )
-        return
-      case 'to':
-        const {
-          bridgeableToken: toBridgeableToken,
-          newToChain: toNewToChain,
-          bridgeableTokens: toBridgeableTokens,
-          bridgeableChains: toBridgeableChains,
-        } = handleNewFromToken(fromToken, chainId, toToken.symbol, fromChainId)
-        resetTokenPermutation(
-          fromToken,
-          toNewToChain,
-          toBridgeableToken,
-          toBridgeableChains,
-          toBridgeableTokens,
-          fromToken.symbol,
-          toBridgeableToken.symbol
-        )
-
-=======
     console.log(flip, type, chainId)
     if (flip || type === 'from') {
       const positedToChain = flip ? fromChainId : undefined
@@ -441,7 +375,6 @@
         })
       if (res === undefined) {
         console.log("can't switch chain, chainId: ", chainId)
->>>>>>> 8b9d6c8e
         return
       }
 
