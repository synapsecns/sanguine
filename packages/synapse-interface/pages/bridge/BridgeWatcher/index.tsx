import { fetchBlockNumber } from '@wagmi/core'
import { useWalletClient, useAccount } from 'wagmi'
import SYNAPSE_BRIDGE_ABI from '@abis/synapseBridge.json'
import { Contract, Signer } from 'ethers'
import { BRIDGE_CONTRACTS, SYNAPSE_CCTP_CONTRACTS } from '@constants/bridge'
import { useEffect, useState } from 'react'
import { Interface } from '@ethersproject/abi'
import _ from 'lodash'
import Grid from '@tw/Grid'
import Card from '@tw/Card'
import BridgeEvent from './BridgeEvent'
import { BridgeWatcherTx } from '@types'
import { GETLOGS_SIZE, GETLOGS_REQUEST_COUNT } from '@constants/bridgeWatcher'
import { useSynapseContext } from '@/utils/providers/SynapseProvider'
import { useSelector } from 'react-redux';
import { RootState } from '@/store/store'
<<<<<<< HEAD
import { Address } from "viem"
import { walletClientToSigner } from "@/ethers"
=======
import SYNAPSE_CCTP_ABI from '@abis/synapseCCTP.json'
import * as CHAINS from '@constants/chains/master'

>>>>>>> 1b57c06d
import {
  getLogs,
  getBlock,
  getTransactionReceipt,
  generateBridgeTx,
  checkTxIn,
} from '@utils/bridgeWatcher'

const BridgeWatcher = ({
  fromChainId,
  toChainId,
  address,
  destinationAddress,
}: {
  fromChainId: number
  toChainId: number
  address: string
  destinationAddress: string
}) => {
  const bridgeTxHashes = useSelector((state: RootState) => state.bridge)
  const [fromTransactions, setFromTransactions] = useState([])
  const [fromSynapseContract, setFromSynapseContract] = useState<Contract>()
<<<<<<< HEAD
  const [fromSigner, setFromSigner] = useState<string>()
  const { address: fromSignerRaw, isConnecting, isDisconnected } = useAccount()
=======
  const [fromCCTPContract, setFromCCTPContract] = useState<Contract>()

  const [fromSigner, setFromSigner] = useState<Signer>()
  const { data: fromSignerRaw } = useSigner({ chainId: fromChainId })
>>>>>>> 1b57c06d
  const { providerMap } = useSynapseContext()

  const createContractsAndInterfaces = (chainId, provider) => {
    const bridgeAddress = BRIDGE_CONTRACTS[chainId];
    const synapseCCTPAddress = SYNAPSE_CCTP_CONTRACTS[chainId];

    const validBridgeContract = BRIDGE_CONTRACTS[fromChainId]
    ? BRIDGE_CONTRACTS[fromChainId]
    : BRIDGE_CONTRACTS[CHAINS.ETH.id]
    const bridgeContract = new Contract(
      validBridgeContract,
      SYNAPSE_BRIDGE_ABI,
      fromSigner
    )

    const bridgeInterface = new Interface(SYNAPSE_BRIDGE_ABI);

    const synapseCCTPContract = synapseCCTPAddress
      ? new Contract(synapseCCTPAddress, SYNAPSE_CCTP_ABI, provider)
      : null;

    const synapseCCTPInterface = synapseCCTPAddress
      ? new Interface(SYNAPSE_CCTP_ABI)
      : null;


      return { bridgeContract, bridgeInterface, synapseCCTPContract, synapseCCTPInterface };
    }

  const fetchFromBridgeEvents = async (
    currentFromBlock: number,
    provider: any,
    adjustedAddress: string
  ) => {
    const { bridgeContract, bridgeInterface, synapseCCTPContract, synapseCCTPInterface } = createContractsAndInterfaces(provider.network.chainId, provider);
    let allFromEvents = []
    let retryCount = 0;
    const maxRetries = 5; // Adjust this as needed

    // fetch bridge logs
    for (let i = 0; i < GETLOGS_REQUEST_COUNT; i++) {
<<<<<<< HEAD
      const fromEvents = await getLogs(
        (Number(currentFromBlock) - (GETLOGS_SIZE * i)),
        provider,
        fromSynapseContract,
        adjustedAddress
    )
      allFromEvents.push(fromEvents)
=======
      let successful = false;
      while (!successful && retryCount < maxRetries) {
        try {
          const fromEvents = await getLogs(
            currentFromBlock - GETLOGS_SIZE * i,
            provider,
            bridgeContract,
            adjustedAddress
          )
          allFromEvents.push(fromEvents)
          successful = true;
        } catch (error) {
          retryCount++;
          console.log(`getLogs failed, retrying in ${Math.pow(2, retryCount)} seconds...`);
          await new Promise(resolve => setTimeout(resolve, Math.pow(2, retryCount) * 1000));
        }
      }
      if (retryCount === maxRetries) {
        console.error("getLogs failed after maximum retries");
        break;
      }
>>>>>>> 1b57c06d
    }
    // fetch synapseCCTP logs if the contract exists for the chain
    if (synapseCCTPContract) {
      for (let i = 0; i < GETLOGS_REQUEST_COUNT; i++) {
        let successful = false;
        while (!successful && retryCount < maxRetries) {
          try {
            const fromEvents = await getLogs(
              currentFromBlock - GETLOGS_SIZE * i,
              provider,
              synapseCCTPContract,
              adjustedAddress
            )
            allFromEvents.push(fromEvents)
            successful = true;
          } catch (error) {
            retryCount++;
            console.log(`getLogs failed, retrying in ${Math.pow(2, retryCount)} seconds...`);
            await new Promise(resolve => setTimeout(resolve, Math.pow(2, retryCount) * 1000));
          }
        }
        if (retryCount === maxRetries) {
          console.error("getLogs failed after maximum retries");
          break;
        }
      }
    }

    return _.flatten(allFromEvents)
  }


  const parseLogs = (
    fromEvents: any[],
    bridgeInterface: Interface,
    synapseCCTPInterface: Interface,
    bridgeAddress: string,
    synapseCCTPAddress: string
  ) => {
    return fromEvents
      .map((log) => {
        // Select the correct interface based on the contract address
        const iface = log.address.toLowerCase() === bridgeAddress.toLowerCase() ? bridgeInterface : synapseCCTPInterface;

        return {
          ...iface.parseLog(log).args,
          transactionHash: log.transactionHash,
          blockNumber: Number(log.blockNumber),
          contractEmittedFrom: log.address.toLowerCase()
        }
      })
      .filter((log) => checkTxIn(log))
  }


  const fetchTimestampsAndReceipts = (
    parsedLogs: any[],
    provider: any
  ) => {
    return Promise.all([
      Promise.all(parsedLogs.map((log) => getBlock(log.blockNumber, provider))),
      Promise.all(
        parsedLogs.map((log) =>
          getTransactionReceipt(log.transactionHash, provider)
        )
      ),
    ])
  }

  const generateBridgeTransactions = (
    parsedLogs: any[],
    inputTimestamps: any[],
    transactionReceipts: any[],
    address: string,
    fromChainId: number,
    destinationAddress: string
  ) => {
    return _.zip(parsedLogs, inputTimestamps, transactionReceipts).map(
      ([parsedLog, timestampObj, txReceipt]) => {
        return generateBridgeTx(
          true,
          address,
          fromChainId,
          parsedLog,
          timestampObj,
          txReceipt,
          destinationAddress
        )
      }
    )
  }

  const getFromBridgeEvents = async (): Promise<BridgeWatcherTx[]> => {
    const currentFromBlock = await fetchBlockNumber({ chainId: fromChainId })
    const provider = providerMap[fromChainId]
    const iface = new Interface(SYNAPSE_BRIDGE_ABI)
    const adjustedAddress = destinationAddress ? destinationAddress : address

       // Define the contracts and interfaces here
       const {
        bridgeContract,
        bridgeInterface,
        synapseCCTPContract,
        synapseCCTPInterface
      } = createContractsAndInterfaces(provider.network.chainId, provider);

    const fromEvents = await fetchFromBridgeEvents(
      currentFromBlock,
      provider,
      adjustedAddress
    )
    // Use the correct interfaces and addresses when parsing the logs
    const parsedLogs = parseLogs(
      fromEvents,
      bridgeInterface,
      synapseCCTPInterface,
      bridgeContract.address,
      synapseCCTPContract.address
    )

    const [inputTimestamps, transactionReceipts] = await fetchTimestampsAndReceipts(
      parsedLogs,
      provider
    )
    const txObjects = generateBridgeTransactions(
      parsedLogs,
      inputTimestamps,
      transactionReceipts,
      address,
      fromChainId,
      destinationAddress
    )

    return txObjects
  }

  useEffect(() => {
    if (fromSigner && fromChainId && toChainId && address) {
      const validBridgeContract = BRIDGE_CONTRACTS[fromChainId]
        ? BRIDGE_CONTRACTS[fromChainId]
        : BRIDGE_CONTRACTS[1]
      const fromSynapseContract = new Contract(
        validBridgeContract,
        SYNAPSE_BRIDGE_ABI,
        providerMap[fromChainId]
      )
      setFromSynapseContract(fromSynapseContract)
    }
  }, [fromChainId, fromSigner])

  useEffect(() => {
    if (fromSynapseContract) {
      getFromBridgeEvents().then((txs) => {
        setFromTransactions(txs)
      })
    }

    return () => setFromTransactions([...fromTransactions])
  }, [fromSynapseContract, bridgeTxHashes])

  useEffect(() => {
    console.log(fromSignerRaw)
    setFromSigner(fromSignerRaw)
  }, [fromSignerRaw])

  return (
    <div className="space-y-2">
      {fromTransactions?.length > 0 && (
        <Card title="Bridge Watcher" divider={false} className="px-6 py-4">
          <Grid cols={{ xs: 1 }} gap={2}>
            {fromTransactions.map((fromEvent, i) => {
              return <BridgeEvent key={i} {...fromEvent} />
            })}
          </Grid>
        </Card>
      )}
    </div>
  )
}

export default BridgeWatcher<|MERGE_RESOLUTION|>--- conflicted
+++ resolved
@@ -14,14 +14,11 @@
 import { useSynapseContext } from '@/utils/providers/SynapseProvider'
 import { useSelector } from 'react-redux';
 import { RootState } from '@/store/store'
-<<<<<<< HEAD
 import { Address } from "viem"
 import { walletClientToSigner } from "@/ethers"
-=======
 import SYNAPSE_CCTP_ABI from '@abis/synapseCCTP.json'
 import * as CHAINS from '@constants/chains/master'
 
->>>>>>> 1b57c06d
 import {
   getLogs,
   getBlock,
@@ -44,15 +41,10 @@
   const bridgeTxHashes = useSelector((state: RootState) => state.bridge)
   const [fromTransactions, setFromTransactions] = useState([])
   const [fromSynapseContract, setFromSynapseContract] = useState<Contract>()
-<<<<<<< HEAD
+  const [fromCCTPContract, setFromCCTPContract] = useState<Contract>()
+
   const [fromSigner, setFromSigner] = useState<string>()
   const { address: fromSignerRaw, isConnecting, isDisconnected } = useAccount()
-=======
-  const [fromCCTPContract, setFromCCTPContract] = useState<Contract>()
-
-  const [fromSigner, setFromSigner] = useState<Signer>()
-  const { data: fromSignerRaw } = useSigner({ chainId: fromChainId })
->>>>>>> 1b57c06d
   const { providerMap } = useSynapseContext()
 
   const createContractsAndInterfaces = (chainId, provider) => {
@@ -65,7 +57,7 @@
     const bridgeContract = new Contract(
       validBridgeContract,
       SYNAPSE_BRIDGE_ABI,
-      fromSigner
+      provider
     )
 
     const bridgeInterface = new Interface(SYNAPSE_BRIDGE_ABI);
@@ -94,15 +86,6 @@
 
     // fetch bridge logs
     for (let i = 0; i < GETLOGS_REQUEST_COUNT; i++) {
-<<<<<<< HEAD
-      const fromEvents = await getLogs(
-        (Number(currentFromBlock) - (GETLOGS_SIZE * i)),
-        provider,
-        fromSynapseContract,
-        adjustedAddress
-    )
-      allFromEvents.push(fromEvents)
-=======
       let successful = false;
       while (!successful && retryCount < maxRetries) {
         try {
@@ -124,7 +107,6 @@
         console.error("getLogs failed after maximum retries");
         break;
       }
->>>>>>> 1b57c06d
     }
     // fetch synapseCCTP logs if the contract exists for the chain
     if (synapseCCTPContract) {
@@ -232,7 +214,7 @@
       } = createContractsAndInterfaces(provider.network.chainId, provider);
 
     const fromEvents = await fetchFromBridgeEvents(
-      currentFromBlock,
+      Number(currentFromBlock),
       provider,
       adjustedAddress
     )
