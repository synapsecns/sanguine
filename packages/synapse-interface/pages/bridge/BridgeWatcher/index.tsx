import { fetchBlockNumber } from '@wagmi/core'
import { useWalletClient, useAccount } from 'wagmi'
import SYNAPSE_BRIDGE_ABI from '@abis/synapseBridge.json'
import { Contract, Signer } from 'ethers'
import { BRIDGE_CONTRACTS, SYNAPSE_CCTP_CONTRACTS } from '@constants/bridge'
import { useEffect, useState } from 'react'
import { Interface } from '@ethersproject/abi'
import _ from 'lodash'
import Grid from '@tw/Grid'
import Card from '@tw/Card'
import BridgeEvent from './BridgeEvent'
import { BridgeWatcherTx } from '@types'
import { GETLOGS_SIZE, GETLOGS_REQUEST_COUNT } from '@constants/bridgeWatcher'
import { useSynapseContext } from '@/utils/providers/SynapseProvider'
import { useSelector } from 'react-redux'
import { RootState } from '@/store/store'
import { Address } from 'viem'
import { walletClientToSigner } from '@/ethers'
import SYNAPSE_CCTP_ABI from '@abis/synapseCCTP.json'
import * as CHAINS from '@constants/chains/master'
import { ChainId } from '@/constants/chains'

import {
  getLogs,
  getBlock,
  getTransactionReceipt,
  generateBridgeTx,
  checkTxIn,
} from '@utils/bridgeWatcher'

const BridgeWatcher = ({
  fromChainId,
  toChainId,
  address,
  destinationAddress,
}: {
  fromChainId: number
  toChainId: number
  address: string
  destinationAddress: string
}) => {
  const bridgeTxHashes = useSelector((state: RootState) => state.bridge)
  const [fromTransactions, setFromTransactions] = useState([])
  const [fromSynapseContract, setFromSynapseContract] = useState<Contract>()
  const [fromCCTPContract, setFromCCTPContract] = useState<Contract>()

  const [fromSigner, setFromSigner] = useState<string>()
  const { address: fromSignerRaw, isConnecting, isDisconnected } = useAccount()
  const { providerMap } = useSynapseContext()

  const createContractsAndInterfaces = (chainId, provider) => {
    const bridgeAddress = BRIDGE_CONTRACTS[chainId]
    const synapseCCTPAddress = SYNAPSE_CCTP_CONTRACTS[chainId]

    const validBridgeContract = BRIDGE_CONTRACTS[fromChainId]
      ? BRIDGE_CONTRACTS[fromChainId]
      : BRIDGE_CONTRACTS[CHAINS.ETH.id]
    const bridgeContract = new Contract(
      validBridgeContract,
      SYNAPSE_BRIDGE_ABI,
      provider
    )

    const bridgeInterface = new Interface(SYNAPSE_BRIDGE_ABI)

    const synapseCCTPContract = synapseCCTPAddress
      ? new Contract(synapseCCTPAddress, SYNAPSE_CCTP_ABI, provider)
      : null

    const synapseCCTPInterface = synapseCCTPAddress
      ? new Interface(SYNAPSE_CCTP_ABI)
      : null

    return {
      bridgeContract,
      bridgeInterface,
      synapseCCTPContract,
      synapseCCTPInterface,
    }
  }

  const fetchFromBridgeEvents = async (
    currentFromBlock: number,
    provider: any,
    adjustedAddress: string
  ) => {
    const {
      bridgeContract,
      bridgeInterface,
      synapseCCTPContract,
      synapseCCTPInterface,
    } = createContractsAndInterfaces(provider.network.chainId, provider)
    let allFromEvents = []
    let retryCount = 0
    const maxRetries = 5 // Adjust this as needed

    // fetch bridge logs
    for (let i = 0; i < GETLOGS_REQUEST_COUNT; i++) {
      let successful = false
      while (!successful && retryCount < maxRetries) {
        try {
          const fromEvents = await getLogs(
            currentFromBlock - GETLOGS_SIZE * i,
            provider,
            bridgeContract,
            adjustedAddress
          )
          allFromEvents.push(fromEvents)
          successful = true
        } catch (error) {
          retryCount++
          console.log(
            `getLogs failed, retrying in ${Math.pow(2, retryCount)} seconds...`
          )
          await new Promise((resolve) =>
            setTimeout(resolve, Math.pow(2, retryCount) * 1000)
          )
        }
      }
      if (retryCount === maxRetries) {
        console.error('getLogs failed after maximum retries')
        break
      }
    }
    // fetch synapseCCTP logs if the contract exists for the chain
    if (synapseCCTPContract) {
      for (let i = 0; i < GETLOGS_REQUEST_COUNT; i++) {
        let successful = false
        while (!successful && retryCount < maxRetries) {
          try {
            const fromEvents = await getLogs(
              currentFromBlock - GETLOGS_SIZE * i,
              provider,
              synapseCCTPContract,
              adjustedAddress
            )
            allFromEvents.push(fromEvents)
            successful = true
          } catch (error) {
            retryCount++
            console.log(
              `getLogs failed, retrying in ${Math.pow(
                2,
                retryCount
              )} seconds...`
            )
            await new Promise((resolve) =>
              setTimeout(resolve, Math.pow(2, retryCount) * 1000)
            )
          }
        }
        if (retryCount === maxRetries) {
          console.error('getLogs failed after maximum retries')
          break
        }
      }
    }

    return _.flatten(allFromEvents)
  }

  const parseLogs = (
    fromEvents: any[],
    bridgeInterface: Interface,
    synapseCCTPInterface: Interface,
    bridgeAddress: string,
    synapseCCTPAddress?: string
  ) => {
    return fromEvents
      .map((log) => {
        // Select the correct interface based on the contract address
        const iface =
          log.address.toLowerCase() === bridgeAddress.toLowerCase()
            ? bridgeInterface
            : synapseCCTPInterface

        return {
          ...iface.parseLog(log).args,
          transactionHash: log.transactionHash,
          blockNumber: Number(log.blockNumber),
          contractEmittedFrom: log.address.toLowerCase(),
        }
      })
      .filter((log) => checkTxIn(log))
  }

  const fetchTimestampsAndReceipts = (parsedLogs: any[], provider: any) => {
    return Promise.all([
      Promise.all(parsedLogs.map((log) => getBlock(log.blockNumber, provider))),
      Promise.all(
        parsedLogs.map((log) =>
          getTransactionReceipt(log.transactionHash, provider)
        )
      ),
    ])
  }

  const generateBridgeTransactions = (
    parsedLogs: any[],
    inputTimestamps: any[],
    transactionReceipts: any[],
    address: string,
    fromChainId: number,
    destinationAddress: string
  ) => {
    return _.zip(parsedLogs, inputTimestamps, transactionReceipts).map(
      ([parsedLog, timestampObj, txReceipt]) => {
        return generateBridgeTx(
          true,
          address,
          fromChainId,
          parsedLog,
          timestampObj,
          txReceipt,
          destinationAddress
        )
      }
    )
  }

  const getFromBridgeEvents = async (): Promise<BridgeWatcherTx[]> => {
    const currentFromBlock = await fetchBlockNumber({ chainId: fromChainId })
<<<<<<< HEAD
    const provider = providerMap[fromChainId] ?? providerMap[CHAINS.ETH.id]
=======
    const provider = providerMap[fromChainId] ?? providerMap[ChainId.ETH]
>>>>>>> e835ee2e
    const iface = new Interface(SYNAPSE_BRIDGE_ABI)
    const adjustedAddress = destinationAddress ? destinationAddress : address

    // Define the contracts and interfaces here
    const {
      bridgeContract,
      bridgeInterface,
      synapseCCTPContract,
      synapseCCTPInterface,
    } = createContractsAndInterfaces(provider?.network?.chainId, provider)

    const fromEvents = await fetchFromBridgeEvents(
      Number(currentFromBlock),
      provider,
      adjustedAddress
    )
    // Use the correct interfaces and addresses when parsing the logs
    const parsedLogs = parseLogs(
      fromEvents,
      bridgeInterface,
      synapseCCTPInterface,
      bridgeContract.address,
      synapseCCTPContract?.address
    )

    const [inputTimestamps, transactionReceipts] =
      await fetchTimestampsAndReceipts(parsedLogs, provider)
    const txObjects = generateBridgeTransactions(
      parsedLogs,
      inputTimestamps,
      transactionReceipts,
      address,
      fromChainId,
      destinationAddress
    )

    return txObjects
  }

  useEffect(() => {
    if (fromSigner && fromChainId && toChainId && address) {
      const validBridgeContract = BRIDGE_CONTRACTS[fromChainId]
        ? BRIDGE_CONTRACTS[fromChainId]
        : BRIDGE_CONTRACTS[1]
      const fromSynapseContract = new Contract(
        validBridgeContract,
        SYNAPSE_BRIDGE_ABI,
        providerMap[fromChainId]
      )
      setFromSynapseContract(fromSynapseContract)
    }
  }, [fromChainId, fromSigner])

  useEffect(() => {
    if (fromSynapseContract) {
      getFromBridgeEvents().then((txs) => {
        setFromTransactions(txs)
      })
    }

    return () => setFromTransactions([...fromTransactions])
  }, [fromSynapseContract, bridgeTxHashes])

  useEffect(() => {
    console.log(fromSignerRaw)
    setFromSigner(fromSignerRaw)
  }, [fromSignerRaw])

  return (
    <div className="space-y-2">
      {fromTransactions?.length > 0 && (
        <Card title="Bridge Watcher" divider={false} className="px-6 py-4">
          <Grid cols={{ xs: 1 }} gap={2}>
            {fromTransactions.map((fromEvent, i) => {
              return <BridgeEvent key={i} {...fromEvent} />
            })}
          </Grid>
        </Card>
      )}
    </div>
  )
}

export default BridgeWatcher<|MERGE_RESOLUTION|>--- conflicted
+++ resolved
@@ -220,11 +220,7 @@
 
   const getFromBridgeEvents = async (): Promise<BridgeWatcherTx[]> => {
     const currentFromBlock = await fetchBlockNumber({ chainId: fromChainId })
-<<<<<<< HEAD
-    const provider = providerMap[fromChainId] ?? providerMap[CHAINS.ETH.id]
-=======
     const provider = providerMap[fromChainId] ?? providerMap[ChainId.ETH]
->>>>>>> e835ee2e
     const iface = new Interface(SYNAPSE_BRIDGE_ABI)
     const adjustedAddress = destinationAddress ? destinationAddress : address
 
