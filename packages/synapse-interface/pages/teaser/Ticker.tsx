--- conflicted
+++ resolved
@@ -57,72 +57,26 @@
   const DECEL_TIME_MS = 400
   const PX_PER_SECOND = -30 / 1000
 
-<<<<<<< HEAD
-  // function step(timestamp) {
-  //   if (start === undefined) {
-  //     start = timestamp
-  //   }
-
-  //   if (pauseStart) {
-  //     start += timestamp - pauseStart
-  //     pauseStart = undefined
-  //   }
-
-  //   const dl = tickerRef.current
-  //   if (dl === null) return
-  //   const { left, width } = dl.firstElementChild.getBoundingClientRect()
-=======
   const step = (timestamp) => {
     if (start === undefined) start = timestamp
->>>>>>> 6ac88400
-
-  //   if (left < -width) {
-  //     start -= width / PX_PER_SECOND
-  //     dl.appendChild(dl.firstElementChild) // <dt>
-  //     dl.appendChild(dl.firstElementChild) // <dd>
-  //   }
-
-<<<<<<< HEAD
-  //   dl.style.transform = `translateX(${PX_PER_SECOND * (timestamp - start)}px)`
-=======
+
+    if (pauseStart) {
+      start += timestamp - pauseStart
+      pauseStart = undefined
+    }
+
     const dl = tickerRef.current
     const { left, width } = dl.firstElementChild.getBoundingClientRect()
->>>>>>> 6ac88400
-
-  //   requestId = window.requestAnimationFrame(step)
-  // }
-
-<<<<<<< HEAD
-  // test 2
-=======
+
+    if (left < -width) {
+      start -= width / PX_PER_SECOND
+      dl.appendChild(dl.firstElementChild) // <dt>
+      dl.appendChild(dl.firstElementChild) // <dd>
+    }
+
     dl.style.left = `${PX_PER_SECOND * (timestamp - start)}px`
->>>>>>> 6ac88400
-
-  function step(timestamp) {
-    requestId = window.requestAnimationFrame(step)
-    left -= 1
-    tickerRef.current.style.transform = `translateX(${left}px)`
-  }
-
-<<<<<<< HEAD
-  useEffect(() => {
-    startTicker()
-    return () => pauseTicker()
-  }, [])
-
-  const startTicker = () => {
-    requestId = window.requestAnimationFrame(step)
-    console.log('start', requestId)
-  }
-  const pauseTicker = () => {
-    // pauseStart = performance.now()
-    window.cancelAnimationFrame(requestId)
-    console.log('pause', requestId)
-  }
-
-  const pauseTicker2 = () => {
-    console.log('hi')
-=======
+  }
+
   const decelerate = (timestamp) => {
     if (decelStart === undefined) {
       tickerRef.current.style.transform = `translateX(${0}rem)`
@@ -162,7 +116,6 @@
   }
   const stopTicker = () => {
     pauseStart = performance.now()
->>>>>>> 6ac88400
     window.cancelAnimationFrame(requestId)
     window.requestAnimationFrame(decelerate)
   }
