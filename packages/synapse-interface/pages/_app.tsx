--- conflicted
+++ resolved
@@ -34,11 +34,8 @@
   getDefaultWallets,
   connectorsForWallets,
 } from '@rainbow-me/rainbowkit'
-<<<<<<< HEAD
 import { rabbyWallet } from '@rainbow-me/rainbowkit/wallets'
 import { JsonRpcProvider } from '@ethersproject/providers'
-=======
->>>>>>> e6c2620b
 import { jsonRpcProvider } from 'wagmi/providers/jsonRpc'
 import { publicProvider } from 'wagmi/providers/public'
 import * as CHAINS from '@constants/chains/master'
