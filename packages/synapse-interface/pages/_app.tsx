--- conflicted
+++ resolved
@@ -29,36 +29,12 @@
   darkTheme,
   getDefaultWallets,
 } from '@rainbow-me/rainbowkit'
-import { alchemyProvider } from 'wagmi/providers/alchemy'
-import { publicProvider } from 'wagmi/providers/public'
+import { JsonRpcProvider } from '@ethersproject/providers'
 import { jsonRpcProvider } from 'wagmi/providers/jsonRpc'
 import * as CHAINS from '@constants/chains/master'
 import { SynapseProvider } from '@/utils/providers/SynapseProvider'
 import CustomToaster from '@/components/toast'
 
-<<<<<<< HEAD
-  // Add custom icons
-  const chainsWithIcons = []
-  for (const chain of rawChains) {
-    const configChain = Object.values(CHAINS).filter(
-      (chainObj) => chainObj.id === chain.id
-    )[0]
-
-    chainsWithIcons.push({
-      ...chain,
-      iconUrl: configChain.chainImg.src,
-      configRpc: configChain.rpc,
-    })
-  }
-
-  const { chains, provider } = configureChains(chainsWithIcons, [
-    jsonRpcProvider({
-      rpc: (chain) => ({
-        http: chain['configRpc'],
-      }),
-    }),
-  ])
-=======
 const rawChains = [
   mainnet,
   arbitrum,
@@ -79,22 +55,27 @@
   dogechain,
   boba,
 ]
->>>>>>> 9123d838
 
 // Add custom icons
-const chainsWithIcons = []
+const chainsMatured = []
 for (const chain of rawChains) {
-  const iconUrl = Object.values(CHAINS).filter(
+  const configChain = Object.values(CHAINS).filter(
     (chainObj) => chainObj.id === chain.id
-  )[0].chainImg.src
-  chainsWithIcons.push({
+  )[0]
+
+  chainsMatured.push({
     ...chain,
-    iconUrl,
+    iconUrl: configChain.chainImg.src,
+    configRpc: configChain.rpc,
   })
 }
-const { chains, provider } = configureChains(chainsWithIcons, [
-  alchemyProvider({ apiKey: process.env.NEXT_PUBLIC_ALCHEMY_KEY }),
-  publicProvider({ stallTimeout: 1_000 }),
+
+const { chains, provider } = configureChains(chainsMatured, [
+  jsonRpcProvider({
+    rpc: (chain) => ({
+      http: chain['configRpc'],
+    }),
+  }),
 ])
 
 const { connectors } = getDefaultWallets({
@@ -102,28 +83,13 @@
   chains,
 })
 
-<<<<<<< HEAD
-=======
 export const wagmiClient = createClient({
   autoConnect: true,
   connectors,
   provider,
 })
 
-// Synapse client
-const synapseProviders: EthersProvider[] = []
-chains.map((chain) => {
-  const rpc: EthersProvider = new JsonRpcProvider(
-    chain.id === 7700
-      ? 'https://mainnode.plexnode.org:8545'
-      : chain.rpcUrls.default.http[0]
-  )
-  rpc['projectId'] = chain.id
-  synapseProviders.push(rpc)
-})
-
 const App = ({ Component, pageProps }: AppProps) => {
->>>>>>> 9123d838
   return (
     <WagmiConfig client={wagmiClient}>
       <RainbowKitProvider chains={chains} theme={darkTheme()}>
