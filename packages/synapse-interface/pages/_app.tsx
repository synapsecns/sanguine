--- conflicted
+++ resolved
@@ -109,22 +109,6 @@
 
 const App = ({ Component, pageProps }: AppProps) => {
   return (
-<<<<<<< HEAD
-    <WagmiConfig config={wagmiConfig}>
-      <RainbowKitProvider chains={chains} theme={darkTheme()}>
-        <SynapseProvider chains={chains}>
-          <SegmentAnalyticsProvider>
-            <WalletAnalyticsProvider>
-              <Provider store={store}>
-                <Component {...pageProps} />
-                <CustomToaster />
-              </Provider>
-            </WalletAnalyticsProvider>
-          </SegmentAnalyticsProvider>
-        </SynapseProvider>
-      </RainbowKitProvider>
-    </WagmiConfig>
-=======
     <>
       <Head>
         <title>Synapse Protocol</title>
@@ -132,15 +116,18 @@
       <WagmiConfig config={wagmiConfig}>
         <RainbowKitProvider chains={chains} theme={darkTheme()}>
           <SynapseProvider chains={chains}>
-            <Provider store={store}>
-              <Component {...pageProps} />
-              <CustomToaster />
-            </Provider>
+            <SegmentAnalyticsProvider>
+              <WalletAnalyticsProvider>
+                <Provider store={store}>
+                  <Component {...pageProps} />
+                  <CustomToaster />
+                </Provider>
+              </WalletAnalyticsProvider>
+            </SegmentAnalyticsProvider>
           </SynapseProvider>
         </RainbowKitProvider>
       </WagmiConfig>
     </>
->>>>>>> 21fc8fa3
   )
 }
 
