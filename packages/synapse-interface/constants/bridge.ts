import { USDC } from '@constants/tokens/bridgeable'
import * as CHAINS from '@constants/chains/master'

export const QUOTE_POLLING_INTERVAL = 10000

export const EMPTY_BRIDGE_QUOTE = {
<<<<<<< HEAD
  id: '',
=======
  inputAmountForQuote: '',
  originTokenForQuote: null,
  destTokenForQuote: null,
>>>>>>> c3667828
  outputAmount: 0n,
  outputAmountString: '',
  routerAddress: '',
  allowance: 0n,
  exchangeRate: 0n,
  feeAmount: 0n,
  delta: 0n,
  originQuery: null,
  destQuery: null,
  estimatedTime: null,
  bridgeModuleName: null,
  gasDropAmount: 0n,
  timestamp: null,
  originChainId: null,
  destChainId: null,
  requestId: null,
}

<<<<<<< HEAD
export const EMPTY_BRIDGE_QUOTE_ZERO = {
  id: '',
  outputAmount: 0n,
  outputAmountString: '0',
  routerAddress: '',
  allowance: 0n,
  exchangeRate: 0n,
  feeAmount: 0n,
  delta: 0n,
  originQuery: null,
  destQuery: null,
  estimatedTime: null,
  bridgeModuleName: null,
  gasDropAmount: 0n,
  timestamp: null,
  originChainId: null,
  destChainId: null,
}
=======
>>>>>>> c3667828
/**
 * ETH Only Bridge Config used to calculate swap fees
 *
 * abi specified by {@link `@abis/bridgeConfig.json`}
 */
export const BRIDGE_CONFIG_ADDRESSES = {
  [CHAINS.ETH.id]: '0x5217c83ca75559B1f8a8803824E5b7ac233A12a1',
  [CHAINS.POLYGON.id]: '0xd69229f223a8fc84998e1361ae7b4ff724cf4a49', // TESTING ADDRESS
}

export const DEFAULT_FROM_TOKEN_SYMBOL = 'USDC'
export const DEFAULT_TO_TOKEN_SYMBOL = 'USDC'
export const DEFAULT_FROM_TOKEN = USDC
export const DEFAULT_TO_TOKEN = USDC
export const DEFAULT_SWAPABLE_TYPE = 'USD'
export const DEFAULT_FROM_CHAIN = CHAINS.ETH.id
export const DEFAULT_TO_CHAIN = CHAINS.ARBITRUM.id

export const ROLE_EVENTS = ['RoleGranted', 'RoleRevoked', 'RoleAdminChanged']

export const INCLUDED_BRIDGE_EVENTS = [
  'TokenMintAndSwap',
  'TokenRedeem',
  'TokenRedeemV2',
  'TokenRedeemAndSwap',
  'TokenRedeemAndRemove',
  'TokenDepositAndSwap',
  'TokenDeposit',
  'TokenMint',
  'TokenWithdraw',
  'TokenWithdrawAndRemove',
]<|MERGE_RESOLUTION|>--- conflicted
+++ resolved
@@ -4,13 +4,10 @@
 export const QUOTE_POLLING_INTERVAL = 10000
 
 export const EMPTY_BRIDGE_QUOTE = {
-<<<<<<< HEAD
   id: '',
-=======
   inputAmountForQuote: '',
   originTokenForQuote: null,
   destTokenForQuote: null,
->>>>>>> c3667828
   outputAmount: 0n,
   outputAmountString: '',
   routerAddress: '',
@@ -29,27 +26,6 @@
   requestId: null,
 }
 
-<<<<<<< HEAD
-export const EMPTY_BRIDGE_QUOTE_ZERO = {
-  id: '',
-  outputAmount: 0n,
-  outputAmountString: '0',
-  routerAddress: '',
-  allowance: 0n,
-  exchangeRate: 0n,
-  feeAmount: 0n,
-  delta: 0n,
-  originQuery: null,
-  destQuery: null,
-  estimatedTime: null,
-  bridgeModuleName: null,
-  gasDropAmount: 0n,
-  timestamp: null,
-  originChainId: null,
-  destChainId: null,
-}
-=======
->>>>>>> c3667828
 /**
  * ETH Only Bridge Config used to calculate swap fees
  *
