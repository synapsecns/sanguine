--- conflicted
+++ resolved
@@ -1,18 +1,12 @@
 import _ from 'lodash'
 import * as CHAINS from '@constants/chains/master'
 import * as all from '@constants/tokens/bridgeable'
-import * as allGasTokens from '@constants/tokens/gasTokens'
 import * as allPool from '@constants/tokens/poolMaster'
 import { GMX, ETH, USDC, USDT, WETH } from '@constants/tokens/bridgeable'
 import { SYN_ETH_SUSHI_TOKEN } from '@constants/tokens/sushiMaster'
-<<<<<<< HEAD
-import { Token } from '@utils/types'
-import { GasToken } from '@constants/tokens/gasTokens'
-=======
 import { Chain, Token } from '@utils/types'
 
 import { CHAINS_BY_ID } from '@/constants/chains'
->>>>>>> b3a272c6
 
 const allSwap = [WETH, USDC, USDT]
 
@@ -22,11 +16,7 @@
 }
 
 interface GasTokensByChain {
-<<<<<<< HEAD
-  [cID: string]: GasToken[]
-=======
   [cID: string]: Chain['nativeCurrency'][]
->>>>>>> b3a272c6
 }
 
 interface TokenByKey {
@@ -85,25 +75,6 @@
   return bridgeableTokens
 }
 
-const getGasTokens = (): GasTokensByChain => {
-  const gasTokens: GasTokensByChain = {}
-  Object.entries(allGasTokens).map(([key, token]) => {
-    for (const cID of Object.keys(token.addresses)) {
-      // Skip if the token is paused on the current chain
-      if (PAUSED_TOKENS_BY_CHAIN[cID]?.includes(key)) continue
-
-      if (!gasTokens[cID]) {
-        gasTokens[cID] = [token]
-      } else {
-        if (!gasTokens[cID]?.includes(token)) {
-          gasTokens[cID] = [...gasTokens[cID], token]
-        }
-      }
-    }
-  })
-  return gasTokens
-}
-
 const getTokenHashMap = () => {
   const tokenHashMap = {}
 
@@ -128,7 +99,6 @@
   new Set(sortedTokens.map((token) => token.symbol))
 )
 export const BRIDGABLE_TOKENS = getBridgeableTokens()
-export const GAS_TOKENS = getGasTokens()
 
 const bridgeableTokens = _(BRIDGABLE_TOKENS)
   .values()
