import synapseLogo from '@assets/icons/synapse.svg'
import busdLogo from '@assets/icons/busd.svg'
import usdtLogo from '@assets/icons/usdt.svg'
import ethLogo from '@assets/icons/eth.svg'
import nethLogo from '@assets/icons/neth.svg'
import avwethLogo from '@assets/icons/avweth.svg'
import fraxLogo from '@assets/icons/frax.svg'
import daiLogo from '@assets/icons/dai.png'
import nusdLogo from '@assets/icons/nusd.svg'
import avaxLogo from '@assets/icons/avalanche.svg'
import movrLogo from '@assets/icons/moonriver.jpeg'
import jewelLogo from '@assets/icons/jewel.png'
import wbtcLogo from '@assets/icons/wbtc.svg'
import noteLogo from '@assets/icons/note.svg'
import ohmLogo from '@assets/icons/ohm.svg'
import highstreetLogo from '@assets/icons/highstreet.svg'
import hyperjumpLogo from '@assets/icons/hyperjump.png'
import dogLogo from '@assets/icons/dog.png'
import nfdLogo from '@assets/icons/nfd.svg'
import sdtLogo from '@assets/icons/sdt.svg'
import sfiLogo from '@assets/icons/sfi.png'
import newoLogo from '@assets/icons/newo.svg'
import vstaLogo from '@assets/icons/vsta.svg'
import usdbLogo from '@assets/icons/usdb.png'
import l2daoLogo from '@assets/icons/l2dao.svg'
import plsLogo from '@assets/icons/pls.svg'
import chainlinkLogo from '@assets/icons/chainlink.svg'
import unidexLogo from '@assets/icons/unidex.png'
import wethLogo from '@assets/icons/weth.svg'
import usdcLogo from '@assets/icons/usdc.svg'
import solarbeamLogo from '@assets/icons/solarbeam.png'
import h2oLogo from '@assets/icons/h2o.svg'
import gmxLogo from '@assets/icons/gmx.png'
import ageurLogo from '@assets/icons/ageur.svg'
import pepeLogo from '@assets/icons/pepe-token.webp'
import { zeroAddress } from 'viem'

import { Token } from '@/utils/types'
import * as CHAINS from '@/constants/chains/master'

// MINTABLE TOKENS
export const GOHM = new Token({
  addresses: {
    [CHAINS.ETH.id]: '0x0ab87046fBb341D058F17CBC4c1133F25a20a52f',
    [CHAINS.OPTIMISM.id]: '0x0b5740c6b4a97f90eF2F0220651Cca420B868FfB',
    [CHAINS.BNB.id]: '0x88918495892BAF4536611E38E75D771Dc6Ec0863',
    [CHAINS.POLYGON.id]: '0xd8cA34fd379d9ca3C6Ee3b3905678320F5b45195',
    [CHAINS.FANTOM.id]: '0x91fa20244Fb509e8289CA630E5db3E9166233FDc',
    [CHAINS.ARBITRUM.id]: '0x8D9bA570D6cb60C7e3e0F31343Efe75AB8E65FB1',
    [CHAINS.AVALANCHE.id]: '0x321E7092a180BB43555132ec53AaA65a5bF84251',
    [CHAINS.MOONRIVER.id]: '0x3bF21Ce864e58731B6f28D68d5928BcBEb0Ad172',
    [CHAINS.BOBA.id]: '0xd22C0a4Af486C7FA08e282E9eB5f30F9AaA62C95',
    [CHAINS.HARMONY.id]: '0x67C10C397dD0Ba417329543c1a40eb48AAa7cd00',
    [CHAINS.MOONBEAM.id]: '0xD2666441443DAa61492FFe0F37717578714a4521',
    [CHAINS.CRONOS.id]: '0xbB0A63A6CA2071c6C4bcAC11a1A317b20E3E999C',
    [CHAINS.METIS.id]: '0xFB21B70922B9f6e3C6274BcD6CB1aa8A0fe20B80',
  },
  decimals: 18,
  symbol: 'gOHM',
  name: 'Olympus DAO',
  logo: ohmLogo,
  description: 'OHM',
  swapableType: 'OHM',
  color: 'gray',
  visibilityRank: 40,
  priorityRank: 6,
  routeSymbol: 'GOHM',
})

export const LINK = new Token({
  addresses: {
    [CHAINS.ETH.id]: '0x514910771af9ca656af840dff83e8264ecf986ca',
    [CHAINS.KLAYTN.id]: '0xfbed1abb3ad0f8c467068de9fde905887e8c9118',
  },
  decimals: 18,
  symbol: 'LINK',
  name: 'ChainLink Token',
  logo: chainlinkLogo,
  description: 'LINK',
  swapableType: 'LINK',
  color: 'blue',
  priorityRank: 6,
  routeSymbol: 'LINK',
})

export const HIGHSTREET = new Token({
  addresses: {
    [CHAINS.ETH.id]: '0x71Ab77b7dbB4fa7e017BC15090b2163221420282',
    [CHAINS.BNB.id]: '0x5f4bde007dc06b867f86ebfe4802e34a1ffeed63',
  },
  decimals: 18,
  symbol: 'HIGH',
  name: 'Highstreet',
  logo: highstreetLogo,
  description: 'HIGH is the token behind Highstreet',
  swapableType: 'HIGHSTREET',
  color: 'cyan',
  priorityRank: 6,
  routeSymbol: 'HIGHSTREET',
})

export const JUMP = new Token({
  addresses: {
    [CHAINS.BNB.id]: '0x130025ee738a66e691e6a7a62381cb33c6d9ae83', // redeem
    [CHAINS.FANTOM.id]: '0x78DE9326792ce1d6eCA0c978753c6953Cdeedd73', // deposit
    [CHAINS.METIS.id]: '0xE3c82A836Ec85311a433fBd9486EfAF4b1AFbF48', // redeem
  },
  decimals: 18,
  symbol: 'JUMP',
  name: 'HyperJump',
  logo: hyperjumpLogo,
  description: 'JUMP is the token behind Hyperjump',
  docUrl: '',
  swapableType: 'JUMP',
  color: 'cyan',
  priorityRank: 6,
  routeSymbol: 'JUMP',
})

export const SFI = new Token({
  addresses: {
    [CHAINS.ETH.id]: '0xb753428af26e81097e7fd17f40c88aaa3e04902c',
    [CHAINS.AVALANCHE.id]: '0xc2Bf0A1f7D8Da50D608bc96CF701110d4A438312', // deposit
  },
  decimals: 18,
  symbol: 'SFI',
  name: 'Saffron Finance',
  logo: sfiLogo,
  description: '',
  docUrl: '',
  swapableType: 'SFI',
  color: 'red',
  priorityRank: 6,
  routeSymbol: 'SFI',
})

export const DOG = new Token({
  addresses: {
    [CHAINS.ETH.id]: '0xBAac2B4491727D78D2b78815144570b9f2Fe8899',
    [CHAINS.BNB.id]: '0xaa88c603d142c371ea0eac8756123c5805edee03',
    [CHAINS.POLYGON.id]: '0xeEe3371B89FC43Ea970E908536Fcddd975135D8a',
    // [CHAINS.ARBITRUM.id]: '0x4425742F1EC8D98779690b5A3A6276Db85Ddc01A'
  },
  decimals: 18,
  symbol: 'DOG',
  name: 'The Doge NFT',
  logo: dogLogo,
  description: 'DOG is the token behind the Doge NFT',
  docUrl: '',
  swapableType: 'DOG',
  color: 'yellow',
  priorityRank: 6,
  routeSymbol: 'DOG',
})

export const NFD = new Token({
  addresses: {
    [CHAINS.BNB.id]: '0x0fe9778c005a5a6115cbe12b0568a2d50b765a51', // redeem
    [CHAINS.AVALANCHE.id]: '0xf1293574ee43950e7a8c9f1005ff097a9a713959', // redeem
    [CHAINS.DOGE.id]: '0x868055ADFA27D331d5b69b1BF3469aDAAc3ba7f2', // redeem
    [CHAINS.POLYGON.id]: '0x0a5926027d407222f8fe20f24cb16e103f617046', // deposit
  },
  decimals: 18,
  symbol: 'NFD',
  name: 'Feisty Doge',
  logo: nfdLogo,
  description: 'Feisty Doge NFT',
  docUrl: '',
  swapableType: 'NFD',
  color: 'yellow',
  priorityRank: 6,
  routeSymbol: 'NFD',
})

export const SOLAR = new Token({
  addresses: {
    [CHAINS.MOONBEAM.id]: '0x0DB6729C03C85B0708166cA92801BcB5CAc781fC', // redeem
    [CHAINS.MOONRIVER.id]: '0x76906411D07815491A5E577022757aD941fb5066', // deposit
  },
  decimals: 18,
  symbol: 'veSOLAR',
  name: 'Vested SolarBeam',
  logo: solarbeamLogo,
  description: 'Vested SolarBeam',
  docUrl: '',
  swapableType: 'SOLAR',
  color: 'orange',
  priorityRank: 6,
  routeSymbol: 'SOLAR',
})

export const GMX = new Token({
  addresses: {
    [CHAINS.ARBITRUM.id]: '0xfc5a1a6eb076a2c7ad06ed22c90d7e710e35ad0a', // deposit
    [CHAINS.AVALANCHE.id]: '0x62edc0692bd897d2295872a9ffcac5425011c661', // redeem
  },
  wrapperAddresses: {
    [CHAINS.AVALANCHE.id]: '0x20A9DC684B4d0407EF8C9A302BEAaA18ee15F656',
  },
  decimals: 18,
  symbol: 'GMX',
  name: 'GMX',
  logo: gmxLogo,
  description: 'GMX Financial',
  docUrl: '',
  swapableType: 'GMX',
  priorityRank: 6,
  routeSymbol: 'GMX',
})

export const SDT = new Token({
  addresses: {
    [CHAINS.ETH.id]: '0x73968b9a57c6e53d41345fd57a6e6ae27d6cdb2f', // deposit
    [CHAINS.AVALANCHE.id]: '0xCCBf7c451F81752F7d2237F2c18C371E6e089E69', // redeem
    [CHAINS.ARBITRUM.id]: '0x087d18A77465c34CDFd3a081a2504b7E86CE4EF8',
    [CHAINS.FANTOM.id]: '0xE3c82A836Ec85311a433fBd9486EfAF4b1AFbF48', // redeem
    [CHAINS.HARMONY.id]: '0xE3c82A836Ec85311a433fBd9486EfAF4b1AFbF48', // redeem
  },
  decimals: 18,
  symbol: 'SDT',
  name: 'Stake DAO',
  logo: sdtLogo,
  description: 'Stake DAO',
  docUrl: '',
  swapableType: 'SDT',
  color: 'gray',
  priorityRank: 6,
  routeSymbol: 'SDT',
})

export const NEWO = new Token({
  addresses: {
    [CHAINS.ETH.id]: '0x98585dFc8d9e7D48F0b1aE47ce33332CF4237D96', // deposit
    [CHAINS.AVALANCHE.id]: '0x4Bfc90322dD638F81F034517359BD447f8E0235a', // redeem
    [CHAINS.ARBITRUM.id]: '0x0877154a755B24D499B8e2bD7ecD54d3c92BA433', // redeem
  },
  decimals: 18,
  symbol: 'NEWO',
  name: 'New Order',
  logo: newoLogo,
  description: 'New Order',
  docUrl: '',
  swapableType: 'NEWO',
  color: 'yellow',
  priorityRank: 6,
  routeSymbol: 'NEWO',
})

export const USDB = new Token({
  addresses: {
    [CHAINS.ETH.id]: '0x02b5453d92b730f29a86a0d5ef6e930c4cf8860b',
    [CHAINS.BNB.id]: '0xc8699abbba90c7479dedccef19ef78969a2fc608',
    [CHAINS.POLYGON.id]: '0xfa1fbb8ef55a4855e5688c0ee13ac3f202486286',
    [CHAINS.FANTOM.id]: '0x6fc9383486c163fa48becdec79d6058f984f62ca',
    [CHAINS.AVALANCHE.id]: '0x5ab7084cb9d270c2cb052dd30dbecbca42f8620c',
    [CHAINS.MOONRIVER.id]: '0x3e193c39626bafb41ebe8bdd11ec7cca9b3ec0b2',
  },
  decimals: 18,
  symbol: 'USDB',
  name: 'USDB',
  logo: usdbLogo,
  description: 'USDB',
  docUrl: '',
  swapableType: 'USDB',
  priorityRank: 6,
  routeSymbol: 'USDB',
})

export const PEPE = new Token({
  addresses: {
    [CHAINS.ETH.id]: '0x6982508145454ce325ddbe47a25d4ec3d2311933',
    [CHAINS.ARBITRUM.id]: '0xA54B8e178A49F8e5405A4d44Bb31F496e5564A05',
  },
  decimals: 18,
  symbol: 'PEPE',
  name: 'Pepe',
  logo: pepeLogo,
  description: 'PEPE',
  swapableType: 'PEPE',
  priorityRank: 6,
  routeSymbol: 'PEPE',
})

export const VSTA = new Token({
  addresses: {
    [CHAINS.ETH.id]: '0xA8d7F5e7C78ed0Fa097Cc5Ec66C1DC3104c9bbeb', // redeem
    [CHAINS.ARBITRUM.id]: '0xa684cd057951541187f288294a1e1c2646aa2d24', // deposit
  },
  decimals: 18,
  symbol: 'VSTA',
  name: 'Vesta',
  logo: vstaLogo,
  description: 'Vesta Finance',
  docUrl: '',
  swapableType: 'VSTA',
  color: 'gray',
  priorityRank: 6,
  routeSymbol: 'VSTA',
})

export const H2O = new Token({
  addresses: {
    [CHAINS.ETH.id]: '0x0642026e7f0b6ccac5925b4e7fa61384250e1701', // deposit
    [CHAINS.ARBITRUM.id]: '0xD1c6f989e9552DB523aBAE2378227fBb059a3976', // redeem
    [CHAINS.AVALANCHE.id]: '0xC6b11a4Fd833d1117E9D312c02865647cd961107', // redeem
    [CHAINS.BNB.id]: '0x03eFca7CEb108734D3777684F3C0A0d8ad652f79', // redeem
    [CHAINS.MOONBEAM.id]: '0xA46aDF6D5881ca0b8596EDadF8f058F8c16d8B68', // redeem
    [CHAINS.MOONRIVER.id]: '0x9c0a820bb01e2807aCcd1c682d359e92DDd41403', // redeem
    [CHAINS.OPTIMISM.id]: '0xE3c82A836Ec85311a433fBd9486EfAF4b1AFbF48', // redeem
    [CHAINS.POLYGON.id]: '0x32ba7cF7d681357529013de6a2CDF93933C0dF3f', // redeem
  },
  decimals: 18,
  symbol: 'H2O',
  name: 'H2O',
  logo: h2oLogo,
  description: 'H2O',
  docUrl: '',
  swapableType: 'H2O',
  color: 'cyan',
  priorityRank: 6,
  routeSymbol: 'H2O',
})

export const L2DAO = new Token({
  addresses: {
    [CHAINS.ARBITRUM.id]: '0x2CaB3abfC1670D1a452dF502e216a66883cDf079', // deposit
    [CHAINS.OPTIMISM.id]: '0xd52f94DF742a6F4B4C8b033369fE13A41782Bf44', // redeem
  },
  decimals: 18,
  symbol: 'L2DAO',
  name: 'Layer2DAO',
  logo: l2daoLogo,
  description: 'Layer2DAO',
  docUrl: '',
  swapableType: 'L2DAO',
  color: 'cyan',
  priorityRank: 6,
  routeSymbol: 'L2DAO',
})

export const PLS = new Token({
  addresses: {
    [CHAINS.ARBITRUM.id]: '0x51318b7d00db7acc4026c88c3952b66278b6a67f', // deposit
    [CHAINS.OPTIMISM.id]: '0xD9eAA386cCD65F30b77FF175F6b52115FE454fD6', // redeem
  },
  decimals: 18,
  symbol: 'PLS',
  name: 'Plutus',
  logo: plsLogo,
  description: 'PlutusDao',
  docUrl: '',
  swapableType: 'PLS',
  color: 'green',
  priorityRank: 6,
  routeSymbol: 'PLS',
})

export const AGEUR = new Token({
  addresses: {
    [CHAINS.ETH.id]: '0x1a7e4e63778B4f12a199C062f3eFdD288afCBce8', // deposit
    [CHAINS.ARBITRUM.id]: '0x16BFc5fe024980124bEf51d1D792dC539d1B5Bf0', // redeem
    [CHAINS.OPTIMISM.id]: '0xa0554607e477cdC9d0EE2A6b087F4b2DC2815C22', // redeem
  },
  decimals: 18,
  symbol: 'agEUR',
  name: 'Angle Euro',
  logo: ageurLogo,
  description: 'Angle Euro',
  docUrl: '',
  swapableType: 'AGEUR',
  color: 'yellow',
  priorityRank: 6,
  routeSymbol: 'AGEUR',
})

export const UNIDX = new Token({
  addresses: {
    [CHAINS.ETH.id]: '0xf0655dcee37e5c0b70fffd70d85f88f8edf0aff6', // deposit
    [CHAINS.ARBITRUM.id]: '0x5429706887FCb58a595677B73E9B0441C25d993D', // redeem
    [CHAINS.FANTOM.id]: '0x0483a76D80D0aFEC6bd2afd12C1AD865b9DF1471',
    [CHAINS.OPTIMISM.id]: '0x28b42698Caf46B4B012CF38b6C75867E0762186D',
  },
  decimals: 18,
  symbol: 'UNIDX',
  name: 'Unidex',
  logo: unidexLogo,
  description: 'Unidex',
  docUrl: '',
  swapableType: 'UNIDX',
  color: 'gray',
  priorityRank: 6,
  routeSymbol: 'UNIDX',
})

// BASIC TOKENS
export const BUSD = new Token({
  addresses: {
    [CHAINS.BNB.id]: '0xe9e7cea3dedca5984780bafc599bd69add087d56',
    [CHAINS.DOGE.id]: '0x1555C68Be3b22cdcCa934Ae88Cb929Db40aB311d',
  },
  decimals: 18,
  symbol: 'BUSD',
  name: 'Binance USD',
  logo: busdLogo,
  description: `
    BUSD is a stablecoin that is pegged to the US dollar and
    backed/issued by Binance
  `,
  swapableType: 'BUSD',
  swapableOn: [CHAINS.BNB.id],
  color: 'yellow',
  priorityRank: 2,
  routeSymbol: 'BUSD',
})

export const USDC = new Token({
  visibilityRank: 101,
  addresses: {
    [CHAINS.BNB.id]: '0x8ac76a51cc950d9822d68b83fe1ad97b32cd580d',
    [CHAINS.ETH.id]: '0xa0b86991c6218b36c1d19d4a2e9eb0ce3606eb48',
    [CHAINS.CRONOS.id]: '0xc21223249ca28397b4b6541dffaecc539bff0c59',
    [CHAINS.OPTIMISM.id]: '0x7f5c764cbc14f9669b88837ca1490cca17c31607',
    [CHAINS.POLYGON.id]: '0x2791bca1f2de4661ed88a30c99a7a9449aa84174',
    [CHAINS.FANTOM.id]: '0x04068da6c83afcfa0e13ba15a6696662335d5b75',
    [CHAINS.AVALANCHE.id]: '0xb97ef9ef8734c71904d8002f8b6bc66dd9c48a6e',
    [CHAINS.ARBITRUM.id]: '0xaf88d065e77c8cc2239327c5edb3a432268e5831',
    [CHAINS.HARMONY.id]: '0x985458e523db3d53125813ed68c274899e9dfab4',
    [CHAINS.BOBA.id]: '0x66a2A913e447d6b4BF33EFbec43aAeF87890FBbc',
    [CHAINS.AURORA.id]: '0xB12BFcA5A55806AaF64E99521918A4bf0fC40802',
    [CHAINS.METIS.id]: '0xEA32A96608495e54156Ae48931A7c20f0dcc1a21',
    [CHAINS.CANTO.id]: '0x80b5a32E4F032B2a058b4F29EC95EEfEEB87aDcd',
    [CHAINS.KLAYTN.id]: '0x6270B58BE569a7c0b8f47594F191631Ae5b2C86C',
    [CHAINS.DOGE.id]: '0x85C2D3bEBffD83025910985389aB8aD655aBC946',
  },
  decimals: {
    [CHAINS.BNB.id]: 18,
    [CHAINS.ETH.id]: 6,
    [CHAINS.OPTIMISM.id]: 6,
    [CHAINS.POLYGON.id]: 6,
    [CHAINS.FANTOM.id]: 6,
    [CHAINS.AVALANCHE.id]: 6,
    [CHAINS.ARBITRUM.id]: 6,
    [CHAINS.HARMONY.id]: 6,
    [CHAINS.BOBA.id]: 6,
    [CHAINS.AURORA.id]: 6,
    [CHAINS.METIS.id]: 6,
    [CHAINS.CRONOS.id]: 6,
    [CHAINS.KLAYTN.id]: 6,
    [CHAINS.CANTO.id]: 6,
  },
  swapExceptions: {
    [CHAINS.KLAYTN.id]: [CHAINS.ETH.id, CHAINS.DOGE.id],
    [CHAINS.DOGE.id]: [CHAINS.ETH.id, CHAINS.DOGE.id],
  },
  symbol: 'USDC',
  name: 'USD Coin',
  logo: usdcLogo,
  description: `
    USD Coin (known by its ticker USDC) is a stablecoin that is pegged to the
    U.S. dollar on a 1:1 basis. Every unit of this cryptocurrency in circulation
    is backed up by $1 that is held in reserve
    `,
  swapableType: 'USD',
  swapableOn: [
    CHAINS.BNB.id,
    CHAINS.ETH.id,
    CHAINS.POLYGON.id,
    CHAINS.FANTOM.id,
    // CHAINS.ARBITRUM.id,
    // CHAINS.AVALANCHE.id,
    CHAINS.HARMONY.id,
    CHAINS.AURORA.id,
    CHAINS.BOBA.id,
    CHAINS.OPTIMISM.id,
    CHAINS.METIS.id,
    CHAINS.CRONOS.id,
    CHAINS.CANTO.id,
  ],
  color: 'blue',
  priorityRank: 1,
  routeSymbol: 'USDC',
})

export const KLAYTN_USDC = new Token({
  addresses: {
    [CHAINS.ETH.id]: '0xa0b86991c6218b36c1d19d4a2e9eb0ce3606eb48',
    [CHAINS.KLAYTN.id]: '0x6270B58BE569a7c0b8f47594F191631Ae5b2C86C',
    [CHAINS.DOGE.id]: '0x85C2D3bEBffD83025910985389aB8aD655aBC946',
  },
  decimals: {
    [CHAINS.ETH.id]: 6,
    [CHAINS.KLAYTN.id]: 6,
    [CHAINS.DOGE.id]: 6,
  },
  symbol: 'USDC  ', // TWO SPACES IS EXTREMELY IMPORTANT
  name: 'USD Circle',
  logo: usdcLogo,
  description: `
    USD Coin (known by its ticker USDC) is a stablecoin that is pegged to the
    U.S. dollar on a 1:1 basis. Every unit of this cryptocurrency in circulation
    is backed up by $1 that is held in reserve
    `,
  swapableType: 'KLAYTN_USDC',
  priorityRank: 10,
  routeSymbol: 'KLAYTN_USDC',
})

export const KLAYTN_USDT = new Token({
  addresses: {
    [CHAINS.ETH.id]: '0xdac17f958d2ee523a2206206994597c13d831ec7',
    [CHAINS.KLAYTN.id]: '0xd6dAb4CfF47dF175349e6e7eE2BF7c40Bb8C05A3',
    [CHAINS.DOGE.id]: '0x7f8e71DD5A7e445725F0EF94c7F01806299e877A',
  },
  decimals: {
    [CHAINS.ETH.id]: 6,
    [CHAINS.KLAYTN.id]: 6,
    [CHAINS.DOGE.id]: 6,
  },
  symbol: 'USDT  ', // TWO SPACES IS EXTREMELY IMPORTANT
  name: 'Synapse Tether USDT',
  logo: usdtLogo,
  swapableType: 'KLAYTN_USDT',
  priorityRank: 10,
  routeSymbol: 'KLAYTN_USDT',
})

export const KLAYTN_oUSDT = new Token({
  addresses: {
    [CHAINS.KLAYTN.id]: '0xceE8FAF64bB97a73bb51E115Aa89C17FfA8dD167',
  },
  decimals: {
    [CHAINS.KLAYTN.id]: 6,
  },
  symbol: 'orbitUSDT', // TWO SPACES IS EXTREMELY IMPORTANT
  name: 'Orbit Bridged USDT',
  logo: usdtLogo,
  swapableType: 'KLAYTN_USDT',
  swapableOn: [CHAINS.KLAYTN.id],
  priorityRank: 6,
  routeSymbol: 'KLAYTN_oUSDT',
})

export const KLAYTN_DAI = new Token({
  addresses: {
    [CHAINS.ETH.id]: '0x6b175474e89094c44da98b954eedeac495271d0f',
    [CHAINS.KLAYTN.id]: '0x078dB7827a5531359f6CB63f62CFA20183c4F10c',
    [CHAINS.DOGE.id]: '0xB3306f03595490e5cC3a1b1704a5a158D3436ffC',
  },
  decimals: {
    [CHAINS.ETH.id]: 18,
    [CHAINS.KLAYTN.id]: 18,
    [CHAINS.DOGE.id]: 18,
  },
  symbol: 'DAI  ', // TWO SPACES IS EXTREMELY IMPORTANT
  name: 'DAI',
  logo: daiLogo,
  swapableType: 'KLAYTN_DAI',
  priorityRank: 10,
  routeSymbol: 'KLAYTN_DAI',
})

export const DOGECHAIN_BUSD = new Token({
  addresses: {
    [CHAINS.BNB.id]: '0xe9e7cea3dedca5984780bafc599bd69add087d56',
    [CHAINS.DOGE.id]: '0x1555C68Be3b22cdcCa934Ae88Cb929Db40aB311d',
  },
  decimals: {
    [CHAINS.BNB.id]: 18,
    [CHAINS.DOGE.id]: 18,
  },
  symbol: 'BUSD ', // ONE SPACE IS EXTREMELY IMPORTANT
  name: 'Binance USD',
  logo: busdLogo,
  swapableType: 'DOGECHAIN_BUSD',
  priorityRank: 10,
  routeSymbol: 'DOGECHAIN_BUSD',
})

export const USDT = new Token({
  addresses: {
    [CHAINS.BNB.id]: '0x55d398326f99059ff775485246999027b3197955',
    [CHAINS.ETH.id]: '0xdac17f958d2ee523a2206206994597c13d831ec7',
    [CHAINS.CRONOS.id]: '0x66e428c3f67a68878562e79a0234c1f83c208770',
    [CHAINS.POLYGON.id]: '0xc2132d05d31c914a87c6611c10748aeb04b58e8f',
    // [CHAINS.AVALANCHE.id]: '0x9702230a8ea53601f5cd2dc00fdbc13d4df4a8c7',
    // [CHAINS.HARDHAT.id]: '0x9A9f2CCfdE556A7E9Ff0848998Aa4a0CFD8863AE',
    [CHAINS.ARBITRUM.id]: '0xfd086bc7cd5c481dcc9c85ebe478a1c0b69fcbb9',
    [CHAINS.FANTOM.id]: '0x049d68029688eabf473097a2fc38ef61633a3c7a',
    [CHAINS.HARMONY.id]: '0x3c2b8be99c50593081eaa2a724f0b8285f5aba8f',
    [CHAINS.BOBA.id]: '0x5DE1677344D3Cb0D7D465c10b72A8f60699C062d',
    [CHAINS.AURORA.id]: '0x4988a896b1227218e4A686fdE5EabdcAbd91571f',
    [CHAINS.CANTO.id]: '0xd567B3d7B8FE3C79a1AD8dA978812cfC4Fa05e75',
    [CHAINS.KLAYTN.id]: '0xd6dAb4CfF47dF175349e6e7eE2BF7c40Bb8C05A3',
    [CHAINS.DOGE.id]: '0x7f8e71DD5A7e445725F0EF94c7F01806299e877A',
  },
  swapExceptions: {
    [CHAINS.KLAYTN.id]: [CHAINS.ETH.id, CHAINS.DOGE.id],
    [CHAINS.DOGE.id]: [CHAINS.ETH.id, CHAINS.DOGE.id],
  },
  decimals: {
    [CHAINS.BNB.id]: 18,
    [CHAINS.ETH.id]: 6,
    [CHAINS.CRONOS.id]: 6,
    [CHAINS.POLYGON.id]: 6,
    // Commenting out as currently unsupported above
    // [CHAINS.AVALANCHE.id]: 6,
    [CHAINS.ARBITRUM.id]: 6,
    [CHAINS.FANTOM.id]: 6,
    [CHAINS.HARMONY.id]: 6,
    [CHAINS.BOBA.id]: 6,
    [CHAINS.AURORA.id]: 6,
    [CHAINS.CANTO.id]: 6,
    [CHAINS.KLAYTN.id]: 6,
    [CHAINS.DOGE.id]: 6,
  },
  symbol: 'USDT',
  name: 'USD Tether',
  logo: usdtLogo,
  color: 'lime',
  description: `
    USDT mirrors the price of the U.S. dollar, issued by a Hong Kong-based company Tether.
    The token’s peg to the USD is achieved via maintaining a sum of dollars in reserves equal
    to the number of USDT in circulation.
    `,
  swapableType: 'USD',
  swapableOn: [
    CHAINS.BNB.id,
    CHAINS.ETH.id,
    CHAINS.POLYGON.id,
    CHAINS.FANTOM.id,
    CHAINS.ARBITRUM.id,
    // CHAINS.AVALANCHE.id,
    CHAINS.HARMONY.id,
    CHAINS.AURORA.id,
    CHAINS.BOBA.id,
    CHAINS.CANTO.id,
  ],
  visibilityRank: 100,
  priorityRank: 1,
  routeSymbol: 'USDT',
})

export const DAI = new Token({
  addresses: {
    //[CHAINS.BNB.id]: '0x1af3f329e8be154074d8769d1ffa4ee058b1dbc3',
    [CHAINS.ETH.id]: '0x6b175474e89094c44da98b954eedeac495271d0f',
    [CHAINS.CRONOS.id]: '0xf2001b145b43032aaf5ee2884e456ccd805f677d',
    [CHAINS.POLYGON.id]: '0x8f3cf7ad23cd3cadbd9735aff958023239c6a063',
    [CHAINS.AVALANCHE.id]: '0xd586E7F844cEa2F87f50152665BCbc2C279D8d70',
    // [CHAINS.ARBITRUM.id]: '0xDA10009cBd5D07dd0CeCc66161FC93D7c9000da1',
    [CHAINS.HARMONY.id]: '0xef977d2f931c1978db5f6747666fa1eacb0d0339',
    [CHAINS.BOBA.id]: '0xf74195Bb8a5cf652411867c5C2C5b8C2a402be35',
    [CHAINS.KLAYTN.id]: '0x078dB7827a5531359f6CB63f62CFA20183c4F10c',
    [CHAINS.DOGE.id]: '0xB3306f03595490e5cC3a1b1704a5a158D3436ffC',
  },
  swapExceptions: {
    [CHAINS.KLAYTN.id]: [CHAINS.ETH.id, CHAINS.DOGE.id],
    [CHAINS.DOGE.id]: [CHAINS.ETH.id, CHAINS.DOGE.id],
  },
  decimals: 18,
  symbol: 'DAI',
  name: 'Dai',
  logo: daiLogo,
  swapableType: 'USD',
  swapableOn: [
    CHAINS.ETH.id,
    CHAINS.POLYGON.id,
    CHAINS.AVALANCHE.id,
    CHAINS.HARMONY.id,
    CHAINS.BOBA.id,
  ],
  color: 'orange',
  visibilityRank: 100,
  priorityRank: 1,
  routeSymbol: 'DAI',
})

export const WBTC = new Token({
  addresses: {
    [CHAINS.ETH.id]: '0x2260fac5e5542a773aa44fbcfedf7c193bc2c599',
    [CHAINS.KLAYTN.id]: '0xDCbacF3f7a069922E677912998c8d57423C37dfA',
    [CHAINS.DOGE.id]: '0xD0c6179c43C00221915f1a61f8eC06A5Aa32F9EC',
  },
  decimals: {
    [CHAINS.ETH.id]: 8,
    [CHAINS.KLAYTN.id]: 8,
    [CHAINS.DOGE.id]: 8,
  },
  symbol: 'WBTC',
  name: 'Wrapped BTC',
  logo: wbtcLogo,
  swapableType: 'WBTC',
  color: 'yellow',
  priorityRank: 3,
  routeSymbol: 'WBTC',
})

export const WETHE = new Token({
  addresses: {
    [CHAINS.AVALANCHE.id]: '0x49d5c2bdffac6ce2bfdb6640f4f80f226bc10bab',
  },
  decimals: 18,
  symbol: 'WETH.e', // SHOULD BE WETH
  name: 'Wrapped ETH',
  logo: wethLogo,
  description: 'ERC-20 Wrapped form of ETH',
  swapableType: 'ETH',
  swapableOn: [CHAINS.AVALANCHE.id],
  color: 'sky',
  priorityRank: 2,
  routeSymbol: 'WETHE',
})

/**
 * WETH on Moonbeam is nETH on moonbeam.
 * is this stupid & annoying - yes
 */
export const WETHBEAM = new Token({
  addresses: {
    [CHAINS.MOONBEAM.id]: '0x3192Ae73315c3634Ffa217f71CF6CBc30FeE349A',
  },
  decimals: 18,
  symbol: 'WETH ',
  name: 'Wrapped ETH',
  logo: wethLogo,
  description: 'ERC-20 Wrapped form of ETH on Moonbeam',
  swapableType: 'ETH',
  color: 'sky',
  priorityRank: 2,
  routeSymbol: 'WETHBEAM',
})

export const AVWETH = new Token({
  addresses: {
    [CHAINS.AVALANCHE.id]: '0x53f7c5869a859f0aec3d334ee8b4cf01e3492f21',
  },
  decimals: 18,
  symbol: 'AVWETH', // AVALANCHE AAVE WETH
  name: 'Aave Wrapped ETH',
  logo: avwethLogo,
  description: 'Aave Wrapped form of ETH',
  swapableType: 'ETH',
  color: 'cyan',
  priorityRank: 2,
  routeSymbol: 'AVWETH',
})

export const ONEETH = new Token({
  addresses: {
    [CHAINS.HARMONY.id]: '0x6983d1e6def3690c4d616b13597a09e6193ea013',
  },
  decimals: 18,
  symbol: '1ETH', // SHOULD BE WETH
  name: 'Harmony ETH',
  logo: wethLogo,
  description: 'Harmony ERC-20 Wrapped form of ETH',
  swapableType: 'ETH',
  swapableOn: [CHAINS.HARMONY.id],
  color: 'sky',
  priorityRank: 2,
  routeSymbol: 'ONEETH',
})

export const FTMETH = new Token({
  addresses: {
    [CHAINS.FANTOM.id]: '0x74b23882a30290451A17c44f4F05243b6b58C76d',
  },
  decimals: 18,
  symbol: 'ETH ',
  name: 'Wrapped ETH',
  logo: wethLogo,
  description: 'Fantom Wrapped form of ETH',
  swapableType: 'ETH',
  swapableOn: [CHAINS.FANTOM.id],
  color: 'sky',
  priorityRank: 2,
  routeSymbol: 'FTMETH',
})

export const CANTOETH = new Token({
  addresses: {
    [CHAINS.CANTO.id]: '0x5FD55A1B9FC24967C4dB09C513C3BA0DFa7FF687',
  },
  decimals: 18,
  symbol: 'ETH ',
  logo: wethLogo,
  name: 'Wrapped ETH',
  description: 'Canto Wrapped form of ETH',
  swapableType: 'ETH',
  swapableOn: [CHAINS.CANTO.id],
  color: 'sky',
  visibilityRank: 100,
  priorityRank: 2,
  routeSymbol: 'CANTOETH',
})

export const METISETH = new Token({
  addresses: {
    [CHAINS.METIS.id]: '0x420000000000000000000000000000000000000A',
  },
  decimals: 18,
  symbol: 'ETH ',
  name: 'Wrapped ETH',
  logo: wethLogo,
  description: 'Metis Wrapped form of ETH',
  swapableType: 'ETH',
  swapableOn: [CHAINS.METIS.id],
  color: 'sky',
  priorityRank: 2,
  routeSymbol: 'METISETH',
})

export const SYN = new Token({
  addresses: {
    [CHAINS.ETH.id]: '0x0f2d719407fdbeff09d87557abb7232601fd9f29',
    [CHAINS.BNB.id]: '0xa4080f1778e69467e905b8d6f72f6e441f9e9484',
    [CHAINS.POLYGON.id]: '0xf8f9efc0db77d8881500bb06ff5d6abc3070e695',
    [CHAINS.FANTOM.id]: '0xE55e19Fb4F2D85af758950957714292DAC1e25B2', // yes this is same as avax swap addr, no its not error
    [CHAINS.ARBITRUM.id]: '0x080f6aed32fc474dd5717105dba5ea57268f46eb',
    [CHAINS.AVALANCHE.id]: '0x1f1E7c893855525b303f99bDF5c3c05Be09ca251',
    [CHAINS.HARMONY.id]: '0xE55e19Fb4F2D85af758950957714292DAC1e25B2',
    [CHAINS.BOBA.id]: '0xb554A55358fF0382Fb21F0a478C3546d1106Be8c',
    [CHAINS.METIS.id]: '0x67C10C397dD0Ba417329543c1a40eb48AAa7cd00',
    [CHAINS.MOONRIVER.id]: '0xd80d8688b02B3FD3afb81cDb124F188BB5aD0445',
    [CHAINS.MOONBEAM.id]: '0xF44938b0125A6662f9536281aD2CD6c499F22004',
    [CHAINS.OPTIMISM.id]: '0x5A5fFf6F753d7C11A56A52FE47a177a87e431655',
    [CHAINS.CRONOS.id]: '0xFD0F80899983b8D46152aa1717D76cba71a31616',
    [CHAINS.AURORA.id]: '0xd80d8688b02B3FD3afb81cDb124F188BB5aD0445',
    [CHAINS.DOGE.id]: '0xDfA53EeBA61D69E1D2b56b36d78449368F0265c1',
    [CHAINS.CANTO.id]: '0x555982d2E211745b96736665e19D9308B615F78e',
    [CHAINS.BASE.id]: '0x432036208d2717394d2614d6697c46DF3Ed69540',
  },
  decimals: 18,
  symbol: 'SYN',
  name: 'Synapse',
  logo: synapseLogo,
  description: 'SYN is the base token behind synapse',
  swapableType: 'SYN',
  color: 'purple',
  visibilityRank: 90,
  priorityRank: 2,
  routeSymbol: 'SYN',
})

export const FRAX = new Token({
  addresses: {
    [CHAINS.ETH.id]: '0x853d955acef822db058eb8505911ed77f175b99e',
    // [CHAINS.MOONRIVER.id]: '0x1a93b23281cc1cde4c4741353f3064709a16197d',
    // [CHAINS.MOONRIVER.id]: '0xE96AC70907ffF3Efee79f502C985A7A21Bce407d',

    // [CHAINS.MOONBEAM.id]: '',
    // [CHAINS.HARMONY.id]: '0xFa7191D292d5633f702B0bd7E3E3BcCC0e633200',
    [CHAINS.DOGE.id]: '0x10D70831f9C3c11c5fe683b2f1Be334503880DB6',
  },
  decimals: 18,
  symbol: 'FRAX',
  name: 'Frax',
  logo: fraxLogo,
  description: 'Frax',
  swapableType: 'FRAX',
  // swapableOn: [CHAINS.MOONRIVER.id, CHAINS.MOONBEAM.id],
  color: 'gray',
  priorityRank: 6,
  routeSymbol: 'FRAX',
})

export const SYN_FRAX = new Token({
  addresses: {
    // [CHAINS.FANTOM.id]:    '0x1852F70512298d56e9c8FDd905e02581E04ddb2a',
    [CHAINS.MOONRIVER.id]: '0xE96AC70907ffF3Efee79f502C985A7A21Bce407d',
    // [CHAINS.MOONBEAM.id]: '0xDd47A348AB60c61Ad6B60cA8C31ea5e00eBfAB4F',
    [CHAINS.HARMONY.id]: '0x1852F70512298d56e9c8FDd905e02581E04ddb2a',
  },
  decimals: 18,
  symbol: 'synFRAX',
  name: 'Synapse Frax',
  logo: synapseLogo,
  description: 'Frax',
  swapableType: 'FRAX',
  priorityRank: 4,
  routeSymbol: 'SYN_FRAX',
})

/**
 * nUSD is the token involved in the bridge.
 */
export const NUSD = new Token({
  addresses: {
    [CHAINS.BNB.id]: '0x23b891e5c62e0955ae2bd185990103928ab817b3',
    [CHAINS.ETH.id]: '0x1B84765dE8B7566e4cEAF4D0fD3c5aF52D3DdE4F',
    [CHAINS.CRONOS.id]: '0x396c9c192dd323995346632581BEF92a31AC623b',
    [CHAINS.OPTIMISM.id]: '0x67C10C397dD0Ba417329543c1a40eb48AAa7cd00',
    [CHAINS.POLYGON.id]: '0xb6c473756050de474286bed418b77aeac39b02af',
    [CHAINS.FANTOM.id]: '0xED2a7edd7413021d440b09D654f3b87712abAB66',
    [CHAINS.AVALANCHE.id]: '0xCFc37A6AB183dd4aED08C204D1c2773c0b1BDf46',
    [CHAINS.ARBITRUM.id]: '0x2913E812Cf0dcCA30FB28E6Cac3d2DCFF4497688',
    [CHAINS.HARMONY.id]: '0xED2a7edd7413021d440b09D654f3b87712abAB66',
    [CHAINS.BOBA.id]: '0x6B4712AE9797C199edd44F897cA09BC57628a1CF',
    [CHAINS.AURORA.id]: '0x07379565cD8B0CaE7c60Dc78e7f601b34AF2A21c',
    [CHAINS.METIS.id]: '0x961318Fc85475E125B99Cc9215f62679aE5200aB',
    [CHAINS.CANTO.id]: '0xD8836aF2e565D3Befce7D906Af63ee45a57E8f80',
  },
  decimals: 18,
  symbol: 'nUSD',
  name: 'Synapse nUSD',
  logo: nusdLogo,
  description: 'nUSD',
  swapableType: 'USD',
  swapableOn: [
    CHAINS.BNB.id,
    CHAINS.POLYGON.id,
    CHAINS.FANTOM.id,
    CHAINS.ARBITRUM.id,
    CHAINS.AVALANCHE.id,
    CHAINS.HARMONY.id,
    CHAINS.AURORA.id,
    CHAINS.BOBA.id,
    CHAINS.OPTIMISM.id,
    CHAINS.METIS.id,
    CHAINS.CRONOS.id,
    CHAINS.CANTO.id,
  ],
  color: 'purple',
  visibilityRank: 50,
  priorityRank: 5,
  routeSymbol: 'NUSD',
})

export const NOTE = new Token({
  addresses: {
    [CHAINS.CANTO.id]: '0x4e71a2e537b7f9d9413d3991d37958c0b5e1e503',
  },
  decimals: 18,
  symbol: 'NOTE',
  name: 'Canto Note',
  logo: noteLogo,
  description: 'NOTE',
  swapableType: 'USD',
  swapableOn: [CHAINS.CANTO.id],
  color: 'green',
  visibilityRank: 90,
  priorityRank: 3,
  routeSymbol: 'NOTE',
})

// NOTE: USERS on DFK expect USDC (when it's really nUSD under the hood)
// Consider adding displayExpections field to Token NUSD with USDC symbol/logo
// And then remove DFK_USDC
export const DFK_USDC = new Token({
  addresses: {
    [CHAINS.DFK.id]: '0x3AD9DFE640E1A9Cc1D9B0948620820D975c3803a',
  },
  decimals: {
    [CHAINS.DFK.id]: 18,
  },
  symbol: 'USDC ', // SPACE VERY IMPORTANT
  name: 'USD Circle',
  logo: usdcLogo,
  description: '',
  swapableType: 'USD',
  color: 'blue',
  visibilityRank: 100,
  priorityRank: 1,
  routeSymbol: 'DFK_USDC',
})

/**
 * nETH is the token involved in the bridge. it is backed by internet monies...
 */
export const NETH = new Token({
  addresses: {
    [CHAINS.FANTOM.id]: '0x67C10C397dD0Ba417329543c1a40eb48AAa7cd00',
    [CHAINS.ARBITRUM.id]: '0x3ea9B0ab55F34Fb188824Ee288CeaEfC63cf908e',
    [CHAINS.BOBA.id]: '0x96419929d7949D6A801A6909c145C8EEf6A40431',
    [CHAINS.OPTIMISM.id]: '0x809DC529f07651bD43A172e8dB6f4a7a0d771036',
    [CHAINS.AVALANCHE.id]: '0x19E1ae0eE35c0404f835521146206595d37981ae',
    [CHAINS.HARMONY.id]: '0x0b5740c6b4a97f90eF2F0220651Cca420B868FfB',
    [CHAINS.MOONBEAM.id]: '0x3192Ae73315c3634Ffa217f71CF6CBc30FeE349A', // THIS OVERLAPS WITH WETHBEAM
    [CHAINS.METIS.id]: '0x931B8f17764362A3325D30681009f0eDd6211231',
    [CHAINS.KLAYTN.id]: '0xCD6f29dC9Ca217d0973d3D21bF58eDd3CA871a86',
    [CHAINS.DOGE.id]: '0x9F4614E4Ea4A0D7c4B1F946057eC030beE416cbB',
    [CHAINS.CANTO.id]: '0x09fEC30669d63A13c666d2129230dD5588E2e240',
    [CHAINS.BASE.id]: '0xb554A55358fF0382Fb21F0a478C3546d1106Be8c',
  },
  decimals: 18,
  symbol: 'nETH',
  name: 'Synapse nETH',
  logo: nethLogo,
  description: 'nETH',
  swapableType: 'ETH',
  swapableOn: [
    CHAINS.ARBITRUM.id,
    CHAINS.AVALANCHE.id,
    CHAINS.HARMONY.id,
    CHAINS.BOBA.id,
    CHAINS.OPTIMISM.id,
    CHAINS.METIS.id,
    CHAINS.CANTO.id,
    CHAINS.BASE.id,
  ],
  color: 'purple',
  visibilityRank: 50,
  priorityRank: 5,
  routeSymbol: 'NETH',
})

export const KLAYTN_WETH = new Token({
  addresses: {
    [CHAINS.KLAYTN.id]: NETH.addresses[CHAINS.KLAYTN.id],
    [CHAINS.DOGE.id]: NETH.addresses[CHAINS.DOGE.id],
  },
  decimals: {
    [CHAINS.KLAYTN.id]: 18,
    [CHAINS.DOGE.id]: 18,
  },
  symbol: 'WETH ', // SPACE VERY IMPORTANT
  name: 'Wrapped ETH',
  logo: ethLogo,
  description: '',
  swapableType: 'ETH',
  priorityRank: 3,
  routeSymbol: 'KLAYTN_WETH',
})

export const ETH = new Token({
  addresses: {
    [CHAINS.ETH.id]: zeroAddress,
    [CHAINS.BOBA.id]: zeroAddress,
    [CHAINS.ARBITRUM.id]: zeroAddress,
    [CHAINS.OPTIMISM.id]: zeroAddress,
    [CHAINS.BASE.id]: zeroAddress,
  },
  decimals: 18,
  symbol: 'ETH',
  name: 'Ethereum',
  logo: ethLogo,
  description: 'ETH',
  isNative: true,
  swapableType: 'ETH',
  color: 'sky',
  visibilityRank: 101,
  priorityRank: 2,
<<<<<<< HEAD
  routeSymbol: 'ETH',
=======
  swapableOn: [CHAINS.BASE.id],
>>>>>>> fa29676b
})

export const MOVR = new Token({
  addresses: {
    [CHAINS.MOONRIVER.id]: zeroAddress,
  },
  decimals: 18,
  symbol: 'MOVR',
  name: 'MOVR',
  logo: movrLogo,
  description: 'Moonriver',
  isNative: true,
  swapableType: 'MOVR',
  color: 'purple',
  priorityRank: 3,
  routeSymbol: 'MOVR',
})

export const AVAX = new Token({
  addresses: {
    [CHAINS.AVALANCHE.id]: zeroAddress,
  },
  decimals: 18,
  symbol: 'AVAX',
  name: 'AVAX',
  logo: avaxLogo,
  description: 'AVAX',
  isNative: true,
  swapableType: 'AVAX',
  color: 'red',
  priorityRank: 3,
  routeSymbol: 'AVAX',
})

export const WMOVR = new Token({
  addresses: {
    [CHAINS.MOONBEAM.id]: '0x1d4C2a246311bB9f827F4C768e277FF5787B7D7E',
    [CHAINS.MOONRIVER.id]: '0x98878b06940ae243284ca214f92bb71a2b032b8a',
  },
  decimals: 18,
  symbol: 'MOVR', // SHOULD BE WETH
  name: 'Wrapped MOVR',
  logo: movrLogo,
  description: 'ERC-20 Wrapped form of MOVR',
  swapableType: 'MOVR',
  color: 'purple',
  priorityRank: 3,
  routeSymbol: 'WMOVR',
})

export const WAVAX = new Token({
  addresses: {
    [CHAINS.AVALANCHE.id]: '0xb31f66aa3c1e785363f0875a1b74e27b85fd66c7',
    [CHAINS.DFK.id]: '0xB57B60DeBDB0b8172bb6316a9164bd3C695F133a',
    [CHAINS.MOONBEAM.id]: '0xA1f8890E39b4d8E33efe296D698fe42Fb5e59cC3',
    [CHAINS.HARMONY.id]: '0xD9eAA386cCD65F30b77FF175F6b52115FE454fD6',
  },
  decimals: 18,
  symbol: 'AVAX',
  name: 'Wrapped AVAX',
  logo: avaxLogo,
  description: 'ERC-20 Wrapped form of AVAX',
  swapableType: 'AVAX',
  color: 'red',
  visibilityRank: 90,
  priorityRank: 3,
  routeSymbol: 'WAVAX',
})

export const SYNAVAX = new Token({
  addresses: {
    [CHAINS.HARMONY.id]: '0xD9eAA386cCD65F30b77FF175F6b52115FE454fD6',
  },
  decimals: 18,
  symbol: 'synAVAX',
  name: 'Wrapped AVAX',
  logo: avaxLogo,
  description: 'ERC-20 Wrapped form of AVAX',
  swapableType: 'AVAX',
  swapableOn: [CHAINS.HARMONY.id],
  color: 'red',
  priorityRank: 4,
  routeSymbol: 'SYNAVAX',
})

export const MULTIAVAX = new Token({
  addresses: {
    [CHAINS.HARMONY.id]: '0xb12c13e66ade1f72f71834f2fc5082db8c091358',
  },
  decimals: 18,
  symbol: 'multiAVAX', // SHOULD BE WETH
  name: 'AnySwap Wrapped AVAX',
  logo: avaxLogo,
  description: 'ERC-20 Wrapped form of AVAX',
  swapableType: 'AVAX',
  swapableOn: [CHAINS.HARMONY.id],
  color: 'red',
  priorityRank: 3,
  routeSymbol: 'MULTIAVAX',
})

export const JEWEL = new Token({
  addresses: {
    [CHAINS.DFK.id]: zeroAddress,
    [CHAINS.HARMONY.id]: '0x72cb10c6bfa5624dd07ef608027e366bd690048f', // from harmony jewel?
    [CHAINS.KLAYTN.id]: '0x30C103f8f5A3A732DFe2dCE1Cc9446f545527b43',
  },
  decimals: 18,
  symbol: 'JEWEL',
  name: 'JEWEL',
  logo: jewelLogo,
  description: 'JEWEL',
  isNative: true,
  swapableType: 'JEWEL',
  priorityRank: 3,
  routeSymbol: 'JEWEL',
})

export const WJEWEL = new Token({
  addresses: {
    [CHAINS.DFK.id]: '0xCCb93dABD71c8Dad03Fc4CE5559dC3D89F67a260', // from actual jewl
  },
  decimals: 18,
  symbol: 'WJEWEL',
  name: 'Wrapped JEWEL',
  logo: jewelLogo,
  description: 'JEWEL',
  swapableType: 'JEWEL',
  swapableOn: [CHAINS.HARMONY.id],
  color: 'lime',
  priorityRank: 3,
  routeSymbol: 'WJEWEL',
})

export const SYNJEWEL = new Token({
  addresses: {
    [CHAINS.AVALANCHE.id]: '0x997Ddaa07d716995DE90577C123Db411584E5E46',
    [CHAINS.HARMONY.id]: '0x28b42698Caf46B4B012CF38b6C75867E0762186D',
  },
  decimals: 18,
  symbol: 'JEWEL  ', // THE SPACES ARE VERY IMPORTANT
  name: 'JEWEL  ', // THE SPACES ARE VERY IMPORTANT
  logo: jewelLogo,
  description: 'ERC-20 Wrapped form of JEWEL',
  swapableType: 'JEWEL',
  swapableOn: [CHAINS.HARMONY.id],
  color: 'lime',
  priorityRank: 4,
  routeSymbol: 'SYNJEWEL',
})

export const XJEWEL = new Token({
  addresses: {
    [CHAINS.DFK.id]: '0x77f2656d04E158f915bC22f07B779D94c1DC47Ff',
    [CHAINS.HARMONY.id]: '0xA9cE83507D872C5e1273E745aBcfDa849DAA654F',
  },
  decimals: 18,
  symbol: 'xJEWEL',
  name: 'xJEWEL',
  logo: jewelLogo,
  description: 'ERC-20 Wrapped form of xJEWEL',
  swapableType: 'XJEWEL',
  color: 'lime',
  priorityRank: 3,
  routeSymbol: 'XJEWEL',
})

export const USDCe = new Token({
  addresses: {
    [CHAINS.AVALANCHE.id]: '0xA7D7079b0FEaD91F3e65f86E8915Cb59c1a4C664',
    [CHAINS.ARBITRUM.id]: '0xff970a61a04b1ca14834a43f5de4533ebddb5cc8',
  },
  decimals: 6,
  symbol: 'USDCe',
  name: 'Bridged USDC',
  logo: usdcLogo,
  description: `
    USD Coin (known by its ticker USDC) is a stablecoin that is pegged to the
    U.S. dollar on a 1:1 basis. Every unit of this cryptocurrency in circulation
    is backed up by $1 that is held in reserve
  `,
  swapableType: 'USD',
  swapableOn: [CHAINS.AVALANCHE.id, CHAINS.ARBITRUM.id],
  visibilityRank: 100,
  priorityRank: 1,
  routeSymbol: 'USDCe',
})

export const USDTe = new Token({
  addresses: {
    [CHAINS.AVALANCHE.id]: '0xc7198437980c041c805a1edcba50c1ce5db95118',
  },
  decimals: 6,
  symbol: 'USDTe',
  name: 'Tether',
  logo: usdtLogo,
  description: `
    USDT mirrors the price of the U.S. dollar, issued by a Hong Kong-based company Tether.
    The token’s peg to the USD is achieved via maintaining a sum of dollars in reserves equal
    to the number of USDT in circulation.
  `,
  swapableType: 'USD',
  swapableOn: [CHAINS.AVALANCHE.id],
  visibilityRank: 100,
  priorityRank: 1,
  routeSymbol: 'USDTe',
})<|MERGE_RESOLUTION|>--- conflicted
+++ resolved
@@ -1040,11 +1040,7 @@
   color: 'sky',
   visibilityRank: 101,
   priorityRank: 2,
-<<<<<<< HEAD
-  routeSymbol: 'ETH',
-=======
   swapableOn: [CHAINS.BASE.id],
->>>>>>> fa29676b
 })
 
 export const MOVR = new Token({
