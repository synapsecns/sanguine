--- conflicted
+++ resolved
@@ -1252,18 +1252,12 @@
 export const WLD = new Token({
   visibilityRank: 106,
   addresses: {
-<<<<<<< HEAD
-=======
     [CHAINS.ETH.id]: '0x163f8C2467924be0ae7B5347228CABF260318753',
->>>>>>> 065315d6
     [CHAINS.OPTIMISM.id]: '0xdC6fF44d5d932Cbd77B52E5612Ba0529DC6226F1',
     [CHAINS.WORLDCHAIN.id]: '0x2cFc85d8E48F8EAB294be644d9E25C3030863003',
   },
   decimals: {
-<<<<<<< HEAD
-=======
     [CHAINS.ETH.id]: 18,
->>>>>>> 065315d6
     [CHAINS.OPTIMISM.id]: 18,
     [CHAINS.WORLDCHAIN.id]: 18,
   },
