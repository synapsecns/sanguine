import {
  EXPLORER_PATH,
  SWAP_PATH,
  STAKE_PATH,
  POOLS_PATH,
  POOL_PATH,
  LANDING_PATH,
  BRIDGE_PATH,
<<<<<<< HEAD
  SYN_TOKEN_LINK,
=======
>>>>>>> 58072ed5
  SOLANA_BRIDGE_LINK,
  SYN_TOKEN_LINK,
} from './urls'

export interface RouteObject {
  [key: string]: {
    path: string
    text: string
    match: string | { startsWith: string }
  }
}

export const NAVIGATION: RouteObject = {
  About: {
    path: LANDING_PATH,
    text: 'About',
    match: LANDING_PATH,
  },
  Bridge: {
    path: BRIDGE_PATH,
    text: 'Bridge',
    match: BRIDGE_PATH,
  },
  Swap: {
    path: SWAP_PATH,
    text: 'Swap',
    match: SWAP_PATH,
  },
  Pools: {
    path: POOLS_PATH,
    text: 'Pools',
    match: {
      startsWith: POOL_PATH,
    },
  },
  Stake: {
    path: STAKE_PATH,
    text: 'Stake',
    match: {
      startsWith: STAKE_PATH,
    },
  },
  Analytics: {
    path: EXPLORER_PATH,
    text: 'Explorer',
    match: null,
  },
  SYN: {
    path: SYN_TOKEN_LINK,
    text: '$SYN',
    match: null,
  },
  Solana: {
    path: SOLANA_BRIDGE_LINK,
    text: 'Solana Bridge',
    match: null,
  },
}<|MERGE_RESOLUTION|>--- conflicted
+++ resolved
@@ -6,10 +6,6 @@
   POOL_PATH,
   LANDING_PATH,
   BRIDGE_PATH,
-<<<<<<< HEAD
-  SYN_TOKEN_LINK,
-=======
->>>>>>> 58072ed5
   SOLANA_BRIDGE_LINK,
   SYN_TOKEN_LINK,
 } from './urls'
