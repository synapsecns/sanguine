--- conflicted
+++ resolved
@@ -25,30 +25,6 @@
  *             schema:
  *               type: object
  *               properties:
-<<<<<<< HEAD
-*                  Bridge:
-*                    type: object
-*                    description: General transaction fields
-*                  BridgeRequest:
-*                    type: object
-*                    description: Deposit information
-*                  BridgeRelay:
-*                    type: object
-*                    description: Relay information
-*                  BridgeRefund:
-*                    type: object
-*                    description: Refund information
-*                  BridgeProof:
-*                    type: object
-*                    description: Proof information (if available)
-*                  BridgeClaim:
-*                    type: object
-*                    description: Claim information (if available)
-*                  BridgeDispute:
-*                    type: object
-*                    description: Dispute information (if available)
- *       200:
-=======
  *                 Bridge:
  *                   type: object
  *                   description: General transaction fields
@@ -71,7 +47,6 @@
  *                   type: object
  *                   description: Dispute information (if available)
  *       404:
->>>>>>> f2f11399
  *         description: Transaction not found
  *         content:
  *           application/json:
