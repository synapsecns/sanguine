import express from 'express'

import { disputesController } from '../controllers/disputesController'

const router = express.Router()

/**
 * @openapi
 * /disputes:
 *   get:
 *     summary: Get all active disputes
 *     description: Retrieves a list of all active disputes
 *     responses:
 *       200:
 *         description: Successful response (may be an empty array)
 *         content:
 *           application/json:
 *             schema:
 *               type: array
 *               items:
 *                 type: object
 *                 properties:
 *                   Bridge:
 *                     type: object
 *                     description: General transaction fields
 *                   BridgeRequest:
 *                     type: object
 *                     description: Deposit information
 *                   BridgeRelay:
 *                     type: object
 *                     description: Relay information
 *                   BridgeRefund:
 *                     type: object
 *                     description: Refund information
 *                   BridgeProof:
 *                     type: object
 *                     description: Proof information (if available)
 *                   BridgeClaim:
 *                     type: object
 *                     description: Claim information (if available)
 *                   BridgeDispute:
 *                     type: object
 *                     description: Dispute information (if available)
<<<<<<< HEAD
 *       200:
 *         description: No disputes found
 *         content:
 *           application/json:
 *             schema:
 *               type: object
 *               properties:
 *                 message:
 *                   type: string
=======
>>>>>>> f2f11399
 *       500:
 *         description: Server error
 *         content:
 *           application/json:
 *             schema:
 *               type: object
 *               properties:
 *                 message:
 *                   type: string
 */
router.get('/', disputesController)

export default router<|MERGE_RESOLUTION|>--- conflicted
+++ resolved
@@ -41,18 +41,6 @@
  *                   BridgeDispute:
  *                     type: object
  *                     description: Dispute information (if available)
-<<<<<<< HEAD
- *       200:
- *         description: No disputes found
- *         content:
- *           application/json:
- *             schema:
- *               type: object
- *               properties:
- *                 message:
- *                   type: string
-=======
->>>>>>> f2f11399
  *       500:
  *         description: Server error
  *         content:
