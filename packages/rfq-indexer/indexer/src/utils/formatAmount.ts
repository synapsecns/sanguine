import { formatUnits } from 'viem'

const ADDRESSES_WITH_18_DECIMALS = [
  '0xEeeeeEeeeEeEeeEeEeEeeEEEeeeeEeeeeeeeEEeE', // ETH
  '0x2cFc85d8E48F8EAB294be644d9E25C3030863003', // WLD
  '0x163f8c2467924be0ae7b5347228cabf260318753', // WLD
  '0xdC6fF44d5d932Cbd77B52E5612Ba0529DC6226F1', // WLD
<<<<<<< HEAD
].map(address => address.toLowerCase())

export function formatAmount(amount: bigint, tokenAddress: string): string {
  const decimals = ADDRESSES_WITH_18_DECIMALS.includes(tokenAddress.toLowerCase()) ? 18 : 6
=======
].map((address) => address.toLowerCase())

export const formatAmount = (amount: bigint, tokenAddress: string): string => {
  const decimals = ADDRESSES_WITH_18_DECIMALS.includes(
    tokenAddress.toLowerCase()
  )
    ? 18
    : 6
>>>>>>> f2f11399
  return formatUnits(amount, decimals)
}<|MERGE_RESOLUTION|>--- conflicted
+++ resolved
@@ -5,12 +5,6 @@
   '0x2cFc85d8E48F8EAB294be644d9E25C3030863003', // WLD
   '0x163f8c2467924be0ae7b5347228cabf260318753', // WLD
   '0xdC6fF44d5d932Cbd77B52E5612Ba0529DC6226F1', // WLD
-<<<<<<< HEAD
-].map(address => address.toLowerCase())
-
-export function formatAmount(amount: bigint, tokenAddress: string): string {
-  const decimals = ADDRESSES_WITH_18_DECIMALS.includes(tokenAddress.toLowerCase()) ? 18 : 6
-=======
 ].map((address) => address.toLowerCase())
 
 export const formatAmount = (amount: bigint, tokenAddress: string): string => {
@@ -19,6 +13,5 @@
   )
     ? 18
     : 6
->>>>>>> f2f11399
   return formatUnits(amount, decimals)
 }