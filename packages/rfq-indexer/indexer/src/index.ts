import { trim } from 'viem'

import { ponder } from '@/generated'
import { formatAmount } from './utils/formatAmount'
import { getChainName } from './utils/chains'

/* ORIGIN CHAIN EVENTS */

ponder.on('FastBridgeV2:BridgeRequested', async ({ event, context }) => {
  const {
    db: { BridgeRequestEvents },
    network: { chainId },
  } = context

  const {
    args: {
      transactionId,
      sender,
      request,
      destChainId,
      originToken,
      destToken,
      originAmount,
      destAmount,
      sendChainGas,
    },
    block: { timestamp },
    transaction: { hash },
    log: { blockNumber },
  } = event

  await BridgeRequestEvents.create({
    id: transactionId,
    data: {
      transactionId,
      sender: trim(sender),
<<<<<<< HEAD
      request: request,
=======
      request,
>>>>>>> f2f11399
      originChainId: Number(chainId),
      originChain: getChainName(Number(chainId)),
      destChainId: Number(destChainId),
      destChain: getChainName(Number(destChainId)),
      originToken: trim(originToken),
      destToken: trim(destToken),
      originAmount,
      originAmountFormatted: formatAmount(originAmount, originToken),
      destAmount,
      destAmountFormatted: formatAmount(destAmount, destToken),
      sendChainGas,
      blockNumber: BigInt(blockNumber),
      blockTimestamp: Number(timestamp),
      transactionHash: hash,
    },
  })
})

ponder.on('FastBridgeV2:BridgeDepositRefunded', async ({ event, context }) => {
  const {
    args: { transactionId, to, token, amount },
    block: { timestamp },
    transaction: { hash },
    log: { blockNumber },
  } = event

  const {
    db: { BridgeDepositRefundedEvents },
    network: { chainId },
  } = context

  await BridgeDepositRefundedEvents.create({
    id: transactionId,
    data: {
      transactionId,
      to: trim(to),
      token: trim(token),
      amount,
      amountFormatted: formatAmount(amount, token),
      blockNumber: BigInt(blockNumber),
      blockTimestamp: Number(timestamp),
      transactionHash: hash,
      originChainId: chainId,
      originChain: getChainName(Number(chainId)),
    },
  })
})

ponder.on('FastBridgeV2:BridgeProofProvided', async ({ event, context }) => {
  const {
    args: { transactionId, relayer },
    block: { timestamp },
    transaction: { hash },
    log: { address, blockNumber }, // may want to add address here eventually
  } = event

  const {
    db: { BridgeProofProvidedEvents },
    network: { chainId },
  } = context

  await BridgeProofProvidedEvents.upsert({
    id: transactionId,
    // Save the full data first time we index this event
    create: {
      transactionId,
      relayer: trim(relayer),
      originChainId: chainId,
      originChain: getChainName(Number(chainId)),
      blockNumber: BigInt(blockNumber),
      blockTimestamp: Number(timestamp),
      transactionHash: hash,
    },
    // Update the data with the latest event data on subsequent indexes
    update: {
      relayer: trim(relayer),
      blockNumber: BigInt(blockNumber),
      blockTimestamp: Number(timestamp),
      transactionHash: hash,
    },
  })
})

ponder.on('FastBridgeV2:BridgeDepositClaimed', async ({ event, context }) => {
  const {
    args: { transactionId, relayer, to, token, amount },
    block: { timestamp },
    transaction: { hash },
    log: { blockNumber },
  } = event

  const {
    db: { BridgeDepositClaimedEvents },
    network: { chainId },
  } = context

  await BridgeDepositClaimedEvents.create({
    id: transactionId,
    data: {
      transactionId,
      relayer: trim(relayer),
      to: trim(to),
      token: trim(token),
      amount,
      amountFormatted: formatAmount(amount, token),
      originChainId: chainId,
      originChain: getChainName(Number(chainId)),
      blockNumber: BigInt(blockNumber),
      blockTimestamp: Number(timestamp),
      transactionHash: hash,
    },
  })
})

ponder.on('FastBridgeV2:BridgeProofDisputed', async ({ event, context }) => {
  const {
    args: { transactionId, relayer },
    block: { timestamp },
    transaction: { hash },
    log: { blockNumber },
  } = event

  const {
    db: { BridgeProofDisputedEvents },
    network: { chainId },
  } = context

  await BridgeProofDisputedEvents.upsert({
    id: transactionId,
    create: {
      transactionId,
      relayer: trim(relayer),
      originChainId: Number(chainId),
      originChain: getChainName(Number(chainId)),
      blockNumber: BigInt(blockNumber),
      blockTimestamp: Number(timestamp),
      transactionHash: hash,
    },
    update: {
      relayer: trim(relayer),
      blockNumber: BigInt(blockNumber),
      blockTimestamp: Number(timestamp),
      transactionHash: hash,
    },
  })
})

/* DESTINATION CHAIN EVENTS */

ponder.on('FastBridgeV2:BridgeRelayed', async ({ event, context }) => {
  const {
    args: {
      transactionId,
      relayer,
      to,
      originChainId,
      originToken,
      destToken,
      originAmount,
      destAmount,
    },
    block: { timestamp },
    transaction: { hash },
    log: { blockNumber },
  } = event

  const {
    db: { BridgeRelayedEvents },
    network: { chainId },
  } = context

  await BridgeRelayedEvents.create({
    id: transactionId,
    data: {
      transactionId,
      relayer: trim(relayer),
      to: trim(to),
      originChainId: Number(originChainId),
      originChain: getChainName(Number(originChainId)),
      destChainId: Number(chainId),
      destChain: getChainName(Number(chainId)),
      originToken: trim(originToken),
      destToken: trim(destToken),
      originAmount,
      originAmountFormatted: formatAmount(originAmount, originToken),
      destAmount,
      destAmountFormatted: formatAmount(destAmount, destToken),
      blockNumber: BigInt(blockNumber),
      blockTimestamp: Number(timestamp),
      transactionHash: hash,
    },
  })
})<|MERGE_RESOLUTION|>--- conflicted
+++ resolved
@@ -34,11 +34,7 @@
     data: {
       transactionId,
       sender: trim(sender),
-<<<<<<< HEAD
-      request: request,
-=======
       request,
->>>>>>> f2f11399
       originChainId: Number(chainId),
       originChain: getChainName(Number(chainId)),
       destChainId: Number(destChainId),
