--- conflicted
+++ resolved
@@ -15,12 +15,7 @@
     "lint:check": "eslint . --max-warnings=0",
     "ci:lint": "npm run lint:check",
     "test": "jest",
-<<<<<<< HEAD
-    "test:coverage": "jest --collect-coverage",
-    "postinstall": "npm run build"
-=======
-    "test:coverage": "echo 'No tests defined.'"
->>>>>>> 0357100a
+    "test:coverage": "jest --collect-coverage"
   },
   "dependencies": {
     "@ethersproject/bignumber": "^5.7.0",
@@ -31,14 +26,10 @@
     "ethers": "5.7.2",
     "express": "^4.18.2",
     "express-validator": "^7.2.0",
-<<<<<<< HEAD
     "jest": "^29.7.0",
-    "lodash": "^4.17.21"
-=======
     "lodash": "^4.17.21",
     "supertest": "^6.3.3",
     "typescript": "^4.8.3"
->>>>>>> 0357100a
   },
   "description": "A node.js project exposing a rest api for synapse sdk quotes",
   "devDependencies": {
