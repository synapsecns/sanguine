<<<<<<< HEAD
import { JsonRpcProvider } from '@ethersproject/providers'
import { SynapseSDK } from '@synapsecns/sdk-router'
import { BigNumber } from '@ethersproject/bignumber'
import { formatUnits, parseUnits } from '@ethersproject/units'
import { getAddress } from '@ethersproject/address'
=======
>>>>>>> 377a7fa1
import express from 'express'
import axios from 'axios'
import { isString } from 'lodash'

import routes from './routes'

const app = express()
const port = process.env.PORT || 3000

<<<<<<< HEAD
//Intro Message for UI
app.get('/', (_req, res) => {
  res.send(
    `
    <h1>Welcome to the Synapse Rest API for swap and bridge quotes</h1>
    <hr/>
    <h2>Available Chains</h2>
    <ul>
     ${chains.map((chain) => `<li>${chain.name} (${chain.id})</li>`).join('')}
    </ul>
    <h2>Available Tokens (symbols to use)</h2>
    ${tokenHtml}`
  )
})

app.get('/get-quote-max', async (req, res) => {
  try {
    const {
      originChainId,
      originTokenAddress,
      originTokenSymbol,
      destChainId,
      destTokenAddress,
      destTokenSymbol,
    } = req.query

    if (
      !originChainId ||
      !originTokenSymbol ||
      !originTokenAddress ||
      !destChainId ||
      !destTokenSymbol ||
      !destTokenAddress
    ) {
      return res.status(400).json({ error: 'Missing required parameters' })
    }

    if (
      !isString(originChainId) ||
      !isString(originTokenAddress) ||
      !isString(destChainId) ||
      !isString(originTokenSymbol) ||
      !isString(destTokenSymbol) ||
      !isString(destTokenAddress)
    ) {
      return res.status(400).json({ error: 'Invalid parameters type' })
    }

    const originTokenInfo = findTokenInfo(originChainId, originTokenSymbol)
    const destTokenInfo = findTokenInfo(destChainId, destTokenSymbol)

    if (!originTokenInfo || !destTokenInfo) {
      return res
        .status(404)
        .json({ error: 'Invalid token symbols or chainids' })
    }

    const { decimals: originTokenDecimals } = originTokenInfo

    const rfqResponse = await axios.get('https://rfq-api.omnirpc.io/quotes', {
      params: {
        originChainId,
        originTokenAddress,
        destChainId,
        destTokenAddress,
      },
    })

    const rfqQuotes = rfqResponse.data

    let bestRfqQuote = null

    if (Array.isArray(rfqQuotes) && rfqQuotes.length > 0) {
      const filteredQuotes = rfqQuotes
        .slice(0, 20)
        .filter(
          (quote) =>
            Number(quote.origin_chain_id) === Number(originChainId) &&
            getAddress(quote.origin_token_addr) === originTokenAddress &&
            Number(quote.dest_chain_id) === Number(destChainId) &&
            getAddress(quote.dest_token_addr) === destTokenAddress
        )

      bestRfqQuote = filteredQuotes.reduce((maxQuote, currentQuote) => {
        const currentAmount = Number(currentQuote.max_origin_amount)
        const maxAmount = maxQuote ? Number(maxQuote.max_origin_amount) : 0
        return currentAmount > maxAmount ? currentQuote : maxQuote
      }, null)
    }

    const amount = parseUnits('1000000', originTokenDecimals)

    const bridgeQuotes = await Synapse.allBridgeQuotes(
      Number(originChainId),
      Number(destChainId),
      originTokenAddress,
      destTokenAddress,
      amount
    )

    if (!Array.isArray(bridgeQuotes) || bridgeQuotes.length === 0) {
      return res.status(404).json({ error: 'No bridge quotes found' })
    }

    const bestSDKQuote = bridgeQuotes[0]

    let maxOriginQuote
    if (bestRfqQuote) {
      const bestRfqQuoteMaxAmountBN = BigNumber.from(
        bestRfqQuote.max_origin_amount
      )
      maxOriginQuote = bestRfqQuoteMaxAmountBN.gt(bestSDKQuote.maxAmountOut)
        ? { source: 'RFQ', amount: bestRfqQuoteMaxAmountBN }
        : {
            source: bestSDKQuote.bridgeModuleName,
            amount: bestSDKQuote.maxAmountOut,
          }
    } else {
      // If no RFQ quote, simply use the SDK quote
      maxOriginQuote = {
        source: bestSDKQuote.bridgeModuleName,
        amount: bestSDKQuote.maxAmountOut,
      }
    }

    return res.json({
      rfqBestQuote: bestRfqQuote,
      sdkBestQuote: bestSDKQuote,
      maxOriginQuote,
    })
  } catch (error) {
    console.error('Error fetching quotes:', error)
    return res.status(500).json({ error: 'Failed to fetch quotes' })
  }
})

app.get('/tokenList', (_req, res) => {
  res.send(tokensList)
})

//Swap Quote get request
app.get('/swap', async (req, res) => {
  try {
    // Access query params
    const query = req.query

    // Chain
    const chainId = String(query.chain)

    // Symbols
    const fromTokenSymbol = String(query.fromToken)
    const toTokenSymbol = String(query.toToken)

    const fromTokenInfo = findTokenInfo(chainId, fromTokenSymbol)
    const toTokenInfo = findTokenInfo(chainId, toTokenSymbol)

    if (!fromTokenInfo || !toTokenInfo) {
      res.send(
        `
        <h1>Invalid Params</h1>
        <hr/>
        <b>Ensure that your request matches the following format: /swap?chain=1&fromToken=USDC&toToken=DAI&amount=100</b>
        <h2>Available Tokens (symbols to use)</h2>
        ${tokenHtml}`
      )
      return
    }
    // Get Token Addresses and decimals (new)
    const fromTokenAddress = fromTokenInfo.address
    const toTokenAddress = toTokenInfo.address
    const fromTokenDecimals = fromTokenInfo.decimals
    const toTokenDecimals = toTokenInfo.decimals

    if (
      !fromTokenAddress ||
      !toTokenAddress ||
      !fromTokenDecimals ||
      !toTokenDecimals
    ) {
      res.send(
        `
        <h1>Invalid Params</h1>
        <hr/>
        <b>Ensure that your request matches the following format: /swap?chain=1&fromToken=USDC&toToken=DAI&amount=100</b>
        <h2>Available Tokens (symbols to use)</h2>
        ${tokenHtml}`
      )
      return
    }

    // Handle amount
    const amount = parseUnits(
      query.amount.toString(),
      fromTokenDecimals
    ).toString()
    // Send request w/Synapse SDK
    Synapse.swapQuote(
      Number(chainId),
      fromTokenAddress,
      toTokenAddress,
      BigNumber.from(amount)
    )
      .then((resp) => {
        const payload: any = resp
        payload.maxAmountOutStr = formatBNToString(
          resp.maxAmountOut,
          toTokenDecimals
        )
        res.json(payload)
      })
      .catch((err) => {
        res.send(
          `
        <h1>Invalid Request</h1>
        <code>${err}</code>
        <hr/>
        <b>Ensure that your request matches the following format: /swap?chain=1&fromToken=USDC&toToken=DAI&amount=100</b>
        <h2>Available Tokens (symbols to use)</h2>
        ${tokenHtml}`
        )
      })
  } catch (err) {
    res.status(400).send({
      message: 'Invalid request',
      error: err.message,
    })
  }
})

//BridgeQuote get request
app.get('/bridge', async (req, res) => {
  // Access query params
  try {
    const query = req.query

    // Chains
    const fromChain = String(query.fromChain)
    const toChain = String(query.toChain)

    // Symbols
    const fromTokenSymbol = String(query.fromToken)
    const toTokenSymbol = String(query.toToken)

    // Get Token Info
    const fromTokenInfo = findTokenInfo(fromChain, fromTokenSymbol)
    const toTokenInfo = findTokenInfo(toChain, toTokenSymbol)

    if (!fromTokenInfo || !toTokenInfo) {
      res.send(
        `
        <h1>Invalid Params</h1>
        <hr/>
        <b>Ensure that your request matches the following format: /bridge?fromChain=1&toChain=42161&fromToken=USDC&toToken=USDC&amount=1000000
        </b>
        <h2>Available Tokens (symbols to use)</h2>
        ${tokenHtml}`
      )
      return
    }
    // Get Token Addresses and decimals (new)
    const fromTokenAddress = fromTokenInfo.address
    const toTokenAddress = toTokenInfo.address
    const fromTokenDecimals = fromTokenInfo.decimals
    const toTokenDecimals = toTokenInfo.decimals

    if (
      !fromTokenAddress ||
      !toTokenAddress ||
      !fromTokenDecimals ||
      !toTokenDecimals
    ) {
      res.send(
        `
          <h1>Invalid Request</h1>
          <hr/>
          <b>Ensure that your request matches the following format: /bridge?fromChain=1&toChain=42161&fromToken=USDC&toToken=USDC&amount=1000000</b>
          <h2>Available Tokens (symbols to use)</h2>
          ${tokenHtml}`
      )
      return
    }

    // Handle amount
    const amount = parseUnits(
      query.amount.toString(),
      fromTokenDecimals
    ).toString()
    // Send request w/Synapse SDK
    Synapse.allBridgeQuotes(
      Number(fromChain),
      Number(toChain),
      fromTokenAddress,
      toTokenAddress,
      BigNumber.from(amount)
    )
      .then((resp) => {
        const payload = resp.map((quote) => ({
          ...quote,
          maxAmountOutStr: formatBNToString(
            quote.maxAmountOut,
            toTokenDecimals
          ),
          bridgeFeeFormatted: formatBNToString(
            quote.feeAmount,
            toTokenDecimals
          ),
        }))
        res.json(payload)
      })
      .catch((err) => {
        res.send(
          `
          <h1>Invalid Request</h1>
          <code>${err}</code>
          <hr/>
          <b>Ensure that your request matches the following format: /bridge?fromChain=1&toChain=42161&fromToken=USDC&toToken=USDC&amount=1000000</b>
          <h2>Available Tokens (symbols to use)</h2>
          ${tokenHtml}`
        )
      })
  } catch (err) {
    res.status(400).send({
      message: 'Invalid request',
      error: err.message,
    })
  }
})

// Beginning of txInfo functions --> These return the txInfo to actually bridge
app.get('/swapTxInfo', async (req, res) => {
  try {
    // Access query params
    const query = req.query

    // Chain
    const chainId = String(query.chain)

    // Symbols
    const fromTokenSymbol = String(query.fromToken)
    const toTokenSymbol = String(query.toToken)

    // Get Token Info
    const fromTokenInfo = findTokenInfo(chainId, fromTokenSymbol)
    const toTokenInfo = findTokenInfo(chainId, toTokenSymbol)

    if (!fromTokenInfo || !toTokenInfo) {
      res.send(
        `
        <h1>Invalid Params</h1>
        <hr/>
        <b>Ensure that your request matches the following format: /bridge?fromChain=1&toChain=42161&fromToken=USDC&toToken=USDC&amount=1000000
        </b>
        <h2>Available Tokens (symbols to use)</h2>
        ${tokenHtml}`
      )
      return
    }
    // Get Token Addresses and decimals (new)
    const fromTokenAddress = fromTokenInfo.address
    const toTokenAddress = toTokenInfo.address
    const fromTokenDecimals = fromTokenInfo.decimals
    const toTokenDecimals = toTokenInfo.decimals

    if (
      !fromTokenAddress ||
      !toTokenAddress ||
      !fromTokenDecimals ||
      !toTokenDecimals
    ) {
      res.send(
        `
        <h1>Invalid Params</h1>
        <hr/>
        <b>Ensure that your request matches the following format: /swap?chain=1&fromToken=USDC&toToken=DAI&amount=100</b>
        <h2>Available Tokens (symbols to use)</h2>
        ${tokenHtml}`
      )
      return
    }

    // Handle amount
    const amount = parseUnits(
      query.amount.toString(),
      fromTokenDecimals
    ).toString()

    // Send request w/Synapse SDK
    Synapse.swapQuote(
      Number(chainId),
      fromTokenAddress,
      toTokenAddress,
      BigNumber.from(amount)
    )
      .then((resp) => {
        Synapse.swap(
          Number(chainId),
          fromTokenAddress,
          toTokenAddress,
          BigNumber.from(amount),
          resp.query
        ).then((txInfo) => {
          res.json(txInfo)
        })
      })
      .catch((err) => {
        res.send(
          `
        <h1>Invalid Request</h1>
        <code>${err}</code>
        <hr/>
        <b>Ensure that your request matches the following format: /swapTxInfo?chain=1&fromToken=USDC&toToken=DAI&amount=100</b>
        <h2>Available Tokens (symbols to use)</h2>
        ${tokenHtml}`
        )
      })
  } catch (err) {
    res.status(400).send({
      message: 'Invalid request',
      error: err.message,
    })
  }
})

//BridgeTxInfo
app.get('/bridgeTxInfo', async (req, res) => {
  try {
    // Access query params
    const query = req.query

    // Chains
    const fromChain = String(query.fromChain)
    const toChain = String(query.toChain)

    // Symbols
    const fromTokenSymbol = String(query.fromToken)
    const toTokenSymbol = String(query.toToken)

    // Get Token Info
    const fromTokenInfo = findTokenInfo(fromChain, fromTokenSymbol)
    const toTokenInfo = findTokenInfo(toChain, toTokenSymbol)

    if (!fromTokenInfo || !toTokenInfo) {
      res.send(
        `
        <h1>Invalid Params</h1>
        <hr/>
        <b>Ensure that your request matches the following format: /bridge?fromChain=1&toChain=42161&fromToken=USDC&toToken=USDC&amount=1000000
        </b>
        <h2>Available Tokens (symbols to use)</h2>
        ${tokenHtml}`
      )
      return
    }
    // Get Token Addresses and decimals (new)
    const fromTokenAddress = fromTokenInfo.address
    const toTokenAddress = toTokenInfo.address
    const fromTokenDecimals = fromTokenInfo.decimals
    const toTokenDecimals = toTokenInfo.decimals

    //Get to Address on destination chain
    const destAddress = String(query.destAddress)

    // Handle invalid params (either token symbols or chainIDs)
    // TODO: add error handling for missing params
    if (
      !fromTokenAddress ||
      !toTokenAddress ||
      !fromTokenDecimals ||
      !toTokenDecimals
    ) {
      res.send(
        `
          <h1>Invalid Request</h1>
          <hr/>
          <b>Ensure that your request matches the following format: /bridgeTxInfo?fromChain=1&toChain=42161&fromToken=USDC&toToken=USDC&amount=1000000&destAddress=0xcc78d2f004c9de9694ff6a9bbdee4793d30f3842</b>
          <h2>Available Tokens (symbols to use)</h2>
          ${tokenHtml}`
      )
      return
    }

    // Handle amount
    const amount = parseUnits(
      query.amount.toString(),
      fromTokenDecimals
    ).toString()

    // Send request with Synapse SDK
    Synapse.allBridgeQuotes(
      Number(fromChain),
      Number(toChain),
      fromTokenAddress,
      toTokenAddress,
      BigNumber.from(amount)
    )
      .then(async (resp) => {
        const txInfoArray = await Promise.all(
          resp.map(async (quote) => {
            const txInfo = await Synapse.bridge(
              destAddress,
              quote.routerAddress,
              Number(fromChain),
              Number(toChain),
              fromTokenAddress,
              BigNumber.from(amount),
              quote.originQuery,
              quote.destQuery
            )
            return txInfo
          })
        )
        res.json(txInfoArray)
      })
      .catch((err) => {
        // TODO: do a better return here
        res.send(
          `
          <h1>Invalid Request</h1>
          <code>${err}</code>
          <hr/>
          <b>Ensure that your request matches the following format: /bridgeTxInfo?fromChain=1&toChain=42161&fromToken=USDC&toToken=USDC&amount=1000000&destAddress=0xcc78d2f004c9de9694ff6a9bbdee4793d30f3842</b>
          <h2>Available Tokens (symbols to use)</h2>
          ${tokenHtml}`
        )
      })
  } catch (err) {
    res.status(400).send({
      message: 'Invalid request',
      error: err.message,
    })
  }
})

// Get Synapse Transaction ID
app.get('/getSynapseTxId', (req, res) => {
  try {
    const query = req.query
    const originChainId = Number(query.originChainId)
    const bridgeModule = String(query.bridgeModule)
    const txHash = String(query.txHash)

    if (!originChainId || !bridgeModule || !txHash) {
      res.status(400).send({
        message: 'Invalid request: Missing required parameters',
      })
      return
    }

    Synapse.getSynapseTxId(originChainId, bridgeModule, txHash)
      .then((synapseTxId) => {
        res.json({ synapseTxId })
      })
      .catch((err) => {
        res.status(400).send({
          message:
            'Ensure that your request matches the following format: /getSynapseTxId?originChainId=8453&bridgeModule=SynapseRFQ&txHash=0x4acd82091b54cf584d50adcad9f57c61055beaca130016ecc3798d3d61f5487a',
          error: err.message,
        })
      })
  } catch (err) {
    res.status(400).send({
      message:
        'Ensure that your request matches the following format: /getSynapseTxId?originChainId=8453&bridgeModule=SynapseRFQ&txHash=0x4acd82091b54cf584d50adcad9f57c61055beaca130016ecc3798d3d61f5487a',
      error: err.message,
    })
  }
})

// Get Bridge Transaction Status
app.get('/getBridgeTxStatus', async (req, res) => {
  try {
    const query = req.query
    const destChainId = Number(query.destChainId)
    const bridgeModule = String(query.bridgeModule)
    const synapseTxId = String(query.synapseTxId)

    if (!destChainId || !bridgeModule || !synapseTxId) {
      res.status(400).send({
        message: 'Invalid request: Missing required parameters',
      })
      return
    }

    try {
      const status = await Synapse.getBridgeTxStatus(
        destChainId,
        bridgeModule,
        synapseTxId
      )

      if (status) {
        const txIdWithout0x = synapseTxId.startsWith('0x')
          ? synapseTxId.slice(2)
          : synapseTxId
        const graphqlEndpoint = 'https://explorer.omnirpc.io/graphql'
        const graphqlQuery = `
          {
            bridgeTransactions(
              useMv: true
              kappa: "${txIdWithout0x}"
            ) {
              toInfo {
                chainID
                address
                txnHash
                USDValue
                tokenSymbol
                blockNumber
                formattedTime
              }
            }
          }
        `

        const graphqlResponse = await fetch(graphqlEndpoint, {
          method: 'POST',
          headers: {
            'Content-Type': 'application/json',
          },
          body: JSON.stringify({ query: graphqlQuery }),
        })

        const graphqlData = await graphqlResponse.json()
        const toInfo = graphqlData.data.bridgeTransactions[0]?.toInfo || null

        res.json({ status, toInfo })
      } else {
        res.json({ status })
      }
    } catch (err) {
      res.status(400).send({
        message: 'Error fetching bridge transaction status',
        error: err.message,
      })
    }
  } catch (err) {
    res.status(400).send({
      message: 'Invalid request',
      error: err.message,
    })
  }
})

// Get Destination Transaction Hash
app.get('/getDestinationTx', async (req, res) => {
  try {
    const query = req.query
    const originChainId = Number(query.originChainId)
    const txHash = String(query.txHash)

    if (!originChainId || !txHash) {
      res.status(400).send({
        message: 'Invalid request: Missing required parameters',
      })
      return
    }

    try {
      const graphqlEndpoint = 'https://explorer.omnirpc.io/graphql'
      const graphqlQuery = `
          {
            bridgeTransactions(
              useMv: true
              chainIDFrom: ${originChainId}
              txnHash: "${txHash}"
            ) {
              toInfo {
                chainID
                address
                txnHash
                USDValue
                tokenSymbol
                blockNumber
                formattedTime
              }
            }
          }
        `

      const graphqlResponse = await fetch(graphqlEndpoint, {
        method: 'POST',
        headers: {
          'Content-Type': 'application/json',
        },
        body: JSON.stringify({ query: graphqlQuery }),
      })

      const graphqlData = await graphqlResponse.json()
      const toInfo = graphqlData.data.bridgeTransactions[0]?.toInfo || null

      if (toInfo === null) {
        res.json({ status: 'pending' })
      } else {
        res.json({ status: 'completed', toInfo })
      }
    } catch (err) {
      res.status(400).send({
        message: 'Error fetching bridge transaction status',
        error: err.message,
      })
    }
  } catch (err) {
    res.status(400).send({
      message: 'Invalid request',
      error: err.message,
    })
  }
})
=======
app.use(express.json())
app.use('/', routes)
>>>>>>> 377a7fa1

export const server = app.listen(port, () => {
  console.log(`Server listening at ${port}`)
})<|MERGE_RESOLUTION|>--- conflicted
+++ resolved
@@ -1,733 +1,12 @@
-<<<<<<< HEAD
-import { JsonRpcProvider } from '@ethersproject/providers'
-import { SynapseSDK } from '@synapsecns/sdk-router'
-import { BigNumber } from '@ethersproject/bignumber'
-import { formatUnits, parseUnits } from '@ethersproject/units'
-import { getAddress } from '@ethersproject/address'
-=======
->>>>>>> 377a7fa1
 import express from 'express'
-import axios from 'axios'
-import { isString } from 'lodash'
 
 import routes from './routes'
 
 const app = express()
 const port = process.env.PORT || 3000
 
-<<<<<<< HEAD
-//Intro Message for UI
-app.get('/', (_req, res) => {
-  res.send(
-    `
-    <h1>Welcome to the Synapse Rest API for swap and bridge quotes</h1>
-    <hr/>
-    <h2>Available Chains</h2>
-    <ul>
-     ${chains.map((chain) => `<li>${chain.name} (${chain.id})</li>`).join('')}
-    </ul>
-    <h2>Available Tokens (symbols to use)</h2>
-    ${tokenHtml}`
-  )
-})
-
-app.get('/get-quote-max', async (req, res) => {
-  try {
-    const {
-      originChainId,
-      originTokenAddress,
-      originTokenSymbol,
-      destChainId,
-      destTokenAddress,
-      destTokenSymbol,
-    } = req.query
-
-    if (
-      !originChainId ||
-      !originTokenSymbol ||
-      !originTokenAddress ||
-      !destChainId ||
-      !destTokenSymbol ||
-      !destTokenAddress
-    ) {
-      return res.status(400).json({ error: 'Missing required parameters' })
-    }
-
-    if (
-      !isString(originChainId) ||
-      !isString(originTokenAddress) ||
-      !isString(destChainId) ||
-      !isString(originTokenSymbol) ||
-      !isString(destTokenSymbol) ||
-      !isString(destTokenAddress)
-    ) {
-      return res.status(400).json({ error: 'Invalid parameters type' })
-    }
-
-    const originTokenInfo = findTokenInfo(originChainId, originTokenSymbol)
-    const destTokenInfo = findTokenInfo(destChainId, destTokenSymbol)
-
-    if (!originTokenInfo || !destTokenInfo) {
-      return res
-        .status(404)
-        .json({ error: 'Invalid token symbols or chainids' })
-    }
-
-    const { decimals: originTokenDecimals } = originTokenInfo
-
-    const rfqResponse = await axios.get('https://rfq-api.omnirpc.io/quotes', {
-      params: {
-        originChainId,
-        originTokenAddress,
-        destChainId,
-        destTokenAddress,
-      },
-    })
-
-    const rfqQuotes = rfqResponse.data
-
-    let bestRfqQuote = null
-
-    if (Array.isArray(rfqQuotes) && rfqQuotes.length > 0) {
-      const filteredQuotes = rfqQuotes
-        .slice(0, 20)
-        .filter(
-          (quote) =>
-            Number(quote.origin_chain_id) === Number(originChainId) &&
-            getAddress(quote.origin_token_addr) === originTokenAddress &&
-            Number(quote.dest_chain_id) === Number(destChainId) &&
-            getAddress(quote.dest_token_addr) === destTokenAddress
-        )
-
-      bestRfqQuote = filteredQuotes.reduce((maxQuote, currentQuote) => {
-        const currentAmount = Number(currentQuote.max_origin_amount)
-        const maxAmount = maxQuote ? Number(maxQuote.max_origin_amount) : 0
-        return currentAmount > maxAmount ? currentQuote : maxQuote
-      }, null)
-    }
-
-    const amount = parseUnits('1000000', originTokenDecimals)
-
-    const bridgeQuotes = await Synapse.allBridgeQuotes(
-      Number(originChainId),
-      Number(destChainId),
-      originTokenAddress,
-      destTokenAddress,
-      amount
-    )
-
-    if (!Array.isArray(bridgeQuotes) || bridgeQuotes.length === 0) {
-      return res.status(404).json({ error: 'No bridge quotes found' })
-    }
-
-    const bestSDKQuote = bridgeQuotes[0]
-
-    let maxOriginQuote
-    if (bestRfqQuote) {
-      const bestRfqQuoteMaxAmountBN = BigNumber.from(
-        bestRfqQuote.max_origin_amount
-      )
-      maxOriginQuote = bestRfqQuoteMaxAmountBN.gt(bestSDKQuote.maxAmountOut)
-        ? { source: 'RFQ', amount: bestRfqQuoteMaxAmountBN }
-        : {
-            source: bestSDKQuote.bridgeModuleName,
-            amount: bestSDKQuote.maxAmountOut,
-          }
-    } else {
-      // If no RFQ quote, simply use the SDK quote
-      maxOriginQuote = {
-        source: bestSDKQuote.bridgeModuleName,
-        amount: bestSDKQuote.maxAmountOut,
-      }
-    }
-
-    return res.json({
-      rfqBestQuote: bestRfqQuote,
-      sdkBestQuote: bestSDKQuote,
-      maxOriginQuote,
-    })
-  } catch (error) {
-    console.error('Error fetching quotes:', error)
-    return res.status(500).json({ error: 'Failed to fetch quotes' })
-  }
-})
-
-app.get('/tokenList', (_req, res) => {
-  res.send(tokensList)
-})
-
-//Swap Quote get request
-app.get('/swap', async (req, res) => {
-  try {
-    // Access query params
-    const query = req.query
-
-    // Chain
-    const chainId = String(query.chain)
-
-    // Symbols
-    const fromTokenSymbol = String(query.fromToken)
-    const toTokenSymbol = String(query.toToken)
-
-    const fromTokenInfo = findTokenInfo(chainId, fromTokenSymbol)
-    const toTokenInfo = findTokenInfo(chainId, toTokenSymbol)
-
-    if (!fromTokenInfo || !toTokenInfo) {
-      res.send(
-        `
-        <h1>Invalid Params</h1>
-        <hr/>
-        <b>Ensure that your request matches the following format: /swap?chain=1&fromToken=USDC&toToken=DAI&amount=100</b>
-        <h2>Available Tokens (symbols to use)</h2>
-        ${tokenHtml}`
-      )
-      return
-    }
-    // Get Token Addresses and decimals (new)
-    const fromTokenAddress = fromTokenInfo.address
-    const toTokenAddress = toTokenInfo.address
-    const fromTokenDecimals = fromTokenInfo.decimals
-    const toTokenDecimals = toTokenInfo.decimals
-
-    if (
-      !fromTokenAddress ||
-      !toTokenAddress ||
-      !fromTokenDecimals ||
-      !toTokenDecimals
-    ) {
-      res.send(
-        `
-        <h1>Invalid Params</h1>
-        <hr/>
-        <b>Ensure that your request matches the following format: /swap?chain=1&fromToken=USDC&toToken=DAI&amount=100</b>
-        <h2>Available Tokens (symbols to use)</h2>
-        ${tokenHtml}`
-      )
-      return
-    }
-
-    // Handle amount
-    const amount = parseUnits(
-      query.amount.toString(),
-      fromTokenDecimals
-    ).toString()
-    // Send request w/Synapse SDK
-    Synapse.swapQuote(
-      Number(chainId),
-      fromTokenAddress,
-      toTokenAddress,
-      BigNumber.from(amount)
-    )
-      .then((resp) => {
-        const payload: any = resp
-        payload.maxAmountOutStr = formatBNToString(
-          resp.maxAmountOut,
-          toTokenDecimals
-        )
-        res.json(payload)
-      })
-      .catch((err) => {
-        res.send(
-          `
-        <h1>Invalid Request</h1>
-        <code>${err}</code>
-        <hr/>
-        <b>Ensure that your request matches the following format: /swap?chain=1&fromToken=USDC&toToken=DAI&amount=100</b>
-        <h2>Available Tokens (symbols to use)</h2>
-        ${tokenHtml}`
-        )
-      })
-  } catch (err) {
-    res.status(400).send({
-      message: 'Invalid request',
-      error: err.message,
-    })
-  }
-})
-
-//BridgeQuote get request
-app.get('/bridge', async (req, res) => {
-  // Access query params
-  try {
-    const query = req.query
-
-    // Chains
-    const fromChain = String(query.fromChain)
-    const toChain = String(query.toChain)
-
-    // Symbols
-    const fromTokenSymbol = String(query.fromToken)
-    const toTokenSymbol = String(query.toToken)
-
-    // Get Token Info
-    const fromTokenInfo = findTokenInfo(fromChain, fromTokenSymbol)
-    const toTokenInfo = findTokenInfo(toChain, toTokenSymbol)
-
-    if (!fromTokenInfo || !toTokenInfo) {
-      res.send(
-        `
-        <h1>Invalid Params</h1>
-        <hr/>
-        <b>Ensure that your request matches the following format: /bridge?fromChain=1&toChain=42161&fromToken=USDC&toToken=USDC&amount=1000000
-        </b>
-        <h2>Available Tokens (symbols to use)</h2>
-        ${tokenHtml}`
-      )
-      return
-    }
-    // Get Token Addresses and decimals (new)
-    const fromTokenAddress = fromTokenInfo.address
-    const toTokenAddress = toTokenInfo.address
-    const fromTokenDecimals = fromTokenInfo.decimals
-    const toTokenDecimals = toTokenInfo.decimals
-
-    if (
-      !fromTokenAddress ||
-      !toTokenAddress ||
-      !fromTokenDecimals ||
-      !toTokenDecimals
-    ) {
-      res.send(
-        `
-          <h1>Invalid Request</h1>
-          <hr/>
-          <b>Ensure that your request matches the following format: /bridge?fromChain=1&toChain=42161&fromToken=USDC&toToken=USDC&amount=1000000</b>
-          <h2>Available Tokens (symbols to use)</h2>
-          ${tokenHtml}`
-      )
-      return
-    }
-
-    // Handle amount
-    const amount = parseUnits(
-      query.amount.toString(),
-      fromTokenDecimals
-    ).toString()
-    // Send request w/Synapse SDK
-    Synapse.allBridgeQuotes(
-      Number(fromChain),
-      Number(toChain),
-      fromTokenAddress,
-      toTokenAddress,
-      BigNumber.from(amount)
-    )
-      .then((resp) => {
-        const payload = resp.map((quote) => ({
-          ...quote,
-          maxAmountOutStr: formatBNToString(
-            quote.maxAmountOut,
-            toTokenDecimals
-          ),
-          bridgeFeeFormatted: formatBNToString(
-            quote.feeAmount,
-            toTokenDecimals
-          ),
-        }))
-        res.json(payload)
-      })
-      .catch((err) => {
-        res.send(
-          `
-          <h1>Invalid Request</h1>
-          <code>${err}</code>
-          <hr/>
-          <b>Ensure that your request matches the following format: /bridge?fromChain=1&toChain=42161&fromToken=USDC&toToken=USDC&amount=1000000</b>
-          <h2>Available Tokens (symbols to use)</h2>
-          ${tokenHtml}`
-        )
-      })
-  } catch (err) {
-    res.status(400).send({
-      message: 'Invalid request',
-      error: err.message,
-    })
-  }
-})
-
-// Beginning of txInfo functions --> These return the txInfo to actually bridge
-app.get('/swapTxInfo', async (req, res) => {
-  try {
-    // Access query params
-    const query = req.query
-
-    // Chain
-    const chainId = String(query.chain)
-
-    // Symbols
-    const fromTokenSymbol = String(query.fromToken)
-    const toTokenSymbol = String(query.toToken)
-
-    // Get Token Info
-    const fromTokenInfo = findTokenInfo(chainId, fromTokenSymbol)
-    const toTokenInfo = findTokenInfo(chainId, toTokenSymbol)
-
-    if (!fromTokenInfo || !toTokenInfo) {
-      res.send(
-        `
-        <h1>Invalid Params</h1>
-        <hr/>
-        <b>Ensure that your request matches the following format: /bridge?fromChain=1&toChain=42161&fromToken=USDC&toToken=USDC&amount=1000000
-        </b>
-        <h2>Available Tokens (symbols to use)</h2>
-        ${tokenHtml}`
-      )
-      return
-    }
-    // Get Token Addresses and decimals (new)
-    const fromTokenAddress = fromTokenInfo.address
-    const toTokenAddress = toTokenInfo.address
-    const fromTokenDecimals = fromTokenInfo.decimals
-    const toTokenDecimals = toTokenInfo.decimals
-
-    if (
-      !fromTokenAddress ||
-      !toTokenAddress ||
-      !fromTokenDecimals ||
-      !toTokenDecimals
-    ) {
-      res.send(
-        `
-        <h1>Invalid Params</h1>
-        <hr/>
-        <b>Ensure that your request matches the following format: /swap?chain=1&fromToken=USDC&toToken=DAI&amount=100</b>
-        <h2>Available Tokens (symbols to use)</h2>
-        ${tokenHtml}`
-      )
-      return
-    }
-
-    // Handle amount
-    const amount = parseUnits(
-      query.amount.toString(),
-      fromTokenDecimals
-    ).toString()
-
-    // Send request w/Synapse SDK
-    Synapse.swapQuote(
-      Number(chainId),
-      fromTokenAddress,
-      toTokenAddress,
-      BigNumber.from(amount)
-    )
-      .then((resp) => {
-        Synapse.swap(
-          Number(chainId),
-          fromTokenAddress,
-          toTokenAddress,
-          BigNumber.from(amount),
-          resp.query
-        ).then((txInfo) => {
-          res.json(txInfo)
-        })
-      })
-      .catch((err) => {
-        res.send(
-          `
-        <h1>Invalid Request</h1>
-        <code>${err}</code>
-        <hr/>
-        <b>Ensure that your request matches the following format: /swapTxInfo?chain=1&fromToken=USDC&toToken=DAI&amount=100</b>
-        <h2>Available Tokens (symbols to use)</h2>
-        ${tokenHtml}`
-        )
-      })
-  } catch (err) {
-    res.status(400).send({
-      message: 'Invalid request',
-      error: err.message,
-    })
-  }
-})
-
-//BridgeTxInfo
-app.get('/bridgeTxInfo', async (req, res) => {
-  try {
-    // Access query params
-    const query = req.query
-
-    // Chains
-    const fromChain = String(query.fromChain)
-    const toChain = String(query.toChain)
-
-    // Symbols
-    const fromTokenSymbol = String(query.fromToken)
-    const toTokenSymbol = String(query.toToken)
-
-    // Get Token Info
-    const fromTokenInfo = findTokenInfo(fromChain, fromTokenSymbol)
-    const toTokenInfo = findTokenInfo(toChain, toTokenSymbol)
-
-    if (!fromTokenInfo || !toTokenInfo) {
-      res.send(
-        `
-        <h1>Invalid Params</h1>
-        <hr/>
-        <b>Ensure that your request matches the following format: /bridge?fromChain=1&toChain=42161&fromToken=USDC&toToken=USDC&amount=1000000
-        </b>
-        <h2>Available Tokens (symbols to use)</h2>
-        ${tokenHtml}`
-      )
-      return
-    }
-    // Get Token Addresses and decimals (new)
-    const fromTokenAddress = fromTokenInfo.address
-    const toTokenAddress = toTokenInfo.address
-    const fromTokenDecimals = fromTokenInfo.decimals
-    const toTokenDecimals = toTokenInfo.decimals
-
-    //Get to Address on destination chain
-    const destAddress = String(query.destAddress)
-
-    // Handle invalid params (either token symbols or chainIDs)
-    // TODO: add error handling for missing params
-    if (
-      !fromTokenAddress ||
-      !toTokenAddress ||
-      !fromTokenDecimals ||
-      !toTokenDecimals
-    ) {
-      res.send(
-        `
-          <h1>Invalid Request</h1>
-          <hr/>
-          <b>Ensure that your request matches the following format: /bridgeTxInfo?fromChain=1&toChain=42161&fromToken=USDC&toToken=USDC&amount=1000000&destAddress=0xcc78d2f004c9de9694ff6a9bbdee4793d30f3842</b>
-          <h2>Available Tokens (symbols to use)</h2>
-          ${tokenHtml}`
-      )
-      return
-    }
-
-    // Handle amount
-    const amount = parseUnits(
-      query.amount.toString(),
-      fromTokenDecimals
-    ).toString()
-
-    // Send request with Synapse SDK
-    Synapse.allBridgeQuotes(
-      Number(fromChain),
-      Number(toChain),
-      fromTokenAddress,
-      toTokenAddress,
-      BigNumber.from(amount)
-    )
-      .then(async (resp) => {
-        const txInfoArray = await Promise.all(
-          resp.map(async (quote) => {
-            const txInfo = await Synapse.bridge(
-              destAddress,
-              quote.routerAddress,
-              Number(fromChain),
-              Number(toChain),
-              fromTokenAddress,
-              BigNumber.from(amount),
-              quote.originQuery,
-              quote.destQuery
-            )
-            return txInfo
-          })
-        )
-        res.json(txInfoArray)
-      })
-      .catch((err) => {
-        // TODO: do a better return here
-        res.send(
-          `
-          <h1>Invalid Request</h1>
-          <code>${err}</code>
-          <hr/>
-          <b>Ensure that your request matches the following format: /bridgeTxInfo?fromChain=1&toChain=42161&fromToken=USDC&toToken=USDC&amount=1000000&destAddress=0xcc78d2f004c9de9694ff6a9bbdee4793d30f3842</b>
-          <h2>Available Tokens (symbols to use)</h2>
-          ${tokenHtml}`
-        )
-      })
-  } catch (err) {
-    res.status(400).send({
-      message: 'Invalid request',
-      error: err.message,
-    })
-  }
-})
-
-// Get Synapse Transaction ID
-app.get('/getSynapseTxId', (req, res) => {
-  try {
-    const query = req.query
-    const originChainId = Number(query.originChainId)
-    const bridgeModule = String(query.bridgeModule)
-    const txHash = String(query.txHash)
-
-    if (!originChainId || !bridgeModule || !txHash) {
-      res.status(400).send({
-        message: 'Invalid request: Missing required parameters',
-      })
-      return
-    }
-
-    Synapse.getSynapseTxId(originChainId, bridgeModule, txHash)
-      .then((synapseTxId) => {
-        res.json({ synapseTxId })
-      })
-      .catch((err) => {
-        res.status(400).send({
-          message:
-            'Ensure that your request matches the following format: /getSynapseTxId?originChainId=8453&bridgeModule=SynapseRFQ&txHash=0x4acd82091b54cf584d50adcad9f57c61055beaca130016ecc3798d3d61f5487a',
-          error: err.message,
-        })
-      })
-  } catch (err) {
-    res.status(400).send({
-      message:
-        'Ensure that your request matches the following format: /getSynapseTxId?originChainId=8453&bridgeModule=SynapseRFQ&txHash=0x4acd82091b54cf584d50adcad9f57c61055beaca130016ecc3798d3d61f5487a',
-      error: err.message,
-    })
-  }
-})
-
-// Get Bridge Transaction Status
-app.get('/getBridgeTxStatus', async (req, res) => {
-  try {
-    const query = req.query
-    const destChainId = Number(query.destChainId)
-    const bridgeModule = String(query.bridgeModule)
-    const synapseTxId = String(query.synapseTxId)
-
-    if (!destChainId || !bridgeModule || !synapseTxId) {
-      res.status(400).send({
-        message: 'Invalid request: Missing required parameters',
-      })
-      return
-    }
-
-    try {
-      const status = await Synapse.getBridgeTxStatus(
-        destChainId,
-        bridgeModule,
-        synapseTxId
-      )
-
-      if (status) {
-        const txIdWithout0x = synapseTxId.startsWith('0x')
-          ? synapseTxId.slice(2)
-          : synapseTxId
-        const graphqlEndpoint = 'https://explorer.omnirpc.io/graphql'
-        const graphqlQuery = `
-          {
-            bridgeTransactions(
-              useMv: true
-              kappa: "${txIdWithout0x}"
-            ) {
-              toInfo {
-                chainID
-                address
-                txnHash
-                USDValue
-                tokenSymbol
-                blockNumber
-                formattedTime
-              }
-            }
-          }
-        `
-
-        const graphqlResponse = await fetch(graphqlEndpoint, {
-          method: 'POST',
-          headers: {
-            'Content-Type': 'application/json',
-          },
-          body: JSON.stringify({ query: graphqlQuery }),
-        })
-
-        const graphqlData = await graphqlResponse.json()
-        const toInfo = graphqlData.data.bridgeTransactions[0]?.toInfo || null
-
-        res.json({ status, toInfo })
-      } else {
-        res.json({ status })
-      }
-    } catch (err) {
-      res.status(400).send({
-        message: 'Error fetching bridge transaction status',
-        error: err.message,
-      })
-    }
-  } catch (err) {
-    res.status(400).send({
-      message: 'Invalid request',
-      error: err.message,
-    })
-  }
-})
-
-// Get Destination Transaction Hash
-app.get('/getDestinationTx', async (req, res) => {
-  try {
-    const query = req.query
-    const originChainId = Number(query.originChainId)
-    const txHash = String(query.txHash)
-
-    if (!originChainId || !txHash) {
-      res.status(400).send({
-        message: 'Invalid request: Missing required parameters',
-      })
-      return
-    }
-
-    try {
-      const graphqlEndpoint = 'https://explorer.omnirpc.io/graphql'
-      const graphqlQuery = `
-          {
-            bridgeTransactions(
-              useMv: true
-              chainIDFrom: ${originChainId}
-              txnHash: "${txHash}"
-            ) {
-              toInfo {
-                chainID
-                address
-                txnHash
-                USDValue
-                tokenSymbol
-                blockNumber
-                formattedTime
-              }
-            }
-          }
-        `
-
-      const graphqlResponse = await fetch(graphqlEndpoint, {
-        method: 'POST',
-        headers: {
-          'Content-Type': 'application/json',
-        },
-        body: JSON.stringify({ query: graphqlQuery }),
-      })
-
-      const graphqlData = await graphqlResponse.json()
-      const toInfo = graphqlData.data.bridgeTransactions[0]?.toInfo || null
-
-      if (toInfo === null) {
-        res.json({ status: 'pending' })
-      } else {
-        res.json({ status: 'completed', toInfo })
-      }
-    } catch (err) {
-      res.status(400).send({
-        message: 'Error fetching bridge transaction status',
-        error: err.message,
-      })
-    }
-  } catch (err) {
-    res.status(400).send({
-      message: 'Invalid request',
-      error: err.message,
-    })
-  }
-})
-=======
 app.use(express.json())
 app.use('/', routes)
->>>>>>> 377a7fa1
 
 export const server = app.listen(port, () => {
   console.log(`Server listening at ${port}`)
