--- conflicted
+++ resolved
@@ -120,17 +120,23 @@
       `}
       style={{ background: 'var(--synapse-surface' }}
     >
-<<<<<<< HEAD
       <div className="flex flex-wrap-reverse justify-between w-full">
-        {isTxFinalized ? 'Complete' : 'Pending'}
+        <TransactionBridgeDetail
+          tokenAmount={originAmount}
+          originTokenSymbol={originTokenSymbol}
+          destinationChain={CHAINS_BY_ID[destinationChainId]}
+        />
         <div className="flex items-center justify-end gap-2 grow">
-          <TimeRemaining
-            isComplete={isTxFinalized as boolean}
-            remainingTime={remainingTime}
-            isDelayed={isEstimatedTimeReached}
-          />
-
-          <DropdownMenu>
+          <DropdownMenu
+            menuTitleElement={
+              <TimeRemaining
+                isComplete={isTxFinalized as boolean}
+                remainingTime={remainingTime}
+                isDelayed={isEstimatedTimeReached}
+                delayedTime={delayedTime}
+              />
+            }
+          >
             {!isNull(originTxExplorerLink) && (
               <MenuItem text={originExplorerName} link={originTxExplorerLink} />
             )}
@@ -140,38 +146,6 @@
                 link={destExplorerAddressLink}
               />
             )}
-            {/* {!isNull(synapseExplorerLink) && (
-            <MenuItem text="Synapse Explorer" link={synapseExplorerLink} />
-          )} */}
-=======
-      <TransactionBridgeDetail
-        tokenAmount={originAmount}
-        originTokenSymbol={originTokenSymbol}
-        destinationChain={CHAINS_BY_ID[destinationChainId]}
-      />
-      <div className="flex items-center justify-end gap-2 grow">
-        <DropdownMenu
-          menuTitleElement={
-            <TimeRemaining
-              isComplete={isTxFinalized as boolean}
-              remainingTime={remainingTime}
-              isDelayed={isEstimatedTimeReached}
-              delayedTime={delayedTime}
-            />
-          }
-        >
-          {!isNull(originTxExplorerLink) && (
-            <MenuItem text={originExplorerName} link={originTxExplorerLink} />
-          )}
-          {!isNull(destExplorerAddressLink) && (
-            <MenuItem text={destExplorerName} link={destExplorerAddressLink} />
-          )}
-          <MenuItem
-            text="Contact Support"
-            link="https://discord.gg/synapseprotocol"
-          />
-          {isTxFinalized && (
->>>>>>> 41950eef
             <MenuItem
               text="Contact Support"
               link="https://discord.gg/synapseprotocol"
