--- conflicted
+++ resolved
@@ -26,11 +26,7 @@
 // - request-ids (used for stack tracing)
 // - cors (used for requests from the frontend)
 // - health-checks
-<<<<<<< HEAD
-// restrictive robots.txt.
-=======
 // - restrictive robots.txt.
->>>>>>> e9a5c260
 // TODO: optionally include metrics.
 func New(logger *log.ZapEventLogger) *gin.Engine {
 	server := gin.New()
@@ -101,9 +97,6 @@
 // RequestIDHeader is used for tracking request ids.
 const RequestIDHeader = "X-Request-ID"
 
-// MetricsEndpoint is used for prometheus metrics.
-const MetricsEndpoint string = "/metrics"
-
 // bootTime is used for the mod-time of the robots.txt.
 var bootTime = time.Now()
 
