--- conflicted
+++ resolved
@@ -3,11 +3,7 @@
 import (
 	"context"
 	"fmt"
-<<<<<<< HEAD
 	"google.golang.org/grpc/credentials"
-=======
-	"os"
->>>>>>> 1d670a0a
 	"strings"
 	"time"
 
@@ -137,7 +133,6 @@
 }
 
 // makeOTLPTrace creates a new OTLP client based on the transport type and url.
-<<<<<<< HEAD
 func makeOTLPExporter(ctx context.Context, envSuffix string) (*otlptrace.Exporter, error) {
 	transport := transportFromString(getEnvSuffix(otelTransportEnv, envSuffix, otlpTransportHTTP.String()))
 	url := getEnvSuffix(otelEndpointEnv, envSuffix, "")
@@ -146,11 +141,6 @@
 	if url == "" {
 		return nil, fmt.Errorf("could not create exporter: url is empty")
 	}
-=======
-func makeOTLPExporter(ctx context.Context, transportEnv, urlEnv string) (*otlptrace.Exporter, error) {
-	transport := transportFromString(core.GetEnv(transportEnv, otlpTransportHTTP.String()))
-	url := os.Getenv(urlEnv)
->>>>>>> 1d670a0a
 
 	oteltraceClient, err := buildClientFromTransport(
 		transport,
