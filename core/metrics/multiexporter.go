package metrics

import (
	"context"
	"fmt"

	"go.opentelemetry.io/otel/sdk/trace"
	tracesdk "go.opentelemetry.io/otel/sdk/trace"
)

// MultiExporter is an interface that allows exporting spans to multiple OTLP trace exporters.
type MultiExporter interface {
	tracesdk.SpanExporter
	AddExporter(exporter *otlptrace.Exporter)
}

type multiExporter struct {
	exporters []trace.SpanExporter
}

// NewMultiExporter creates a new multi exporter that forwards spans to multiple OTLP trace exporters.
// It takes in one or more otlptrace.Exporter instances and ensures that spans are sent to all of them.
// This is useful when you need to send trace data to multiple backends or endpoints.
<<<<<<< HEAD
func NewMultiExporter(exporters ...trace.SpanExporter) tracesdk.SpanExporter {
=======
func NewMultiExporter(exporters ...*otlptrace.Exporter) MultiExporter {
>>>>>>> f8a20486
	return &multiExporter{
		exporters: exporters,
	}
}

// ExportSpans exports a batch of spans.
func (m *multiExporter) ExportSpans(ctx context.Context, ss []tracesdk.ReadOnlySpan) error {
	for _, exporter := range m.exporters {
		err := exporter.ExportSpans(ctx, ss)
		if err != nil {
			return fmt.Errorf("could not export spans: %w", err)
		}
	}
	return nil
}

// Shutdown notifies the exporter of a pending halt to operations.
func (m *multiExporter) Shutdown(ctx context.Context) error {
	for _, exporter := range m.exporters {
		err := exporter.Shutdown(ctx)
		if err != nil {
			return fmt.Errorf("could not stop exporter: %w", err)
		}
	}
	return nil
}

// AddExporter adds an exporter to the multi exporter.
func (m *multiExporter) AddExporter(exporter *otlptrace.Exporter) {
	m.exporters = append(m.exporters, exporter)
}

var _ tracesdk.SpanExporter = &multiExporter{}<|MERGE_RESOLUTION|>--- conflicted
+++ resolved
@@ -11,7 +11,7 @@
 // MultiExporter is an interface that allows exporting spans to multiple OTLP trace exporters.
 type MultiExporter interface {
 	tracesdk.SpanExporter
-	AddExporter(exporter *otlptrace.Exporter)
+	AddExporter(exporter trace.SpanExporter)
 }
 
 type multiExporter struct {
@@ -19,13 +19,9 @@
 }
 
 // NewMultiExporter creates a new multi exporter that forwards spans to multiple OTLP trace exporters.
-// It takes in one or more otlptrace.Exporter instances and ensures that spans are sent to all of them.
+// It takes in one or more trace.SpanExporter instances and ensures that spans are sent to all of them.
 // This is useful when you need to send trace data to multiple backends or endpoints.
-<<<<<<< HEAD
-func NewMultiExporter(exporters ...trace.SpanExporter) tracesdk.SpanExporter {
-=======
-func NewMultiExporter(exporters ...*otlptrace.Exporter) MultiExporter {
->>>>>>> f8a20486
+func NewMultiExporter(exporters ...trace.SpanExporter) MultiExporter {
 	return &multiExporter{
 		exporters: exporters,
 	}
@@ -54,7 +50,7 @@
 }
 
 // AddExporter adds an exporter to the multi exporter.
-func (m *multiExporter) AddExporter(exporter *otlptrace.Exporter) {
+func (m *multiExporter) AddExporter(exporter trace.SpanExporter) {
 	m.exporters = append(m.exporters, exporter)
 }
 
