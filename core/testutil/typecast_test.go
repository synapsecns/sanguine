package testutil_test

import . "github.com/stretchr/testify/assert"

func (s SimulatedSuite) TestTypecastHome() {
	NotPanics(s.T(), func() {
		_, homeHandle := s.deployManager.GetHome(s.GetTestContext(), s.testBackend)
		NotNil(s.T(), homeHandle)
	})
}

func (s SimulatedSuite) TestTypecastXappConfig() {
	NotPanics(s.T(), func() {
		_, xappHandle := s.deployManager.GetXAppConfig(s.GetTestContext(), s.testBackend)
		NotNil(s.T(), xappHandle)
	})
}

func (s SimulatedSuite) TestTypecastMessageHarness() {
	NotPanics(s.T(), func() {
		_, messageHarness := s.deployManager.GetMessageHarness(s.GetTestContext(), s.testBackend)
		NotNil(s.T(), messageHarness)
	})
}

func (s SimulatedSuite) TestTypecastHomeHarness() {
	NotPanics(s.T(), func() {
		_, messageHarness := s.deployManager.GetHomeHarness(s.GetTestContext(), s.testBackend)
		NotNil(s.T(), messageHarness)
	})
}

func (s SimulatedSuite) TestTypecastUpdaterManager() {
	NotPanics(s.T(), func() {
		_, updaterManager := s.deployManager.GetUpdaterManager(s.GetTestContext(), s.testBackend)
		NotNil(s.T(), updaterManager)
	})
}

func (s SimulatedSuite) TestTypecastAttestationCollector() {
	NotPanics(s.T(), func() {
		_, attestationCollector := s.deployManager.GetAttestationCollector(s.GetTestContext(), s.testBackend)
		NotNil(s.T(), attestationCollector)
	})
}

func (s SimulatedSuite) TestTypecastAttestationHarness() {
	NotPanics(s.T(), func() {
		_, attestationHarness := s.deployManager.GetAttestationHarness(s.GetTestContext(), s.testBackend)
		NotNil(s.T(), attestationHarness)
	})
}

<<<<<<< HEAD
func (s SimulatedSuite) TestTypecastTipsHarness() {
	NotPanics(s.T(), func() {
		_, attestationHarness := s.deployManager.GetTipsHarness(s.GetTestContext(), s.testBackend)
		NotNil(s.T(), attestationHarness)
=======
func (s SimulatedSuite) TestTypecastReplicaManager() {
	NotPanics(s.T(), func() {
		_, replicaManager := s.deployManager.GetReplicaManager(s.GetTestContext(), s.testBackend)
		NotNil(s.T(), replicaManager)
	})
}

func (s SimulatedSuite) TestTypecastReplicaManagerHarness() {
	NotPanics(s.T(), func() {
		_, replicaManagerHarness := s.deployManager.GetReplicaManagerHarness(s.GetTestContext(), s.testBackend)
		NotNil(s.T(), replicaManagerHarness)
>>>>>>> 598f7741
	})
}<|MERGE_RESOLUTION|>--- conflicted
+++ resolved
@@ -37,7 +37,7 @@
 	})
 }
 
-func (s SimulatedSuite) TestTypecastAttestationCollector() {
+func (s SimulatedSuite) TestTypecastAttesationCollector() {
 	NotPanics(s.T(), func() {
 		_, attestationCollector := s.deployManager.GetAttestationCollector(s.GetTestContext(), s.testBackend)
 		NotNil(s.T(), attestationCollector)
@@ -51,12 +51,13 @@
 	})
 }
 
-<<<<<<< HEAD
 func (s SimulatedSuite) TestTypecastTipsHarness() {
 	NotPanics(s.T(), func() {
 		_, attestationHarness := s.deployManager.GetTipsHarness(s.GetTestContext(), s.testBackend)
 		NotNil(s.T(), attestationHarness)
-=======
+	})
+}
+
 func (s SimulatedSuite) TestTypecastReplicaManager() {
 	NotPanics(s.T(), func() {
 		_, replicaManager := s.deployManager.GetReplicaManager(s.GetTestContext(), s.testBackend)
@@ -68,6 +69,5 @@
 	NotPanics(s.T(), func() {
 		_, replicaManagerHarness := s.deployManager.GetReplicaManagerHarness(s.GetTestContext(), s.testBackend)
 		NotNil(s.T(), replicaManagerHarness)
->>>>>>> 598f7741
 	})
 }