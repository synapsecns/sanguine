--- conflicted
+++ resolved
@@ -8,11 +8,7 @@
   repository: ghcr.io/synapsecns/sanguine/agents
   pullPolicy: Always
   # Overrides the image tag whose default is the chart appVersion.
-<<<<<<< HEAD
-  tag: "6213369efb316c9ca86573441375f1a15bf4f822"
-=======
   tag: "latest"
->>>>>>> 2098f7d5
 
 imagePullSecrets: []
 nameOverride: ""
