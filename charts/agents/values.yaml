# Default values for agents.
# This is a YAML-formatted file.
# Declare variables to be passed into your templates.

replicaCount: 1

image:
  repository: ghcr.io/synapsecns/sanguine/agents
  pullPolicy: Always
  # Overrides the image tag whose default is the chart appVersion.
  tag: "47ec26166c9a5ea7e3abbe1a3b2dd8306f169481"

imagePullSecrets: []
nameOverride: ""
fullnameOverride: ""

serviceAccount:
  # Specifies whether a service account should be created
  create: true
  # Annotations to add to the service account
  annotations: {}
  # The name of the service account to use.
  # If not set and create is true, a name is generated using the fullname template
  name: ""

securityContext: {}
  # capabilities:
  #   drop:
  #   - ALL
  # readOnlyRootFilesystem: true
  # runAsNonRoot: true
  # runAsUser: 1000

service:
  type: ClusterIP
  port: 80

initialDelaySeconds: 20

ingress:
  enabled: false
  className: ""
  annotations: {}
    # kubernetes.io/ingress.class: nginx
    # kubernetes.io/tls-acme: "true"
  hosts:
    - host: chart-example.local
      paths:
        - path: /
          pathType: ImplementationSpecific
  tls: []
  #  - secretName: chart-example-tls
  #    hosts:
  #      - chart-example.local

resources: {}
  # We usually recommend not to specify default resources and to leave this as a conscious
  # choice for the user. This also increases chances charts run on environments with little
  # resources, such as Minikube. If you do want to specify resources, uncomment the following
  # lines, adjust them as necessary, and remove the curly braces after 'resources:'.
  # limits:
  #   cpu: 100m
  #   memory: 128Mi
  # requests:
  #   cpu: 100m
  #   memory: 128Mi

notary:
  enabled: true
  args: ["notary-run", "--config=/config/notary_config1.yaml", "--metrics-port=5080"]
  podAnnotations: {}
  nodeSelector: {}
  podSecurityContext: {}
  affinity: {}
  env:
    - name: GOLOG_LOG_FMT
      value: "json"
    - name: GOLOG_LOG_LEVEL
      value: "info"
  tolerations: {}
  extraInitContainers:
    - name: wait-for-omnirpc
      image: busybox:latest
      imagePullPolicy: IfNotPresent
      command: ['sh', '-c', 'until nc -vz ${POD_NAME}.${POD_NAMESPACE} 80; do echo "Waiting for omnirpc..."; sleep 1; done;']
      env:
        - name: POD_NAME
          value: agents-omnirpc
        - name: POD_NAMESPACE
          valueFrom:
            fieldRef:
              fieldPath: metadata.namespace
    - name: wait-for-mysql
      image: busybox:latest
      imagePullPolicy: IfNotPresent
      command: [ 'sh', '-c', 'until nc -vz ${POD_NAME}.${POD_NAMESPACE} 3306; do echo "Waiting for mysql..."; sleep 1; done;' ]
      env:
        - name: POD_NAME
          value: notary-mysql
        - name: POD_NAMESPACE
          valueFrom:
            fieldRef:
              fieldPath: metadata.namespace
    - name: create-database-scribe
      image: mysql/mysql-server:latest
      imagePullPolicy: IfNotPresent
      command: [ 'bash', '-c', "until mysql -h${POD_NAME}.${POD_NAMESPACE} -uroot -pMysqlPassword --execute=\"CREATE DATABASE IF NOT EXISTS scribe\"; do 'echo waiting for db'; sleep 10; done" ]
      env:
        - name: POD_NAME
          value: notary-mysql
        - name: POD_NAMESPACE
          valueFrom:
            fieldRef:
              fieldPath: metadata.namespace

guard:
  enabled: true
  args: ["guard-run", "--config=/config/guard_config.yaml", "--metrics-port=5082"]
  podAnnotations: {}
  nodeSelector: {}
  podSecurityContext: {}
  affinity: {}
  env:
    - name: GOLOG_LOG_FMT
      value: "json"
    - name: GOLOG_LOG_LEVEL
      value: "info"
  tolerations: {}
  extraInitContainers:
    - name: wait-for-omnirpc
      image: busybox:latest
      imagePullPolicy: IfNotPresent
      command: ['sh', '-c', 'until nc -vz ${POD_NAME}.${POD_NAMESPACE} 80; do echo "Waiting for omnirpc..."; sleep 1; done;']
      env:
        - name: POD_NAME
          value: agents-omnirpc
        - name: POD_NAMESPACE
          valueFrom:
            fieldRef:
              fieldPath: metadata.namespace

executor:
  type: "embedded"

executor_remote_existing:
  # TODO: We need to figure out certificates or how to communicate with the gRPC scribe via gRPC gateway's REST capabilities.
  args: ["executor-run", "--config=/config/executor_config.yaml", "--metrics-port=5080", "--scribe-type=remote", "--db=mysql", "--path=root:MysqlPassword@tcp(agents-mysql:3306)/agents?parseTime=true", "--scribe-port=443", "--scribe-url=https://scribe.interoperability.institute"]
  podAnnotations: {}
  nodeSelector: {}
  podSecurityContext: {}
  affinity: {}
  env:
    - name: GOLOG_LOG_FMT
      value: "json"
    - name: GOLOG_LOG_LEVEL
      value: "info"
  tolerations: {}
  extraInitContainers:
    - name: wait-for-omnirpc
      image: busybox:latest
      imagePullPolicy: IfNotPresent
      command: ['sh', '-c', 'until nc -vz ${POD_NAME}.${POD_NAMESPACE} 80; do echo "Waiting for omnirpc..."; sleep 1; done;']
      env:
        - name: POD_NAME
          value: agents-omnirpc
        - name: POD_NAMESPACE
          valueFrom:
            fieldRef:
              fieldPath: metadata.namespace
    # Wait for mysql to show up
    # this is mostly for testing
    - name: wait-for-mysql
      image: busybox:latest
      imagePullPolicy: IfNotPresent
      command: ['sh', '-c', 'until nc -vz ${POD_NAME}.${POD_NAMESPACE} 3306; do echo "Waiting for mysql..."; sleep 1; done;']
      env:
        - name: POD_NAME
          value: agents-mysql
        - name: POD_NAMESPACE
          valueFrom:
            fieldRef:
              fieldPath: metadata.namespace

executor_remote_fresh:
  args: ["executor-run", "--config=/config/executor_config.yaml", "--metrics-port=5080", "--scribe-type=remote", "--db=mysql", "--path=root:MysqlPassword@tcp(agents-mysql:3306)/agents?parseTime=true", "--scribe-port=80", "--scribe-url=executor-scribe.$(POD_NAMESPACE)"]
  podAnnotations: {}
  nodeSelector: {}
  podSecurityContext: {}
  affinity: {}
  env:
    - name: GOLOG_LOG_FMT
      value: "json"
    - name: GOLOG_LOG_LEVEL
      value: "info"
    - name: POD_NAMESPACE
      valueFrom:
        fieldRef:
          fieldPath: metadata.namespace
  tolerations: {}
  extraInitContainers:
    - name: wait-for-omnirpc
      image: busybox:latest
      imagePullPolicy: IfNotPresent
      command: ['sh', '-c', 'until nc -vz ${POD_NAME}.${POD_NAMESPACE} 80; do echo "Waiting for omnirpc..."; sleep 1; done;']
      env:
        - name: POD_NAME
          value: agents-omnirpc
        - name: POD_NAMESPACE
          valueFrom:
            fieldRef:
              fieldPath: metadata.namespace
    # Wait for mysql to show up
    # this is mostly for testing
    - name: wait-for-mysql
      image: busybox:latest
      imagePullPolicy: IfNotPresent
      command: ['sh', '-c', 'until nc -vz ${POD_NAME}.${POD_NAMESPACE} 3306; do echo "Waiting for mysql..."; sleep 1; done;']
      env:
        - name: POD_NAME
          value: agents-mysql
        - name: POD_NAMESPACE
          valueFrom:
            fieldRef:
              fieldPath: metadata.namespace
    - name: create-database-agents
      image: mysql/mysql-server:latest
      imagePullPolicy: IfNotPresent
      command: ['bash', '-c', "until mysql -h${POD_NAME}.${POD_NAMESPACE} -uroot -pMysqlPassword --execute=\"CREATE DATABASE IF NOT EXISTS agents\"; do 'echo waiting for db'; sleep 10; done"]
      env:
        - name: POD_NAME
          value: agents-mysql
        - name: POD_NAMESPACE
          valueFrom:
            fieldRef:
              fieldPath: metadata.namespace
    - name: wait-for-scribe
      image: busybox:latest
      imagePullPolicy: IfNotPresent
      command: ['sh', '-c', 'until nc -vz ${POD_NAME}.${POD_NAMESPACE} 80; do echo "Waiting for scribe..."; sleep 1; done;']
      env:
        - name: POD_NAME
          value: executor-scribe
        - name: POD_NAMESPACE
          valueFrom:
            fieldRef:
              fieldPath: metadata.namespace

executor_embedded:
  args: ["executor-run", "--config=/config/executor_config.yaml", "--metrics-port=5080", "--scribe-type=embedded", "--db=mysql", "--path=root:MysqlPassword@tcp(agents-mysql:3306)/agents?parseTime=true", "--scribe-db=mysql", "--scribe-path=root:MysqlPassword@tcp(agents-mysql:3306)/scribe?parseTime=true"]
  podAnnotations: {}
  nodeSelector: {}
  podSecurityContext: {}
  affinity: {}
  env:
    - name: GOLOG_LOG_FMT
      value: "json"
    - name: GOLOG_LOG_LEVEL
      value: "info"
  tolerations: {}
  extraInitContainers:
    - name: wait-for-omnirpc
      image: busybox:latest
      imagePullPolicy: IfNotPresent
      command: ['sh', '-c', 'until nc -vz ${POD_NAME}.${POD_NAMESPACE} 80; do echo "Waiting for omnirpc..."; sleep 1; done;']
      env:
        - name: POD_NAME
          value: agents-omnirpc
        - name: POD_NAMESPACE
          valueFrom:
            fieldRef:
              fieldPath: metadata.namespace
    # Wait for mysql to show up
    # this is mostly for testing
    - name: wait-for-mysql
      image: busybox:latest
      imagePullPolicy: IfNotPresent
      command: ['sh', '-c', 'until nc -vz ${POD_NAME}.${POD_NAMESPACE} 3306; do echo "Waiting for mysql..."; sleep 1; done;']
      env:
        - name: POD_NAME
          value: agents-mysql
        - name: POD_NAMESPACE
          valueFrom:
            fieldRef:
              fieldPath: metadata.namespace
    - name: create-database-agents
      image: mysql/mysql-server:latest
      imagePullPolicy: IfNotPresent
      command: ['bash', '-c', "until mysql -h${POD_NAME}.${POD_NAMESPACE} -uroot -pMysqlPassword --execute=\"CREATE DATABASE IF NOT EXISTS agents\"; do 'echo waiting for db'; sleep 10; done"]
      env:
        - name: POD_NAME
          value: agents-mysql
        - name: POD_NAMESPACE
          valueFrom:
            fieldRef:
              fieldPath: metadata.namespace
    - name: create-database-scribe
      image: mysql/mysql-server:latest
      imagePullPolicy: IfNotPresent
      command: ['bash', '-c', "until mysql -h${POD_NAME}.${POD_NAMESPACE} -uroot -pMysqlPassword --execute=\"CREATE DATABASE IF NOT EXISTS scribe\"; do 'echo waiting for db'; sleep 10; done"]
      env:
        - name: POD_NAME
          value: agents-mysql
        - name: POD_NAMESPACE
          valueFrom:
            fieldRef:
              fieldPath: metadata.namespace

mysql:
  # uncomment these to speedup builds on arm64 based architectures
  #  image:
  #    registry: ghcr.io
  #    repository: zcube/bitnami-compat/mysql
  #    tag: 8.0-debian-11-r54
  enabled: true
  fullnameOverride: agents-mysql
  architecture: standalone
  networkPolicy:
    enabled: true
  metrics:
    enabled: false
  auth:
    createDatabase: true
    database: agents
    # Note: this should be used in production instead of auth.password
    # existingSecret: mysql-password
    rootPassword: MysqlPassword

omnirpc:
  # this can be remote in production, we just want to use the public rpc servers here
  enabled: true
  fullnameOverride: agents-omnirpc
  replicaCount: 3

scribe:
  enabled: true
  fullnameOverride: executor-scribe
  files:
    config.yaml: |-
      chains:
        - chain_id: 137
          required_confirmations: 50
          contract_sub_chunk_size: 1000
          contract_chunk_size: 1000
          store_concurrency: 1
          store_concurrency_threshold: 500
          contracts:
            - address: 0xF3773BE7cb59235Ced272cF324aaeb0A4115280f
              start_block: 40189736
            - address: 0xde5BB62aBCF588EC200674757EDB2f6889aCd065
              start_block: 40189736
        - chain_id: 10
          required_confirmations: 50
          contract_sub_chunk_size: 500
          contract_chunk_size: 500
          store_concurrency: 1
          store_concurrency_threshold: 500
          contracts:
            - address: 0xF3773BE7cb59235Ced272cF324aaeb0A4115280f
              start_block: 79864523
            - address: 0xde5BB62aBCF588EC200674757EDB2f6889aCd065
              start_block: 79864305
            - address: 0x128fF47f1a614c61beC9935898C33B91486aA04e
              start_block: 79864192
        - chain_id: 43114
          required_confirmations: 50
          contract_sub_chunk_size: 2000
          contract_chunk_size: 10000
          store_concurrency: 1
          store_concurrency_threshold: 500
          contracts:
            - address: 0xF3773BE7cb59235Ced272cF324aaeb0A4115280f
              start_block: 27262747
            - address: 0xde5BB62aBCF588EC200674757EDB2f6889aCd065
              start_block: 27262744
      rpc_url: "https://rpc.interoperability.institute/confirmations"
      refresh_rate: 0

notary_files:
  notary_signer1.txt: |-
    04486fc4ef3f3fb489c9f4ed4ff07cb9aa998abc0a244f2464c76164bcfad41d
  notary_config1.yaml: |-
    refresh_interval_seconds: 10
    scribe_port: 443
    scribe_url: "https://scribe.interoperability.institute"
    domains:
      domain_client1:
        domain_id: 137
        type: EVM
        required_confirmations: 50
        origin_address: 0xF3773BE7cb59235Ced272cF324aaeb0A4115280f
        summit_address: 0x128fF47f1a614c61beC9935898C33B91486aA04e
        destination_address: 0xde5BB62aBCF588EC200674757EDB2f6889aCd065
        rpc_url: "https://rpc.interoperability.institute/confirmations/1/rpc/137"
        start_height: 39145588
      domain_client2:
        domain_id: 10
        type: EVM
        required_confirmations: 50
        origin_address: 0xF3773BE7cb59235Ced272cF324aaeb0A4115280f
        summit_address: 0x128fF47f1a614c61beC9935898C33B91486aA04e
        destination_address: 0xde5BB62aBCF588EC200674757EDB2f6889aCd065
        rpc_url: "https://optimism-rpc.gateway.pokt.network"
        start_height: 73536295
      domain_client3:
        domain_id: 43114
        type: EVM
        required_confirmations: 50
        origin_address: 0xF3773BE7cb59235Ced272cF324aaeb0A4115280f
        summit_address: 0x128fF47f1a614c61beC9935898C33B91486aA04e
        destination_address: 0xde5BB62aBCF588EC200674757EDB2f6889aCd065
<<<<<<< HEAD
        rpc_url: "https://api.avax.network/ext/bc/C/rpc"
=======
        rpc_url: "https://1rpc.io/avax/c"
>>>>>>> 37ae6c03
        start_height: 26091228
    summit_domain_id: 10
    domain_id: 43114
    unbonded_signer:
      type: "File"
      file: "/config/notary_signer1.txt"
    bonded_signer:
      type: "File"
      file: "/config/notary_signer1.txt"
  notary_signer2.txt: |-
    479cc41efe8ccb6dd3fd96951db601beacd7bdade60e6dbd8ae6fab02020cf92
  notary_config2.yaml: |-
    refresh_interval_seconds: 10
    scribe_port: 443
    scribe_url: "https://scribe.interoperability.institute"
    domains:
      domain_client1:
        domain_id: 137
        type: EVM
        required_confirmations: 50
        origin_address: 0xF3773BE7cb59235Ced272cF324aaeb0A4115280f
        summit_address: 0x128fF47f1a614c61beC9935898C33B91486aA04e
        destination_address: 0xde5BB62aBCF588EC200674757EDB2f6889aCd065
        rpc_url: "https://rpc.interoperability.institute/confirmations/1/rpc/137"
        start_height: 39145588
      domain_client2:
        domain_id: 10
        type: EVM
        required_confirmations: 50
        origin_address: 0xF3773BE7cb59235Ced272cF324aaeb0A4115280f
        summit_address: 0x128fF47f1a614c61beC9935898C33B91486aA04e
        destination_address: 0xde5BB62aBCF588EC200674757EDB2f6889aCd065
        rpc_url: "https://optimism-rpc.gateway.pokt.network"
        start_height: 73536295
      domain_client3:
        domain_id: 43114
        type: EVM
        required_confirmations: 50
        origin_address: 0xF3773BE7cb59235Ced272cF324aaeb0A4115280f
        summit_address: 0x128fF47f1a614c61beC9935898C33B91486aA04e
        destination_address: 0xde5BB62aBCF588EC200674757EDB2f6889aCd065
<<<<<<< HEAD
        rpc_url: "https://api.avax.network/ext/bc/C/rpc"
=======
        rpc_url: "https://1rpc.io/avax/c"
>>>>>>> 37ae6c03
        start_height: 26091228
    summit_domain_id: 10
    domain_id: 137
    unbonded_signer:
      type: "File"
      file: "/config/notary_signer2.txt"
    bonded_signer:
      type: "File"
      file: "/config/notary_signer2.txt"
  notary_signer3.txt: |-
    2633f34da513bb717df6262fb5db89aa4db081a44c1d9ffc30ee38941dd58c0b
  notary_config3.yaml: |-
    refresh_interval_seconds: 10
    scribe_port: 443
    scribe_url: "https://scribe.interoperability.institute"
    domains:
      domain_client1:
        domain_id: 137
        type: EVM
        required_confirmations: 50
        origin_address: 0xF3773BE7cb59235Ced272cF324aaeb0A4115280f
        summit_address: 0x128fF47f1a614c61beC9935898C33B91486aA04e
        destination_address: 0xde5BB62aBCF588EC200674757EDB2f6889aCd065
        rpc_url: "https://rpc.interoperability.institute/confirmations/1/rpc/137"
        start_height: 39145588
      domain_client2:
        domain_id: 10
        type: EVM
        required_confirmations: 50
        origin_address: 0xF3773BE7cb59235Ced272cF324aaeb0A4115280f
        summit_address: 0x128fF47f1a614c61beC9935898C33B91486aA04e
        destination_address: 0xde5BB62aBCF588EC200674757EDB2f6889aCd065
        rpc_url: "https://optimism-rpc.gateway.pokt.network"
        start_height: 73536295
      domain_client3:
        domain_id: 43114
        type: EVM
        required_confirmations: 50
        origin_address: 0xF3773BE7cb59235Ced272cF324aaeb0A4115280f
        summit_address: 0x128fF47f1a614c61beC9935898C33B91486aA04e
        destination_address: 0xde5BB62aBCF588EC200674757EDB2f6889aCd065
<<<<<<< HEAD
        rpc_url: "https://api.avax.network/ext/bc/C/rpc"
=======
        rpc_url: "https://1rpc.io/avax/c"
>>>>>>> 37ae6c03
        start_height: 26091228
    summit_domain_id: 10
    domain_id: 10
    unbonded_signer:
      type: "File"
      file: "/config/notary_signer3.txt"
    bonded_signer:
      type: "File"
      file: "/config/notary_signer3.txt"

guard_files:
  guard_signer.txt: |-
    dd03ef81893502797024462da191deaf1e90f30879b3b7673acb11ce72f73094
  guard_config.yaml: |-
    refresh_interval_seconds: 10
    scribe_port: 443
    scribe_url: "https://scribe.interoperability.institute"
    domains:
      domain_client1:
        domain_id: 137
        type: EVM
        required_confirmations: 50
        origin_address: 0xF3773BE7cb59235Ced272cF324aaeb0A4115280f
        summit_address: 0x128fF47f1a614c61beC9935898C33B91486aA04e
        destination_address: 0xde5BB62aBCF588EC200674757EDB2f6889aCd065
        rpc_url: "https://rpc.interoperability.institute/confirmations/1/rpc/137"
        start_height: 39145588
      domain_client2:
        domain_id: 10
        type: EVM
        required_confirmations: 50
        origin_address: 0xF3773BE7cb59235Ced272cF324aaeb0A4115280f
        summit_address: 0x128fF47f1a614c61beC9935898C33B91486aA04e
        destination_address: 0xde5BB62aBCF588EC200674757EDB2f6889aCd065
        rpc_url: "https://optimism-rpc.gateway.pokt.network"
        start_height: 73536295
      domain_client3:
        domain_id: 43114
        type: EVM
        required_confirmations: 50
        origin_address: 0xF3773BE7cb59235Ced272cF324aaeb0A4115280f
        summit_address: 0x128fF47f1a614c61beC9935898C33B91486aA04e
        destination_address: 0xde5BB62aBCF588EC200674757EDB2f6889aCd065
<<<<<<< HEAD
        rpc_url: "https://api.avax.network/ext/bc/C/rpc"
=======
        rpc_url: "https://1rpc.io/avax/c"
>>>>>>> 37ae6c03
        start_height: 26091228
    summit_domain_id: 10
    domain_id: 0
    unbonded_signer:
      type: "File"
      file: "/config/guard_signer.txt"
    bonded_signer:
      type: "File"
      file: "/config/guard_signer.txt"

executor_remote_existing_files:
  executor_signer.txt: |-
    16c909570a212af6a328a1cf594a20d7cf6edf56fafa0b50967f2039b1f68445
  executor_config.yaml: |-
    base_omnirpc_url: "https://rpc.interoperability.institute/confirmations"
    execute_interval: 5
    summit_chain_id: 10
    summit_address: 0x128fF47f1a614c61beC9935898C33B91486aA04e
    chains:
      - chain_id: 137
        origin_address: 0xF3773BE7cb59235Ced272cF324aaeb0A4115280f
        destination_address: 0xde5BB62aBCF588EC200674757EDB2f6889aCd065
      - chain_id: 10
        origin_address: 0xF3773BE7cb59235Ced272cF324aaeb0A4115280f
        destination_address: 0xde5BB62aBCF588EC200674757EDB2f6889aCd065
      - chain_id: 43114
        origin_address: 0xF3773BE7cb59235Ced272cF324aaeb0A4115280f
        destination_address: 0xde5BB62aBCF588EC200674757EDB2f6889aCd065
    unbonded_signer:
      type: "File"
      file: "/config/executor_signer.txt"

executor_remote_fresh_files:
  executor_signer.txt: |-
    b19463909d18a5dea8d6883708f4532bee7a4743be48cef79acdebc82cd81b8d
  executor_config.yaml: |-
    execute_interval: 5
    summit_chain_id: 10
    summit_address: 0x128fF47f1a614c61beC9935898C33B91486aA04e
    chains:
      - chain_id: 137
        temp_rpc: "https://rpc.interoperability.institute/confirmations/1/rpc/137"
        origin_address: 0xF3773BE7cb59235Ced272cF324aaeb0A4115280f
        destination_address: 0xde5BB62aBCF588EC200674757EDB2f6889aCd065
      - chain_id: 10
        temp_rpc: "https://optimism-rpc.gateway.pokt.network"
        origin_address: 0xF3773BE7cb59235Ced272cF324aaeb0A4115280f
        destination_address: 0xde5BB62aBCF588EC200674757EDB2f6889aCd065
      - chain_id: 43114
        temp_rpc: "https://1rpc.io/avax/c"
        origin_address: 0xF3773BE7cb59235Ced272cF324aaeb0A4115280f
        destination_address: 0xde5BB62aBCF588EC200674757EDB2f6889aCd065
    unbonded_signer:
      type: "File"
      file: "/config/executor_signer.txt"
#    embedded_scribe_config:
#      chains:
#        - chain_id: 137
#          required_confirmations: 50
#          contract_sub_chunk_size: 1000
#          contract_chunk_size: 1000
#          store_concurrency: 1
#          store_concurrency_threshold: 500
#          contracts:
#            - address: 0xF3773BE7cb59235Ced272cF324aaeb0A4115280f
#              start_block: 40189736
#            - address: 0xde5BB62aBCF588EC200674757EDB2f6889aCd065
#              start_block: 40189736
#        - chain_id: 10
#          required_confirmations: 50
#          contract_sub_chunk_size: 500
#          contract_chunk_size: 500
#          store_concurrency: 1
#          store_concurrency_threshold: 500
#          contracts:
#            - address: 0xF3773BE7cb59235Ced272cF324aaeb0A4115280f
#              start_block: 79864523
#            - address: 0xde5BB62aBCF588EC200674757EDB2f6889aCd065
#              start_block: 79864305
#            - address: 0x128fF47f1a614c61beC9935898C33B91486aA04e
#              start_block: 79864192
#        - chain_id: 43114
#          required_confirmations: 50
#          contract_sub_chunk_size: 2000
#          contract_chunk_size: 10000
#          store_concurrency: 1
#          store_concurrency_threshold: 500
#          contracts:
#            - address: 0xF3773BE7cb59235Ced272cF324aaeb0A4115280f
#              start_block: 27262747
#            - address: 0xde5BB62aBCF588EC200674757EDB2f6889aCd065
#              start_block: 27262744
#      rpc_url: "https://rpc.interoperability.institute/confirmations"
#      refresh_rate: 0

executor_embedded_files:
  executor_signer.txt: |-
    b19463909d18a5dea8d6883708f4532bee7a4743be48cef79acdebc82cd81b8d
  executor_config.yaml: |-
    base_omnirpc_url: "https://rpc.interoperability.institute/confirmations"
    execute_interval: 5
    summit_chain_id: 10
    summit_address: 0x128fF47f1a614c61beC9935898C33B91486aA04e
    chains:
      - chain_id: 137
        temp_rpc: "https://rpc.interoperability.institute/confirmations/1/rpc/137"
        origin_address: 0xF3773BE7cb59235Ced272cF324aaeb0A4115280f
        destination_address: 0xde5BB62aBCF588EC200674757EDB2f6889aCd065
      - chain_id: 10
        temp_rpc: "https://optimism-rpc.gateway.pokt.network"
        origin_address: 0xF3773BE7cb59235Ced272cF324aaeb0A4115280f
        destination_address: 0xde5BB62aBCF588EC200674757EDB2f6889aCd065
      - chain_id: 43114
        temp_rpc: "https://1rpc.io/avax/c"
        origin_address: 0xF3773BE7cb59235Ced272cF324aaeb0A4115280f
        destination_address: 0xde5BB62aBCF588EC200674757EDB2f6889aCd065
    unbonded_signer:
      type: "File"
      file: "/config/executor_signer.txt"
    embedded_scribe_config:
      chains:
        - chain_id: 137
          required_confirmations: 50
          contract_sub_chunk_size: 1000
          contract_chunk_size: 1000
          store_concurrency: 1
          store_concurrency_threshold: 500
          contracts:
            - address: 0xF3773BE7cb59235Ced272cF324aaeb0A4115280f
              start_block: 40189736
            - address: 0xde5BB62aBCF588EC200674757EDB2f6889aCd065
              start_block: 40189736
        - chain_id: 10
          required_confirmations: 50
          contract_sub_chunk_size: 500
          contract_chunk_size: 500
          store_concurrency: 1
          store_concurrency_threshold: 500
          contracts:
            - address: 0xF3773BE7cb59235Ced272cF324aaeb0A4115280f
              start_block: 79864523
            - address: 0xde5BB62aBCF588EC200674757EDB2f6889aCd065
              start_block: 79864305
            - address: 0x128fF47f1a614c61beC9935898C33B91486aA04e
              start_block: 79864192
        - chain_id: 43114
          required_confirmations: 50
          contract_sub_chunk_size: 2000
          contract_chunk_size: 10000
          store_concurrency: 1
          store_concurrency_threshold: 500
          contracts:
            - address: 0xF3773BE7cb59235Ced272cF324aaeb0A4115280f
              start_block: 27262747
            - address: 0xde5BB62aBCF588EC200674757EDB2f6889aCd065
              start_block: 27262744
      rpc_url: "https://rpc.interoperability.institute/confirmations"
      refresh_rate: 0<|MERGE_RESOLUTION|>--- conflicted
+++ resolved
@@ -408,11 +408,7 @@
         origin_address: 0xF3773BE7cb59235Ced272cF324aaeb0A4115280f
         summit_address: 0x128fF47f1a614c61beC9935898C33B91486aA04e
         destination_address: 0xde5BB62aBCF588EC200674757EDB2f6889aCd065
-<<<<<<< HEAD
-        rpc_url: "https://api.avax.network/ext/bc/C/rpc"
-=======
         rpc_url: "https://1rpc.io/avax/c"
->>>>>>> 37ae6c03
         start_height: 26091228
     summit_domain_id: 10
     domain_id: 43114
@@ -454,11 +450,7 @@
         origin_address: 0xF3773BE7cb59235Ced272cF324aaeb0A4115280f
         summit_address: 0x128fF47f1a614c61beC9935898C33B91486aA04e
         destination_address: 0xde5BB62aBCF588EC200674757EDB2f6889aCd065
-<<<<<<< HEAD
-        rpc_url: "https://api.avax.network/ext/bc/C/rpc"
-=======
         rpc_url: "https://1rpc.io/avax/c"
->>>>>>> 37ae6c03
         start_height: 26091228
     summit_domain_id: 10
     domain_id: 137
@@ -500,11 +492,7 @@
         origin_address: 0xF3773BE7cb59235Ced272cF324aaeb0A4115280f
         summit_address: 0x128fF47f1a614c61beC9935898C33B91486aA04e
         destination_address: 0xde5BB62aBCF588EC200674757EDB2f6889aCd065
-<<<<<<< HEAD
-        rpc_url: "https://api.avax.network/ext/bc/C/rpc"
-=======
         rpc_url: "https://1rpc.io/avax/c"
->>>>>>> 37ae6c03
         start_height: 26091228
     summit_domain_id: 10
     domain_id: 10
@@ -548,11 +536,7 @@
         origin_address: 0xF3773BE7cb59235Ced272cF324aaeb0A4115280f
         summit_address: 0x128fF47f1a614c61beC9935898C33B91486aA04e
         destination_address: 0xde5BB62aBCF588EC200674757EDB2f6889aCd065
-<<<<<<< HEAD
-        rpc_url: "https://api.avax.network/ext/bc/C/rpc"
-=======
         rpc_url: "https://1rpc.io/avax/c"
->>>>>>> 37ae6c03
         start_height: 26091228
     summit_domain_id: 10
     domain_id: 0
