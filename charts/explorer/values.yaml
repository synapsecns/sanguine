# Default values for explorer.
# This is a YAML-formatted file.
# Declare variables to be passed into your templates.

replicaCount: 1

image:
  repository: ghcr.io/synapsecns/sanguine/explorer
  pullPolicy: Always
  # Overrides the image tag whose default is the chart appVersion.
  tag: "latest"

imagePullSecrets: []
nameOverride: ""
fullnameOverride: ""
labels: {}

serviceAccount:
  # Specifies whether a service account should be created
  create: true
  # Annotations to add to the service account
  annotations: {}
  # The name of the service account to use.
  # If not set and create is true, a name is generated using the fullname template
  name: ""

securityContext: {}
  # capabilities:
  #   drop:
  #   - ALL
  # readOnlyRootFilesystem: true
# runAsNonRoot: true
# runAsUser: 1000

service:
  type: ClusterIP
  port: 80

initialDelaySeconds: 20

ingress:
  enabled: false
  className: ""
  annotations: {}
  # kubernetes.io/ingress.class: nginx
  # kubernetes.io/tls-acme: "true"
  hosts:
    - host: chart-example.local
      paths:
        - path: /
          pathType: ImplementationSpecific
  tls: []
  #  - secretName: chart-example-tls
  #    hosts:
  #      - chart-example.local

resources: {}
  # We usually recommend not to specify default resources and to leave this as a conscious
  # choice for the user. This also increases chances charts run on environments with little
  # resources, such as Minikube. If you do want to specify resources, uncomment the following
  # lines, adjust them as necessary, and remove the curly braces after 'resources:'.
  # limits:
  #   cpu: 100m
  #   memory: 128Mi
  # requests:
#   cpu: 100m
#   memory: 128Mi
omnirpc:
  # this can be remote in production, we just want to use the public rpc servers here
  enabled: true
  fullnameOverride: explorer-omnirpc
  replicaCount: 2


clickhouse:
  enabled: true
  ingress:
    enabled: true
  clickhouse:
    replicas: "1"
    imageVersion: "latest"
    configmap:
      remote_servers:
        internal_replication: true
        replica:
          backup:
            enabled: false
      users:
        enabled: true
        user:
          - name: default
            config:
              password: "clickhouse"
              networks:
                - ::/0
              profile: default
              quota: default

    persistentVolumeClaim:
      enabled: true
      dataPersistentVolume:
        enabled: true
        accessModes:
          - "ReadWriteOnce"
        storage: "30Gi"

indexer:
  enabled: true
  podAnnotations: {}
  nodeSelector: {}
  podSecurityContext: {}
  affinity: {}
  args:
    - backfill
    - '--address=clickhouse://default:clickhouse@{{ .Release.Namespace }}-clickhouse:9000'
    - '--config=/config/config.yaml'
<<<<<<< HEAD
=======
  ports: []
>>>>>>> f72df188
  env:
    - name: POD_NAMESPACE
      valueFrom:
        fieldRef:
          fieldPath: metadata.namespace
    - name: GOLOG_LOG_FMT
      value: "json"
  tolerations: {}
  # TODO: this should be in extraValues for testing
  extraInitContainers:
    - name: wait-for-omnirpc
      image: busybox:latest
      imagePullPolicy: IfNotPresent
      command: ['sh', '-c', 'until nc -vz ${POD_NAME}.${POD_NAMESPACE} 80; do echo "Waiting for omnirpc..."; sleep 1; done;']
      env:
        - name: POD_NAME
          value: explorer-omnirpc
        - name: POD_NAMESPACE
          valueFrom:
            fieldRef:
              fieldPath: metadata.namespace
    - name: wait-for-clickhouse
      image: busybox:latest
      imagePullPolicy: IfNotPresent
      command: ['sh', '-c', 'until nc -vz ${POD_NAMESPACE}-clickhouse 9000; do echo "Waiting for clickhouse..."; sleep 1; done;']
      env:
        - name: POD_NAME
          value: explorer-clickhouse
        - name: POD_NAMESPACE
          valueFrom:
            fieldRef:
              fieldPath: metadata.namespace


server:
  enabled: true
  # For testing only
  replicaCount: 1
  autoscaling:
    enabled: false
    minReplicas: 1
    maxReplicas: 100
    targetCPUUtilizationPercentage: 80
  podAnnotations: {}
  nodeSelector: {}
  podSecurityContext: {}
  affinity: {}
  env:
    - name: POD_NAMESPACE
      valueFrom:
        fieldRef:
          fieldPath: metadata.namespace
    - name: GOLOG_LOG_FMT
      value: "json"
  tolerations: []
  args:
    - server
<<<<<<< HEAD
    - '--port=80'
    - '--scribe-url=https://scribe.interoperability.institute/graphql'
    - '--address=tcp://default:clickhouse@${POD_NAMESPACE}-clickhouse:9000'
=======
    - '--port=5080'
    - '--scribe-url=https://scribe.interoperability.institute/graphql'
    - '--address=tcp://default:clickhouse@{{ .Release.Namespace }}-clickhouse:9000'
  ports:
    - name: http
      containerPort: 5080
      protocol: TCP
>>>>>>> f72df188
  # TODO: this should be in extraValues for testing
  extraInitContainers:
    - name: wait-for-omnirpc
      image: busybox:latest
      imagePullPolicy: IfNotPresent
      command: ['sh', '-c', 'until nc -vz ${POD_NAME}.${POD_NAMESPACE} 80; do echo "Waiting for omnirpc..."; sleep 1; done;']
      env:
        - name: POD_NAME
          value: explorer-omnirpc
        - name: POD_NAMESPACE
          valueFrom:
            fieldRef:
              fieldPath: metadata.namespace
    - name: wait-for-clickhouse
      image: busybox:latest
      imagePullPolicy: IfNotPresent
      command: ['sh', '-c', 'until nc -vz ${POD_NAMESPACE}-clickhouse 9000; do echo "Waiting for clickhouse..."; sleep 1; done;']
      env:
        - name: POD_NAME
          value: explorer-clickhouse
        - name: POD_NAMESPACE
          valueFrom:
            fieldRef:
              fieldPath: metadata.namespace


files:
  config.yaml: |-
    # Production config example
    refresh_rate: 1
    scribe_url: https://scribe.interoperability.institute/graphql
    rpc_url: https://rpc.interoperability.institute/confirmations/1/rpc/
    bridge_config_address: 0x5217c83ca75559B1f8a8803824E5b7ac233A12a1
    bridge_config_chain_id: 1
    chains:
    - chain_id: 1
      fetch_block_increment: 1000
      max_goroutines: 10
      contracts:
        - contract_type: bridge
          address: 0x2796317b0fF8538F253012862c06787Adfb8cEb6
          start_block: 15930000<|MERGE_RESOLUTION|>--- conflicted
+++ resolved
@@ -8,11 +8,11 @@
   repository: ghcr.io/synapsecns/sanguine/explorer
   pullPolicy: Always
   # Overrides the image tag whose default is the chart appVersion.
-  tag: "latest"
+  tag: 'latest'
 
 imagePullSecrets: []
-nameOverride: ""
-fullnameOverride: ""
+nameOverride: ''
+fullnameOverride: ''
 labels: {}
 
 serviceAccount:
@@ -22,9 +22,10 @@
   annotations: {}
   # The name of the service account to use.
   # If not set and create is true, a name is generated using the fullname template
-  name: ""
-
-securityContext: {}
+  name: ''
+
+securityContext:
+  {}
   # capabilities:
   #   drop:
   #   - ALL
@@ -40,7 +41,7 @@
 
 ingress:
   enabled: false
-  className: ""
+  className: ''
   annotations: {}
   # kubernetes.io/ingress.class: nginx
   # kubernetes.io/tls-acme: "true"
@@ -54,7 +55,8 @@
   #    hosts:
   #      - chart-example.local
 
-resources: {}
+resources:
+  {}
   # We usually recommend not to specify default resources and to leave this as a conscious
   # choice for the user. This also increases chances charts run on environments with little
   # resources, such as Minikube. If you do want to specify resources, uncomment the following
@@ -71,14 +73,13 @@
   fullnameOverride: explorer-omnirpc
   replicaCount: 2
 
-
 clickhouse:
   enabled: true
   ingress:
     enabled: true
   clickhouse:
-    replicas: "1"
-    imageVersion: "latest"
+    replicas: '1'
+    imageVersion: 'latest'
     configmap:
       remote_servers:
         internal_replication: true
@@ -90,7 +91,7 @@
         user:
           - name: default
             config:
-              password: "clickhouse"
+              password: 'clickhouse'
               networks:
                 - ::/0
               profile: default
@@ -101,8 +102,8 @@
       dataPersistentVolume:
         enabled: true
         accessModes:
-          - "ReadWriteOnce"
-        storage: "30Gi"
+          - 'ReadWriteOnce'
+        storage: '30Gi'
 
 indexer:
   enabled: true
@@ -114,24 +115,26 @@
     - backfill
     - '--address=clickhouse://default:clickhouse@{{ .Release.Namespace }}-clickhouse:9000'
     - '--config=/config/config.yaml'
-<<<<<<< HEAD
-=======
   ports: []
->>>>>>> f72df188
   env:
     - name: POD_NAMESPACE
       valueFrom:
         fieldRef:
           fieldPath: metadata.namespace
     - name: GOLOG_LOG_FMT
-      value: "json"
+      value: 'json'
   tolerations: {}
   # TODO: this should be in extraValues for testing
   extraInitContainers:
     - name: wait-for-omnirpc
       image: busybox:latest
       imagePullPolicy: IfNotPresent
-      command: ['sh', '-c', 'until nc -vz ${POD_NAME}.${POD_NAMESPACE} 80; do echo "Waiting for omnirpc..."; sleep 1; done;']
+      command:
+        [
+          'sh',
+          '-c',
+          'until nc -vz ${POD_NAME}.${POD_NAMESPACE} 80; do echo "Waiting for omnirpc..."; sleep 1; done;',
+        ]
       env:
         - name: POD_NAME
           value: explorer-omnirpc
@@ -142,7 +145,12 @@
     - name: wait-for-clickhouse
       image: busybox:latest
       imagePullPolicy: IfNotPresent
-      command: ['sh', '-c', 'until nc -vz ${POD_NAMESPACE}-clickhouse 9000; do echo "Waiting for clickhouse..."; sleep 1; done;']
+      command:
+        [
+          'sh',
+          '-c',
+          'until nc -vz ${POD_NAMESPACE}-clickhouse 9000; do echo "Waiting for clickhouse..."; sleep 1; done;',
+        ]
       env:
         - name: POD_NAME
           value: explorer-clickhouse
@@ -150,7 +158,6 @@
           valueFrom:
             fieldRef:
               fieldPath: metadata.namespace
-
 
 server:
   enabled: true
@@ -171,15 +178,10 @@
         fieldRef:
           fieldPath: metadata.namespace
     - name: GOLOG_LOG_FMT
-      value: "json"
+      value: 'json'
   tolerations: []
   args:
     - server
-<<<<<<< HEAD
-    - '--port=80'
-    - '--scribe-url=https://scribe.interoperability.institute/graphql'
-    - '--address=tcp://default:clickhouse@${POD_NAMESPACE}-clickhouse:9000'
-=======
     - '--port=5080'
     - '--scribe-url=https://scribe.interoperability.institute/graphql'
     - '--address=tcp://default:clickhouse@{{ .Release.Namespace }}-clickhouse:9000'
@@ -187,13 +189,17 @@
     - name: http
       containerPort: 5080
       protocol: TCP
->>>>>>> f72df188
   # TODO: this should be in extraValues for testing
   extraInitContainers:
     - name: wait-for-omnirpc
       image: busybox:latest
       imagePullPolicy: IfNotPresent
-      command: ['sh', '-c', 'until nc -vz ${POD_NAME}.${POD_NAMESPACE} 80; do echo "Waiting for omnirpc..."; sleep 1; done;']
+      command:
+        [
+          'sh',
+          '-c',
+          'until nc -vz ${POD_NAME}.${POD_NAMESPACE} 80; do echo "Waiting for omnirpc..."; sleep 1; done;',
+        ]
       env:
         - name: POD_NAME
           value: explorer-omnirpc
@@ -204,7 +210,12 @@
     - name: wait-for-clickhouse
       image: busybox:latest
       imagePullPolicy: IfNotPresent
-      command: ['sh', '-c', 'until nc -vz ${POD_NAMESPACE}-clickhouse 9000; do echo "Waiting for clickhouse..."; sleep 1; done;']
+      command:
+        [
+          'sh',
+          '-c',
+          'until nc -vz ${POD_NAMESPACE}-clickhouse 9000; do echo "Waiting for clickhouse..."; sleep 1; done;',
+        ]
       env:
         - name: POD_NAME
           value: explorer-clickhouse
@@ -212,7 +223,6 @@
           valueFrom:
             fieldRef:
               fieldPath: metadata.namespace
-
 
 files:
   config.yaml: |-
