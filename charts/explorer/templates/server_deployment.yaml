--- conflicted
+++ resolved
@@ -51,14 +51,10 @@
           image: "{{ .Values.image.repository }}:{{ .Values.image.tag | default .Chart.AppVersion }}"
           imagePullPolicy: {{ .Values.image.pullPolicy }}
           args:
-<<<<<<< HEAD
-            {{- toYaml .Values.server.args | nindent 12 }}
-=======
             - server
             - '--port=5080'
             - '--scribe-url=https://scribe.interoperability.institute/graphql'
             - '--address=tcp://default:clickhouse@{{ .Release.Namespace }}-clickhouse:9000'
->>>>>>> d56d1441
           ports:
             - name: http
               containerPort: 5080
