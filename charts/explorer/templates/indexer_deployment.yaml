{{- if .Values.indexer.enabled -}}
apiVersion: apps/v1
kind: Deployment
metadata:
  name: {{ include "explorer.fullname" . }}-indexer
  labels:
    {{- include "explorer.labels" . | nindent 4 }}
spec:
  replicas: 1
  selector:
    matchLabels:
      {{- include "explorer.selectorLabels" . | nindent 6 }}
  template:
    metadata:
      {{- with .Values.indexer.podAnnotations }}
      annotations:
        checksum/config: {{ include (print $.Chart.Name "/templates/" $.Chart.Name "-configmap.yaml") . | sha256sum }}
        {{- toYaml . | nindent 8 }}
      {{- end }}
      labels:
        {{- include "explorer.selectorLabels" . | nindent 8 }}
        explorer-type: indexer
    spec:
      {{- with .Values.imagePullSecrets }}
      imagePullSecrets:
        {{- toYaml . | nindent 8 }}
      {{- end }}
      serviceAccountName: {{ include "explorer.serviceAccountName" . }}
      securityContext:
        {{- toYaml .Values.indexer.podSecurityContext | nindent 8 }}
    {{- if .Values.files }}
      initContainers:
        - name: copy-{{ .Release.Name }}-config
          image: busybox
          command: ['sh', '-c', 'cp -v /configmap/* /config/']
          volumeMounts:
            - name: configmap
              mountPath: /configmap
            - name: {{ .Release.Name }}-config
              mountPath: /config
        {{- if .Values.indexer.extraInitContainers }}
        {{- toYaml .Values.indexer.extraInitContainers | nindent 8 }}
        {{- end }}
    {{- end }}
      containers:
        - name: {{ .Chart.Name }}

          securityContext:
            {{- toYaml .Values.securityContext | nindent 12 }}
          image: "{{ .Values.image.repository }}:{{ .Values.image.tag | default .Chart.AppVersion }}"
          imagePullPolicy: {{ .Values.image.pullPolicy }}
          args:
<<<<<<< HEAD
            {{- toYaml .Values.indexer.args | nindent 12 }}
          ports:
            - name: http
              containerPort: 80
              protocol: TCP
=======
            - backfill
            - '--address=clickhouse://default:clickhouse@{{ .Release.Namespace }}-clickhouse:9000'
            - '--config=/config/config.yaml'
>>>>>>> d56d1441
          resources:
            {{- toYaml .Values.resources | nindent 12 }}
          {{- if .Values.indexer.env }}
          env:
            {{- toYaml .Values.indexer.env | nindent 12 }}
          {{- end }}
    {{- if .Values.files }}
          volumeMounts:
            - name: configmap
              mountPath: /config
        {{- end }}
        {{- if .Values.indexer.extraContainers }}
        {{- toYaml .Values.indexer.extraContainers | nindent 8 }}
        {{- end }}
      {{- with .Values.indexer.nodeSelector }}
      nodeSelector:
        {{- toYaml . | nindent 8 }}
      {{- end }}
      {{- with .Values.indexer.affinity }}
      affinity:
        {{- toYaml . | nindent 8 }}
      {{- end }}
      {{- with .Values.indexer.tolerations }}
      tolerations:
        {{- toYaml . | nindent 8 }}
      {{- end }}
      volumes:
        {{- if .Values.files }}
        - name: {{ .Release.Name }}-config
          emptyDir: {}
        - name: configmap
          configMap:
            name: {{ include "explorer.fullname" . }}-{{ .Release.Name }}
        {{- end }}
{{- end }}<|MERGE_RESOLUTION|>--- conflicted
+++ resolved
@@ -50,17 +50,9 @@
           image: "{{ .Values.image.repository }}:{{ .Values.image.tag | default .Chart.AppVersion }}"
           imagePullPolicy: {{ .Values.image.pullPolicy }}
           args:
-<<<<<<< HEAD
-            {{- toYaml .Values.indexer.args | nindent 12 }}
-          ports:
-            - name: http
-              containerPort: 80
-              protocol: TCP
-=======
             - backfill
             - '--address=clickhouse://default:clickhouse@{{ .Release.Namespace }}-clickhouse:9000'
             - '--config=/config/config.yaml'
->>>>>>> d56d1441
           resources:
             {{- toYaml .Values.resources | nindent 12 }}
           {{- if .Values.indexer.env }}
