--- conflicted
+++ resolved
@@ -106,11 +106,7 @@
 server:
   enabled: true
   # this should use a secret in production, for testing only
-<<<<<<< HEAD
-  args: ["server", "--port=80", "--db=mysql", "--omnirpc=http://omnirpc/confirmations/1/rpc", "--path=root:MysqlPassword@tcp(scribe-mysql:3306)/scribe?parseTime=true"]
-=======
   args: ["server", "--port=5080", "--db=mysql", "--path=root:MysqlPassword@tcp(scribe-mysql:3306)/scribe?parseTime=true", "--omnirpc=http://scribe-omnirpc"]
->>>>>>> d56d1441
   replicaCount: 1
   autoscaling:
     enabled: false
