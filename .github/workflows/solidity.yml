--- conflicted
+++ resolved
@@ -6,11 +6,13 @@
       - 'packages/contracts-core/**'
       - 'packages/contracts-rfq/**'
       - '.github/workflows/solidity.yml'
+      - 'packages/contracts-communication'
       - 'packages/solidity-devops/**'
   push:
     paths:
       - 'packages/contracts-core/**'
       - 'packages/contracts-rfq/**'
+      - 'packages/contracts-communication'
       - 'packages/solidity-devops/**'
       - '.github/workflows/solidity.yml'
 
@@ -37,6 +39,7 @@
             contracts-core: 'packages/contracts-core/**'
             contracts-rfq: 'packages/contracts-rfq/**'
             solidity-devops: 'packages/solidity-devops/**'
+            contracts-communication: 'packages/contracts-communication/**
       - id: length
         run: |
           export FILTER_LENGTH=$(echo $FILTERED_PATHS | jq '. | length')
@@ -80,11 +83,8 @@
           {
             "contracts-core": "${{ secrets.VERCEL_CONTRACT_DOCS_PROJECT_ID}}",
             "contracts-rfq": "${{ secrets.VERCEL_CONTRACT_RFQ_DOCS_PROJECT_ID }}",
-<<<<<<< HEAD
-            "contracts-communication": "${{ secrets.VERCEL_COMMUNICATION_DOCS_PROJECT_ID }}"
-=======
+            "contracts-communication": "${{ secrets.VERCEL_COMMUNICATION_DOCS_PROJECT_ID }}",
             "solidity-devops": "${{ secrets.VERCEL_DEVOPS_DOCS_PROJECT_ID }}"
->>>>>>> 5a44d2c0
           }
           END
           )
