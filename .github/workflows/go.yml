name: Go Workflows

# note, because of generate tests using path filters here is too complicated
on:
  pull_request:
  push:
    branches-ignore:
      - 'gh-pages'

jobs:
  # changes allows us to only run a job on changed packages
  changes:
    name: Change Detection
    runs-on: ubuntu-latest
    outputs:
      # Expose matched filters as job 'packages' output variable
      packages_deps: ${{ steps.filter_go_deps.outputs.changed_modules }}
      packages_nodeps:  ${{ steps.filter_go_nodeps.outputs.changed_modules }}
      package_count_deps: ${{ steps.length.outputs.FILTER_LENGTH_DEPS }}
      package_count_nodeps: ${{ steps.length.outputs.FILTER_LENGTH_NODEPS }}
      solidity_changes: ${{ steps.filter_solidity.outputs.any_changed }}
    steps:
      - uses: actions/checkout@v3
        with:
          fetch-depth: 0
          submodules: 'recursive'

      - uses: docker://ghcr.io/synapsecns/sanguine/git-changes-action:latest
        id: filter_go_deps
        with:
          include_deps: true
          github_token: ${{ secrets.WORKFLOW_PAT }}
<<<<<<< HEAD
          max_attempts: 2
=======
          timeout: '10m'
>>>>>>> 3d4e13b4

      - uses: docker://ghcr.io/synapsecns/sanguine/git-changes-action:latest
        id: filter_go_nodeps
        with:
          include_deps: false
          github_token: ${{ secrets.WORKFLOW_PAT }}
<<<<<<< HEAD
          max_attempts: 2
=======
          timeout: '10m'
>>>>>>> 3d4e13b4

      - name: Check For Solidity Changes
        id: filter_solidity
        uses: tj-actions/changed-files@v26.1
        with:
          files: |
            **/*.sol
      - name: Run step if any of the listed files above change
        if: steps.filter_solidity.outputs.any_changed == 'true'
        run: |
          echo "One or more files listed above has changed."

      - id: length
        run: |
          export FILTER_LENGTH_DEPS=$(echo $FILTERED_PATHS_DEPS | jq '. | length')
          echo "##[set-output name=FILTER_LENGTH_DEPS;]$(echo $FILTER_LENGTH_DEPS)"

          export FILTER_LENGTH_NODEPS=$(echo $FILTERED_PATHS_NODEPS | jq '. | length')
          echo "##[set-output name=FILTER_LENGTH_NODEPS;]$(echo $FILTER_LENGTH_NODEPS)"
        env:
          FILTERED_PATHS_DEPS: ${{ steps.filter_go_deps.outputs.changed_modules }}
          FILTERED_PATHS_NODEPS: ${{ steps.filter_go_nodeps.outputs.changed_modules }}

  test:
    name: Go Coverage
    runs-on: ${{ matrix.platform }}
    if: ${{ needs.changes.outputs.package_count_deps > 0 }}
    needs: changes
    strategy:
      matrix:
        go-version:
          - 1.20.x
        platform:
          - ubuntu-latest
        # only do on agents for now. Anything that relies on solidity in a package should do this
        package: ${{ fromJSON(needs.changes.outputs.packages_deps) }}
    services:
      mariadb:
        image: mariadb:latest
        ports:
          - 3306
        env:
          MYSQL_USER: user
          MYSQL_PASSWORD: password
          MYSQL_DATABASE: test
          MYSQL_ROOT_PASSWORD: password
        options: --health-cmd="mysqladmin ping" --health-interval=1s --health-timeout=1s --health-retries=30
    defaults:
      run:
        working-directory: ${{ matrix.package }}
    steps:
      - uses: actions/checkout@v3
        with:
          fetch-depth: 1
          submodules: 'recursive'

      - name: Cache Docker images.
        uses: ScribeMD/docker-cache@0.2.6
        with:
          key: docker-test-${{ runner.os }}-${{ matrix.package }}

      # todo: consider making this a service. You'd need another way to expose the private keys for the test.
      - name: Run rinkeby
        if:  ${{ contains( matrix.package, 'ethergo') }}
        run: docker run -p 8045:8545 -d -v /tmp/keys/:/tmp/keys/  --name rinkeby --restart always trufflesuite/ganache-cli ganache-cli --accounts 10 --account_keys_path /tmp/keys/rinkeby --chainId 4 # --fork https://rinkeby-light.eth.linkpool.io (no need to actually fork)

      - name: Go modules cache
        uses: actions/cache@v3
        with:
          # see https://github.com/mvdan/github-actions-golang
          path: |
            ~/go/pkg/mod
            ~/.cache/go-build
            ~/Library/Caches/go-build
            %LocalAppData%\go-build
          key: ${{ runner.os }}-test-${{matrix.package}}-${{ hashFiles('**/go.sum') }}
          restore-keys: |
            ${{ runner.os }}-test-${{matrix.package}}

      - name: Install Go
        uses: actions/setup-go@v3
        with:
          go-version: ${{ matrix.go-version }}

      - name: Verify MariaDB connection
        env:
          PORT: ${{ job.services.mariadb.ports[3306] }}
        run: |
          while ! mysqladmin ping -h"127.0.0.1" -P"$PORT" --silent; do
          sleep 1
          done

      - name: Test
        uses: nick-fields/retry@v2
        with:
          command: cd ${{matrix.package}} && go test -coverpkg=./... ./... -coverprofile=profile.cov
          max_attempts: 6
          timeout_minutes: 15
        env:
          ENABLE_MYSQL_TEST: true
          MYSQL_HOST: 0.0.0.0
          MYSQL_USER: user
          MYSQL_PASSWORD: password
          MYSQL_DATABASE: test
          MYSQL_ROOT_PASSWORD: password
          MYSQL_PORT: ${{ job.services.mariadb.ports[3306] }}
          GOMAXPROCS: 18
          GANACHE_KEYS: /tmp/keys/rinkeby
          GANACHE_RPC_URL: http://0.0.0.0:8045
          GOMEMLIMIT: 6GiB
          GOGC: 2000

      - name: Get Coverage name
        id: coverage
        run: |
          echo "::set-output name=flag::$(echo "${{ matrix.package }}" | rev | cut -d/ -f1 | rev)"

      - uses: codecov/codecov-action@v3
        name: Send Coverage (Codecov)
        with:
          token: ${{ secrets.CODECOV }}
          files: profile.cov
          flags: ${{ steps.coverage.outputs.flag }}
          fail_ci_if_error: true # optional (default = false)
          verbose: true # optional (default = false)


  # make sure the build works
  build:
    name: Build
    needs: changes
    runs-on: ${{ matrix.platform }}
    if: ${{ needs.changes.outputs.package_count_deps > 0 }}
    strategy:
      matrix:
        go-version:
          - 1.20.x
        platform:
          - ubuntu-latest
    steps:
      - uses: actions/checkout@v3
        with:
          fetch-depth: 1
      - name: Install Go
        uses: actions/setup-go@v3
        with:
          go-version: ${{ matrix.go-version }}

      - name: Go modules cache
        uses: actions/cache@v3
        with:
          # see https://github.com/mvdan/github-actions-golang
          path: |
            ~/go/pkg/mod
            ~/.cache/go-build
            ~/Library/Caches/go-build
            %LocalAppData%\go-build
          key: ${{ runner.os }}-go-${{ hashFiles('**/go.sum') }}
          restore-keys: |
            ${{ runner.os }}-go-
      - name: Build
        # go build all workspaces
        run: go build $(go work edit -json | jq -c -r '[.Use[].DiskPath] | map_values(. + "/...")[]')
        # see: https://www.reddit.com/r/golang/comments/476pae/how_to_speed_up_go_compiler_and_many_other_go/
        env:
          GOGC: 2000
          GOMEMLIMIT: 6GiB

  #note: right now this is not run against all work dirs
  lint:
    name: Lint
    runs-on: ubuntu-latest
    needs: changes
    if: ${{ needs.changes.outputs.package_count_nodeps > 0 }}
    strategy:
      matrix:
        # Parse JSON array containing names of all filters matching any of changed files
        # e.g. ['package1', 'package2'] if both package folders contains changes
        package: ${{ fromJSON(needs.changes.outputs.packages_nodeps) }}
    steps:
      - uses: actions/setup-go@v3
        with:
          # see: https://github.com/golangci/golangci-lint/issues/3420, moving to go 1.20 requires a new golangci-lint version
          go-version: 1.19.x

      - uses: actions/checkout@v3
        with:
          fetch-depth: 0

      # workaround for: https://github.com/golangci/golangci-lint-action/issues/479
      - name: Setup cache key
        run: cp ${{matrix.package}}/go.mod go.mod -v

      - name: golangci-lint
        uses: golangci/golangci-lint-action@v3
        if: ${{ !contains(matrix.package, 'tfcore') }}
        with:
          working-directory: ${{matrix.package}}/
          # Optional: version of golangci-lint to use in form of v1.2 or v1.2.3 or `latest` to use the latest version
          version: v1.48.0
          # Path to your GolangCI-Lint config within the repo (optional)
          config: ${{ env.GITHUB_WORKSPACE }}/.golangci.yaml
          # see: https://github.com/golangci/golangci-lint/issues/2654
          args: --timeout=60m
        env:
          # GitHub token for annotations (optional)
          GITHUB_TOKEN: ${{ secrets.WORKFLOW_PAT }}
          GOMEMLIMIT: 6GiB
          GOGC: 2000

      # IAP autogenerated files take too much time and memory to load,
      # even if we skip them with skip-dirs.
      # So we define this tag and use it in the autogenerated files.
      # (See: https://stackoverflow.com/a/59865597 for full explanation)
      # we add a build tag here (and here only, or other importing modules have trouble exporting)
      # TODO: at some point it might make sense to put the common deps in a common lib
      - name: golangci-lint (tfcore)
        if: ${{ contains(matrix.package, 'tfcore') }}
        uses: golangci/golangci-lint-action@v3
        with:
          working-directory: ${{matrix.package}}/
          # Optional: version of golangci-lint to use in form of v1.2 or v1.2.3 or `latest` to use the latest version
          version: v1.48.0
          # Path to your GolangCI-Lint config within the repo (optional)
          config: ${{ env.GITHUB_WORKSPACE }}/.golangci.yaml
          # see: https://github.com/golangci/golangci-lint/issues/2654
          args: --timeout=60m --build-tags=codeanalysis
        env:
          # GitHub token for annotations (optional)
          GITHUB_TOKEN: ${{ secrets.WORKFLOW_PAT }}
          GOMEMLIMIT: 6GiB
          GOGC: 2000

  issue_number:
    # this is needed to prevent us from hitting the github api rate limit
    name: Get The Issue Number
    needs: changes
    runs-on: ubuntu-latest
    # currently, this matches the logic in the go generate check. If we ever add more checks that run on all packages, we should
    # change this to run on those pushes
    if: ${{ github.event_name != 'pull_request' && (needs.changes.outputs.solidity_changes == 'true' || needs.changes.outputs.package_count_deps > 0 ) }}
    outputs:
      issue_number: ${{ steps.find_pr.outputs.pr }}
    steps:
      - uses: jwalton/gh-find-current-pr@v1
        id: find_pr


  # check if we need to rerun go generate as a result of solidity changes. Note, this will only run on solidity changes.
  # TODO: consolidate w/ go change check. This will run twice on agents
  check-generation-solidity:
    name: Go Generate (Solidity Only)
    runs-on: ubuntu-latest
    needs: [changes, issue_number]
    if: ${{ github.event_name != 'pull_request' && needs.changes.outputs.solidity_changes == 'true' }}
    strategy:
      matrix:
        # only do on agents for now. Anything that relies on solidity in a package should do this
        package: ['agents']
    steps:
      - uses: actions/checkout@v3
        with:
          fetch-depth: 1
          submodules: 'recursive'

      - name: Cache Docker images.
        uses: ScribeMD/docker-cache@0.2.6
        with:
          key: docker-generate-${{ runner.os }}-${{ matrix.package }}

      # Setup npm
      - name: Read .nvmrc
        run: echo "##[set-output name=NVMRC;]$(cat .nvmrc)"
        id: nvmrc

      - name: 'Use NodeJS by nvmrc'
        uses: actions/setup-node@v3
        with:
          node-version: '${{steps.nvmrc.outputs.NVMRC}}'
          cache: 'yarn'

      - uses: actions/cache@v3
        with:
          path: '**/node_modules'
          key: ${{ runner.os }}-modules-${{ hashFiles('**/yarn.lock') }}

      - name: Install Node Dependencies
        run: yarn install --immutable

      # Generate flattened files
      - name: Run flattener
        run: npx lerna exec npm run build:go --parallel

      # Setup Go
      - uses: actions/setup-go@v3
        with:
          go-version: 1.20.x

      - name: Go modules cache
        uses: actions/cache@v3
        with:
          # see https://github.com/mvdan/github-actions-golang
          path: |
            ~/go/pkg/mod
            ~/.cache/go-build
            ~/Library/Caches/go-build
            %LocalAppData%\go-build
          # use seperate cache for generate, builds less stuff
          # TODO: consider scoping to package
          key: ${{ runner.os }}-go-generate-${{matrix.package}}-${{ hashFiles('**/go.sum') }}
          restore-keys: |
            ${{ runner.os }}-go-generate-${{matrix.package}}

      # TODO: remove
      - name: authenticate with github for private go modules
        if: ${{github.event.repository.private}}
        uses: fusion-engineering/setup-git-credentials@v2
        with:
          credentials: https://trajan0x:${{secrets.GIT_TOKEN }}@github.com/

      # See if we need to rerun go generate
      # TODO: consider implementing https://github.com/golang/go/issues/20520 to sped up process if possible
      - name: Try Go Generate
        working-directory: ${{matrix.package}}/
        run: |
          go generate ./...
        env:
          GOMEMLIMIT: 6GiB
          GOGC: 2000

      - name: Verify Changed files
        uses: tj-actions/verify-changed-files@v10.1
        id: verify-changed-files
        with:
          files: |
            *.go

        # Fail if files need regeneration
      - name: Add Label
        if: steps.verify-changed-files.outputs.files_changed == 'true'
        uses: andymckay/labeler@3a4296e9dcdf9576b0456050db78cfd34853f260
        with:
          add-labels: 'needs-go-generate-${{matrix.package}}'
          repo-token: ${{ secrets.GITHUB_TOKEN }}
          issue-number: ${{ needs.issue_number.outputs.issue_number }}

      - name: Remove Label
        if: steps.verify-changed-files.outputs.files_changed != 'true'
        uses: andymckay/labeler@3a4296e9dcdf9576b0456050db78cfd34853f260
        with:
          remove-labels: 'needs-go-generate-${{matrix.package}}'
          repo-token: ${{ secrets.GITHUB_TOKEN }}
          issue-number: ${{ needs.issue_number.outputs.issue_number }}

  check-generation:
    name: Go Generate (Module Changes)
    runs-on: ubuntu-latest
    needs: [changes, issue_number]
    if: ${{ github.event_name != 'pull_request' && needs.changes.outputs.package_count_deps > 0 }}
    strategy:
      matrix:
        # only do on agents for now. Anything that relies on solidity in a package should do this
        package: ${{ fromJSON(needs.changes.outputs.packages_deps) }}
    steps:
      - uses: actions/checkout@v3
        with:
          fetch-depth: 1
          submodules: 'recursive'


      - name: Cache Docker images.
        uses: ScribeMD/docker-cache@0.2.6
        with:
          key: docker-generate-${{ runner.os }}-${{ matrix.package }}

      # Setup npm
      - name: Read .nvmrc
        run: echo "##[set-output name=NVMRC;]$(cat .nvmrc)"
        id: nvmrc
        if: ${{ contains(matrix.package, 'agents') }}


      - name: 'Use NodeJS by nvmrc'
        uses: actions/setup-node@v3
        if: ${{ contains(matrix.package, 'agents') }}
        with:
          node-version: '${{steps.nvmrc.outputs.NVMRC}}'
          cache: 'yarn'

      - uses: actions/cache@v3
        with:
          path: '**/node_modules'
          key: ${{ runner.os }}-modules-${{ hashFiles('**/yarn.lock') }}

      - name: Install Node Dependencies
        run: yarn install --immutable
        if: ${{ contains(matrix.package, 'agents') }}

      # Generate flattened files
      - name: Run flattener
        run: npx lerna exec npm run build:go
        if: ${{ contains(matrix.package, 'agents') }}

      # Setup Go
      - uses: actions/setup-go@v3
        with:
          go-version: 1.20.x

      - name: Go modules cache
        uses: actions/cache@v3
        with:
          # see https://github.com/mvdan/github-actions-golang
          path: |
            ~/go/pkg/mod
            ~/.cache/go-build
            ~/Library/Caches/go-build
            %LocalAppData%\go-build
          # use seperate cache for generate, builds less stuff
          # TODO: consider scoping to package
          key: ${{ runner.os }}-go-generate-${{matrix.package}}-${{ hashFiles('**/go.sum') }}
          restore-keys: |
            ${{ runner.os }}-go-generate-${{matrix.package}}


      - name: Cache Linuxbrew
        uses: actions/cache@v3
        if: ${{ contains(matrix.package, 'scribe') }}
        with:
          path: |
            ~/.cache/Homebrew
            /home/linuxbrew/.linuxbrew/
          key: ${{ runner.os }}-linuxbrew-${{ hashFiles('**/Makefile') }}

      # TODO: remove
      - name: authenticate with github for private go modules
        if: ${{github.event.repository.private}}
        uses: fusion-engineering/setup-git-credentials@v2
        with:
          credentials: https://trajan0x:${{secrets.GIT_TOKEN }}@github.com/

      - name: setup env
        run: |
          echo "::set-env name=GOPATH::$(go env GOPATH)"
          echo "::add-path::$(go env GOPATH)/bin"
        shell: bash
        env:
          ACTIONS_ALLOW_UNSECURE_COMMANDS: true

      - name: Run Make Generate CI Deps (Scribe)
        working-directory: ${{matrix.package}}/
        if:  ${{ contains(matrix.package, 'scribe') }}
        run: |
          export PATH=$PATH:$(go env GOPATH)/bin
          make generate-ci || exit 0

      - name: Run Make Generate CI (Scribe)
        working-directory: ${{matrix.package}}/
        if:  ${{ contains(matrix.package, 'scribe') }}
        run: |
          make generate-ci


      # See if we need to rerun go generate
      # TODO: consider implementing https://github.com/golang/go/issues/20520 to sped up process if possible
      # ethergo generation is currently non-deterministic. TODO FIX"
      - name: Try Go Generate
        working-directory: ${{matrix.package}}/
        if:  ${{ !contains('ethergo', matrix.package) }}
        run: |
          go generate ./...

      - name: Verify Changed files
        uses: tj-actions/verify-changed-files@v10.1
        id: verify-changed-files
        with:
          files: |
            *.go

        # Fail if files need regeneration
      - name: Add Label
        if: steps.verify-changed-files.outputs.files_changed == 'true'
        uses: andymckay/labeler@3a4296e9dcdf9576b0456050db78cfd34853f260
        with:
          add-labels: 'needs-go-generate-${{matrix.package}}'
          repo-token: ${{ secrets.GITHUB_TOKEN }}
          issue-number: ${{ needs.issue_number.outputs.issue_number }}

      - name: Remove Label
        if: steps.verify-changed-files.outputs.files_changed != 'true'
        uses: andymckay/labeler@3a4296e9dcdf9576b0456050db78cfd34853f260
        with:
          remove-labels: 'needs-go-generate-${{matrix.package}}'
          repo-token: ${{ secrets.GITHUB_TOKEN }}
          issue-number: ${{ needs.issue_number.outputs.issue_number }}<|MERGE_RESOLUTION|>--- conflicted
+++ resolved
@@ -30,22 +30,14 @@
         with:
           include_deps: true
           github_token: ${{ secrets.WORKFLOW_PAT }}
-<<<<<<< HEAD
-          max_attempts: 2
-=======
           timeout: '10m'
->>>>>>> 3d4e13b4
 
       - uses: docker://ghcr.io/synapsecns/sanguine/git-changes-action:latest
         id: filter_go_nodeps
         with:
           include_deps: false
           github_token: ${{ secrets.WORKFLOW_PAT }}
-<<<<<<< HEAD
-          max_attempts: 2
-=======
           timeout: '10m'
->>>>>>> 3d4e13b4
 
       - name: Check For Solidity Changes
         id: filter_solidity
