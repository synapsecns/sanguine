--- conflicted
+++ resolved
@@ -623,19 +623,11 @@
   run-goreleaser:
     runs-on: ubuntu-latest
     needs: [build-goreleaser,changes]
-<<<<<<< HEAD
-    if: ${{ needs.changes.outputs.package_count > 0 }}
-    strategy:
-      matrix:
-        # list of packages, if you update this update changes as well
-        package: ${{ fromJSON(needs.changes.outputs.packages) }}
-=======
     if: ${{ needs.changes.outputs.package_count_deps > 0 }}
     strategy:
       matrix:
         # list of packages, if you update this update changes as well
         package: ${{ fromJSON(needs.changes.outputs.packages_deps) }}
->>>>>>> 4d69edfc
     container:
       image: ${{ needs.build-goreleaser.outputs.goreleaser-image }}
       volumes: [ /repo ]
