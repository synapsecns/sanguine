--- conflicted
+++ resolved
@@ -21,12 +21,9 @@
         with:
           fetch-depth: 0
           submodules: 'recursive'
-<<<<<<< HEAD
-=======
       - uses: actions/setup-go@v3
         with:
           go-version: 1.19
->>>>>>> 63c2f51b
 
       # For pull requests it's not necessary to checkout the code
       - uses: dorny/paths-filter@v2
@@ -177,10 +174,6 @@
           ignore: ${{ env.IGNORED }}
           flag-name: Go-${{ matrix.go-version }}
 
-<<<<<<< HEAD
-
-=======
->>>>>>> 63c2f51b
   # make sure the build works
   build:
     name: Build
