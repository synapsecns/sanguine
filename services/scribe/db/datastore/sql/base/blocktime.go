--- conflicted
+++ resolved
@@ -13,6 +13,7 @@
 			Columns:   []clause.Column{{Name: ChainIDFieldName}, {Name: BlockNumberFieldName}},
 			DoNothing: true,
 		}).
+		Model(&BlockTime{}).
 		Create(&BlockTime{
 			ChainID:     chainID,
 			BlockNumber: blockNumber,
@@ -44,18 +45,12 @@
 
 // RetrieveLastBlockStored retrieves the last block number that has a stored block time.
 func (s Store) RetrieveLastBlockStored(ctx context.Context, chainID uint32) (uint64, error) {
-<<<<<<< HEAD
 	var blockTime int64
 	row := s.DB().WithContext(ctx).
-=======
-	var blockTime uint64
-	dbTx := s.DB().WithContext(ctx).
->>>>>>> 96f0a3fb
 		Model(&BlockTime{}).
 		Where(&BlockTime{
 			ChainID: chainID,
 		}).
-<<<<<<< HEAD
 		Select(fmt.Sprintf("max(%s)", BlockNumberFieldName)).Row()
 	err := row.Scan(&blockTime)
 	if err != nil {
@@ -63,29 +58,16 @@
 	}
 
 	return uint64(blockTime), nil
-=======
-		Select(fmt.Sprintf("MAX(%s)", BlockNumberFieldName)).Scan(&blockTime)
-	if dbTx.Error != nil {
-		return 0, fmt.Errorf("could not retrieve last block time: %w", dbTx.Error)
-	}
-	return blockTime, nil
->>>>>>> 96f0a3fb
 }
 
 // RetrieveFirstBlockStored retrieves the first block number that has a stored block time.
 func (s Store) RetrieveFirstBlockStored(ctx context.Context, chainID uint32) (uint64, error) {
-<<<<<<< HEAD
 	var blockTime int64
 	row := s.DB().WithContext(ctx).
-=======
-	var blockTime uint64
-	dbTx := s.DB().WithContext(ctx).
->>>>>>> 96f0a3fb
 		Model(&BlockTime{}).
 		Where(&BlockTime{
 			ChainID: chainID,
 		}).
-<<<<<<< HEAD
 		Select(fmt.Sprintf("min(%s)", BlockNumberFieldName)).Row()
 	err := row.Scan(&blockTime)
 	if err != nil {
@@ -93,13 +75,6 @@
 	}
 
 	return uint64(blockTime), nil
-=======
-		Select(fmt.Sprintf("MIN(%s)", BlockNumberFieldName)).Scan(&blockTime)
-	if dbTx.Error != nil {
-		return 0, fmt.Errorf("could not retrieve first block time: %w", dbTx.Error)
-	}
-
-	return blockTime, nil
 }
 
 // RetrieveBlockTimesCountForChain retrieves the number of block times stored for a chain.
@@ -116,5 +91,5 @@
 	}
 
 	return count, nil
->>>>>>> 96f0a3fb
+
 }