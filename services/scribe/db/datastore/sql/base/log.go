--- conflicted
+++ resolved
@@ -233,10 +233,6 @@
 	}
 	dbLogs := []Log{}
 	queryFilter := logFilterToQuery(logFilter)
-<<<<<<< HEAD
-	// TODO DELETE
-=======
->>>>>>> b57714b9
 	rangeQuery := fmt.Sprintf("%s BETWEEN ? AND ?", BlockNumberFieldName)
 	dbTx := s.DB().WithContext(ctx).
 		Model(&Log{}).
