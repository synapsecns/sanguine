--- conflicted
+++ resolved
@@ -15,15 +15,12 @@
 	RequiredConfirmations uint32 `yaml:"required_confirmations"`
 	// Contracts stores all the contract information for the chain.
 	Contracts ContractConfigs `yaml:"contracts"`
-<<<<<<< HEAD
-	// MaxFails is the maximum number of times a retry will happen before the failedBlock table is updated.
-	MaxFails uint32 `yaml:"max_fails"`
-=======
 	// BlockTimeChunkCount is the number of chunks (goroutines) to process at a time while backfilling blocktimes.
 	BlockTimeChunkCount uint64 `yaml:"block_time_chunk_count"`
 	// BlockTimeChunkSize is the number of blocks to process per chunk (goroutine) while backfilling blocktimes.
 	BlockTimeChunkSize uint64 `yaml:"block_time_chunk_size"`
->>>>>>> 5f6c9493
+	// MaxFails is the maximum number of times a retry will happen before the failedBlock table is updated.
+	MaxFails uint32 `yaml:"max_fails"`
 }
 
 // ChainConfigs contains an array of ChainConfigs.
