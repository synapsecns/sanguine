package backfill

import (
	"context"
	"errors"
	"fmt"
	"github.com/lmittmann/w3"
	"github.com/lmittmann/w3/module/eth"
	"github.com/lmittmann/w3/w3types"
	"github.com/synapsecns/sanguine/core/mapmutex"
	"github.com/synapsecns/sanguine/core/metrics"
	"go.opentelemetry.io/otel/attribute"
	"go.opentelemetry.io/otel/trace"
	"math/big"
	"time"

	"github.com/ethereum/go-ethereum/common"
	"github.com/ethereum/go-ethereum/core/types"
	lru "github.com/hashicorp/golang-lru"
	"github.com/jpillora/backoff"
	"github.com/synapsecns/sanguine/services/scribe/config"
	"github.com/synapsecns/sanguine/services/scribe/db"
	"golang.org/x/sync/errgroup"
)

// ContractBackfiller is a backfiller that fetches logs for a specific contract.
type ContractBackfiller struct {
	// chainConfig is the chain config for the chain that the contract is on.
	contractConfig config.ContractConfig
	// address is the contract address to get logs for.
	chainConfig config.ChainConfig
	// eventDB is the database to store event data in.
	eventDB db.EventDB
	// client is the client for filtering.
	client []ScribeBackend
	// cache is a cache for txHashes.
	cache *lru.Cache
	// mux is the mutex used to prevent double inserting logs from the same tx
	mux mapmutex.StringerMapMutex
	// handler is the metrics handler for the scribe.
	handler metrics.Handler
}

// retryTolerance is the number of times to retry a failed operation before rerunning the entire Backfill function.
const retryTolerance = 20

// txNotSupportedError is for handling the legacy Arbitrum tx type.
const txNotSupportedError = "transaction type not supported"

// invalidTxVRSError is for handling Aurora VRS error.
const invalidTxVRSError = "invalid transaction v, r, s values"

// txNotFoundError is for handling omniRPC errors for BSC.
const txNotFoundError = "not found"

// NewContractBackfiller creates a new backfiller for a contract.
<<<<<<< HEAD
func NewContractBackfiller(chainConfig config.ChainConfig, address string, eventDB db.EventDB, client []ScribeBackend, handler metrics.Handler) (*ContractBackfiller, error) {
=======
func NewContractBackfiller(chainConfig config.ChainConfig, contractConfig config.ContractConfig, eventDB db.EventDB, client []ScribeBackend) (*ContractBackfiller, error) {
>>>>>>> 99869606
	cache, err := lru.New(500)
	if err != nil {
		return nil, fmt.Errorf("could not initialize cache: %w", err)
	}

	// Default refresh rate is instant
	if contractConfig.RefreshRate == 0 {
		contractConfig.RefreshRate = 1
	}
	return &ContractBackfiller{
<<<<<<< HEAD
		chainConfig: chainConfig,
		address:     address,
		eventDB:     eventDB,
		client:      client,
		cache:       cache,
		mux:         mapmutex.NewStringerMapMutex(),
		handler:     handler,
=======
		contractConfig: contractConfig,
		chainConfig:    chainConfig,
		eventDB:        eventDB,
		client:         client,
		cache:          cache,
		mux:            mapmutex.NewStringerMapMutex(),
>>>>>>> 99869606
	}, nil
}

// Backfill retrieves logs, receipts, and transactions for a contract from a given range and does so in the following manner.
// 1. Get logs for the contract in chunks of batch requests.
// 2. Iterate through each log's Tx Hash and performs the following
//   - Get the receipt for each log and store it and all of its logs.
//   - Get the transaction for each log and store it.
//
//nolint:gocognit, cyclop
func (c *ContractBackfiller) Backfill(parentCtx context.Context, givenStart uint64, endHeight uint64) (err error) {
	ctx, span := c.handler.Tracer().Start(parentCtx, "contract.Backfill", trace.WithAttributes(
		attribute.Int("chain", int(c.chainConfig.ChainID)),
		attribute.String("address", c.address),
		attribute.Int("start", int(givenStart)),
		attribute.Int("end", int(endHeight)),
	))

	defer func() {
		metrics.EndSpanWithErr(span, err)
	}()

	g, groupCtx := errgroup.WithContext(ctx)
	startHeight := givenStart
	lastBlockIndexed, err := c.eventDB.RetrieveLastIndexed(groupCtx, common.HexToAddress(c.contractConfig.Address), c.chainConfig.ChainID)
	if err != nil {
		LogEvent(WarnLevel, "Could not get last indexed", LogData{"cid": c.chainConfig.ChainID, "sh": startHeight, "eh": endHeight, "e": err.Error()})

		return fmt.Errorf("could not get last indexed: %w", err)
	}
	if lastBlockIndexed > startHeight {
		LogEvent(WarnLevel, "Using last indexed block (lastIndexBlock > startHeight)", LogData{"cid": c.chainConfig.ChainID, "sh": startHeight, "eh": endHeight})
		startHeight = lastBlockIndexed + 1
	}
	LogEvent(InfoLevel, "Beginning to backfill contract ", LogData{"cid": c.chainConfig.ChainID, "sh": startHeight, "eh": endHeight})

	// logsChain and doneChan are used to pass logs from rangeFilter onto the next stage of the backfill process.
	logsChan, doneChan := c.getLogs(groupCtx, startHeight, endHeight)

	// Reads from the local logsChan and stores the logs and associated receipts / txs.
	g.Go(func() error {
		concurrentCalls := 0
		gS, storeCtx := errgroup.WithContext(ctx)
		for {
			select {
			case <-groupCtx.Done():
				LogEvent(ErrorLevel, "Context canceled while storing and retrieving logs", LogData{"cid": c.chainConfig.ChainID, "ca": c.contractConfig.Address})

				return fmt.Errorf("context canceled while storing and retrieving logs: %w", groupCtx.Err())
			case log := <-logsChan:
				concurrentCalls++
				gS.Go(func() error {
					// another goroutine is already storing this receipt
					locker, ok := c.mux.TryLock(log.TxHash)
					if !ok {
						return nil
					}
					defer locker.Unlock()

					// Check if the txHash has already been stored in the cache.
					if _, ok := c.cache.Get(log.TxHash); ok {
						return nil
					}

					err := c.store(storeCtx, log)
					if err != nil {
						LogEvent(ErrorLevel, "Could not store log", LogData{"cid": c.chainConfig.ChainID, "ca": c.contractConfig.Address, "e": err.Error()})

						return fmt.Errorf("could not store log: %w", err)
					}

					return nil
				})

				// Stop spawning store threads and wait
				if concurrentCalls >= c.chainConfig.StoreConcurrency || endHeight-log.BlockNumber < c.chainConfig.StoreConcurrencyThreshold {
					if err = gS.Wait(); err != nil {
						return fmt.Errorf("error waiting for go routines: %w", err)
					}

					// Reset context TODO make this better
					concurrentCalls = 0
					err = c.eventDB.StoreLastIndexed(ctx, common.HexToAddress(c.contractConfig.Address), c.chainConfig.ChainID, log.BlockNumber)
					if err != nil {
						LogEvent(ErrorLevel, "Could not store last indexed block", LogData{"cid": c.chainConfig.ChainID, "bn": log.BlockNumber, "tx": log.TxHash.Hex(), "la": log.Address.String(), "ca": c.contractConfig.Address, "e": err.Error()})

						return fmt.Errorf("could not store last indexed block: %w", err)
					}
				}

			case doneFlag := <-doneChan:
				if doneFlag {
					LogEvent(InfoLevel, "Received doneChan", LogData{"cid": c.chainConfig.ChainID, "ca": c.contractConfig.Address})

					err = c.eventDB.StoreLastIndexed(ctx, common.HexToAddress(c.address), c.chainConfig.ChainID, endHeight)
					if err != nil {
						return fmt.Errorf("could not store last indexed block: %w", err)
					}

					return nil
				}
				return fmt.Errorf("doneChan returned false, context cancel while storing and retrieving logs")
			}
		}
	})

	err = g.Wait()

	if err != nil {
		return fmt.Errorf("could not backfill contract: %w \nChain: %d\nLog 's Contract Address: %s\nContract Address: %s", err, c.chainConfig.ChainID, c.contractConfig.Address, c.contractConfig.Address)
	}

	LogEvent(InfoLevel, "Finished backfilling contract", LogData{"cid": c.chainConfig.ChainID, "ca": c.contractConfig.Address})

	return nil
}

// TODO split two goroutines into sep functions for maintainability
// store stores the logs, receipts, and transactions for a tx hash.
//
//nolint:cyclop,gocognit,maintidx
func (c *ContractBackfiller) store(parentCtx context.Context, log types.Log) (err error) {
	ctx, span := c.handler.Tracer().Start(parentCtx, "store", trace.WithAttributes(
		attribute.String("contract", c.address),
		attribute.String("tx", log.TxHash.Hex()),
		attribute.String("block", fmt.Sprintf("%d", log.BlockNumber)),
	))

	defer func() {
		metrics.EndSpanWithErr(span, err)
	}()

	startTime := time.Now()

	b := &backoff.Backoff{
		Factor: 2,
		Jitter: true,
		Min:    3 * time.Millisecond,
		Max:    2 * time.Second,
	}

	timeout := time.Duration(0)
	tryCount := 0

	var tx *txData
	hasTX := true

OUTER:
	for {
		select {
		case <-ctx.Done():
			LogEvent(ErrorLevel, "Context canceled while storing logs/receipts", LogData{"cid": c.chainConfig.ChainID, "bn": log.BlockNumber, "tx": log.TxHash.Hex(), "la": log.Address.String(), "ca": c.contractConfig.Address, "e": ctx.Err()})

			return fmt.Errorf("context canceled while storing logs/receipts: %w", ctx.Err())
		case <-time.After(timeout):
			tryCount++

			tx, err = c.fetchTx(ctx, log.TxHash, log.BlockNumber)
			if err != nil {
				if errors.Is(err, errNoContinue) {
					return nil
				}

				if errors.Is(err, errNoTx) {
					hasTX = false
					break OUTER
				}

				if tryCount > retryTolerance {
					return fmt.Errorf("retry tolerance exceeded: %w", err)
				}

				timeout = b.Duration()
				continue
			}

			break OUTER
		}
	}

	// TODO: this will all be handled in the store function
	g, groupCtx := errgroup.WithContext(ctx)

	g.Go(func() error {
		// Store receipt in the EventDB.
		err = c.eventDB.StoreReceipt(groupCtx, c.chainConfig.ChainID, tx.receipt)
		if err != nil {
			LogEvent(ErrorLevel, "Could not store receipt, retrying", LogData{"cid": c.chainConfig.ChainID, "bn": log.BlockNumber, "tx": log.TxHash.Hex(), "la": log.Address.String(), "ca": c.contractConfig.Address, "e": err.Error()})

			return fmt.Errorf("could not store receipt: %w", err)
		}
		return nil
	})

	if hasTX {
		g.Go(func() error {
			err = c.eventDB.StoreEthTx(groupCtx, &tx.transaction, c.chainConfig.ChainID, log.BlockHash, log.BlockNumber, uint64(log.TxIndex))
			if err != nil {
				return fmt.Errorf("could not store tx: %w", err)
			}
			return nil
		})
	}

	g.Go(func() error {
		logs, err := c.prunedReceiptLogs(tx.receipt)
		if err != nil {
			return err
		}

		err = c.eventDB.StoreLogs(groupCtx, c.chainConfig.ChainID, logs...)
		if err != nil {
			return fmt.Errorf("could not store receipt logs: %w", err)
		}

		return nil
	})

	g.Go(func() error {
		err := c.eventDB.StoreBlockTime(groupCtx, c.chainConfig.ChainID, tx.blockHeader.Number.Uint64(), tx.blockHeader.Time)
		if err != nil {
			return fmt.Errorf("could not store receipt logs: %w", err)
		}
		return nil
	})

	err = g.Wait()
	if err != nil {
		LogEvent(ErrorLevel, "Could not store data", LogData{"cid": c.chainConfig.ChainID, "bn": log.BlockNumber, "tx": log.TxHash.Hex(), "la": log.Address.String(), "ca": c.contractConfig.Address, "e": err.Error()})

		return fmt.Errorf("could not store data: %w\n%s on chain %d from %d to %s", err, c.contractConfig.Address, c.chainConfig.ChainID, log.BlockNumber, log.TxHash.String())
	}

	c.cache.Add(log.TxHash, true)
	LogEvent(InfoLevel, "Log, Receipt, and Tx stored", LogData{"cid": c.chainConfig.ChainID, "bn": log.BlockNumber, "tx": log.TxHash.Hex(), "la": log.Address.String(), "ca": c.contractConfig.Address, "ts": time.Since(startTime).Seconds()})

	return nil
}

<<<<<<< HEAD
func (c *ContractBackfiller) getLogs(parentCtx context.Context, startHeight, endHeight uint64) (<-chan types.Log, <-chan bool) {
	ctx, span := c.handler.Tracer().Start(parentCtx, "getLogs")

	defer func() {
		metrics.EndSpan(span)
	}()

	// rangeFilter generates filter type that will retrieve logs from omnirpc in chunks of batch requests specified in the config.
	rangeFilter := NewRangeFilter(common.HexToAddress(c.address), c.client[0], big.NewInt(int64(startHeight)), big.NewInt(int64(endHeight)), c.chainConfig.ContractChunkSize, true, c.chainConfig.ContractSubChunkSize, c.chainConfig.ChainID)
=======
func (c *ContractBackfiller) getLogs(ctx context.Context, startHeight, endHeight uint64) (<-chan types.Log, <-chan bool) {
	// rangeFilter generates filter type that will retrives logs from omnirpc in chunks of batch requests specified in the config.
	rangeFilter := NewRangeFilter(common.HexToAddress(c.contractConfig.Address), c.client[0], big.NewInt(int64(startHeight)), big.NewInt(int64(endHeight)), c.chainConfig.ContractChunkSize, true, c.chainConfig.ContractSubChunkSize, c.chainConfig.ChainID)
>>>>>>> 99869606
	logsChan := make(chan types.Log)
	doneChan := make(chan bool)
	// This go routine is responsible for running the range filter and collect logs from omnirpc and put it into it's logChan (see filter.go).
	go func() {
		err := rangeFilter.Start(ctx)
		if err != nil {
			doneChan <- false
			return
		}
	}()

	// Reads from the range filter's logsChan and puts the logs into the local logsChan until completion.
	go func() {
		for {
			select {
			case <-ctx.Done():
				LogEvent(ErrorLevel, "Context canceled while getting log", LogData{"cid": c.chainConfig.ChainID, "sh": startHeight, "eh": endHeight, "e": ctx.Err()})
				doneChan <- false
				return
			case logInfos := <-rangeFilter.GetLogChan():
				for _, log := range logInfos.logs {
					logsChan <- log
				}

			default:
				if rangeFilter.Done() {
					finLogs, _ := rangeFilter.Drain(ctx)

					for _, log := range finLogs {
						logsChan <- log
					}
					doneChan <- true
					return
				}
			}
		}
	}()

	return logsChan, doneChan
}

// prunedReceiptLogs gets all logs from a receipt and prunes null logs.
func (c *ContractBackfiller) prunedReceiptLogs(receipt types.Receipt) (logs []types.Log, err error) {
	for i := range receipt.Logs {
		log := receipt.Logs[i]
		if log == nil {
			LogEvent(ErrorLevel, "log is nil", LogData{"cid": c.chainConfig.ChainID, "bn": log.BlockNumber, "tx": log.TxHash.Hex(), "la": log.Address.String(), "ca": c.contractConfig.Address})

			return nil, fmt.Errorf("log is nil\nChain: %d\nTxHash: %s\nLog BlockNumber: %d\nLog 's Contract Address: %s\nContract Address: %s", c.chainConfig.ChainID, log.TxHash.String(), log.BlockNumber, log.Address.String(), c.contractConfig.Address)
		}
		logs = append(logs, *log)
	}
	return logs, nil
}

// txData returns the transaction data for a given transaction hash.
type txData struct {
	receipt     types.Receipt
	transaction types.Transaction
	blockHeader types.Header
	success     bool
}

var errNoContinue = errors.New("encountered unreconcilable error, will not attempt to store tx")

// errNoTx indicates a tx cannot be parsed, this is only returned when the tx doesn't match our data model.
var errNoTx = errors.New("tx is not supported by the client")

// fetchTx tries to fetch a transaction from the cache, if it's not there it tries to fetch it from the database.
// nolint: cyclop
func (c *ContractBackfiller) fetchTx(parentCtx context.Context, txhash common.Hash, blockNumber uint64) (tx *txData, err error) {
	ctx, span := c.handler.Tracer().Start(parentCtx, "fetchTx", trace.WithAttributes(
		attribute.String("tx", txhash.Hex()),
		attribute.String("block", fmt.Sprintf("%d", blockNumber)),
	))

	defer func() {
		metrics.EndSpanWithErr(span, err)
	}()

OUTER:
	// increasing this across more clients puts too much load on the server, results in failed requests. TODO investigate
	for i := range c.client[0:1] {
		tx = &txData{}

		calls := make([]w3types.Caller, 3)

		// setup referencable indexes so we can access errors from the calls
		const (
			receiptIndex = 0
			txIndex      = 1
			headerIndex  = 2
		)

		// get the transaction receipt
		calls[receiptIndex] = eth.TxReceipt(txhash).Returns(&tx.receipt)

		// get the raw transaction
		calls[txIndex] = eth.Tx(txhash).Returns(&tx.transaction)

		// get the block number
		calls[headerIndex] = eth.HeaderByNumber(new(big.Int).SetUint64(blockNumber)).Returns(&tx.blockHeader)

		//nolint: nestif
		if err := c.client[i].Batch(ctx, calls...); err != nil {
			//nolint: errorlint
			callErr, ok := err.(w3.CallErrors)
			if !ok {
				return nil, fmt.Errorf("could not parse errors: %w", err)
			}

			if callErr[receiptIndex] != nil {
				if callErr[receiptIndex].Error() == txNotFoundError {
					LogEvent(InfoLevel, "Could not get tx for txHash, attempting with additional confirmations", LogData{"cid": c.chainConfig.ChainID, "tx": txhash, "ca": c.contractConfig.Address, "e": err.Error()})
					continue OUTER
				}
			}

			if callErr[txIndex] != nil {
				switch callErr[txIndex].Error() {
				case txNotSupportedError:
					LogEvent(InfoLevel, "Invalid tx", LogData{"cid": c.chainConfig.ChainID, "tx": txhash, "ca": c.contractConfig.Address, "e": err.Error()})
					return tx, errNoTx
				case invalidTxVRSError:
					LogEvent(InfoLevel, "Could not get tx for txHash, attempting with additional confirmations", LogData{"cid": c.chainConfig.ChainID, "tx": txhash, "ca": c.contractConfig.Address, "e": err.Error()})
					return tx, errNoTx
				case txNotFoundError:
					LogEvent(InfoLevel, "Could not get tx for txHash, attempting with additional confirmations", LogData{"cid": c.chainConfig.ChainID, "tx": txhash, "ca": c.contractConfig.Address, "e": err.Error()})
					continue OUTER
				}
			}

			return nil, fmt.Errorf("could not get tx receipt: %w", err)
		}

		tx.success = true
	}

	if tx == nil || !tx.success {
		return nil, fmt.Errorf("could not get tx data: %w", err)
	}

	return tx, nil
}<|MERGE_RESOLUTION|>--- conflicted
+++ resolved
@@ -54,11 +54,7 @@
 const txNotFoundError = "not found"
 
 // NewContractBackfiller creates a new backfiller for a contract.
-<<<<<<< HEAD
-func NewContractBackfiller(chainConfig config.ChainConfig, address string, eventDB db.EventDB, client []ScribeBackend, handler metrics.Handler) (*ContractBackfiller, error) {
-=======
-func NewContractBackfiller(chainConfig config.ChainConfig, contractConfig config.ContractConfig, eventDB db.EventDB, client []ScribeBackend) (*ContractBackfiller, error) {
->>>>>>> 99869606
+func NewContractBackfiller(chainConfig config.ChainConfig, contractConfig config.ContractConfig, eventDB db.EventDB, client []ScribeBackend, handler metrics.Handler) (*ContractBackfiller, error) {
 	cache, err := lru.New(500)
 	if err != nil {
 		return nil, fmt.Errorf("could not initialize cache: %w", err)
@@ -69,22 +65,13 @@
 		contractConfig.RefreshRate = 1
 	}
 	return &ContractBackfiller{
-<<<<<<< HEAD
-		chainConfig: chainConfig,
-		address:     address,
-		eventDB:     eventDB,
-		client:      client,
-		cache:       cache,
-		mux:         mapmutex.NewStringerMapMutex(),
-		handler:     handler,
-=======
+		chainConfig:    chainConfig,
 		contractConfig: contractConfig,
-		chainConfig:    chainConfig,
 		eventDB:        eventDB,
 		client:         client,
 		cache:          cache,
 		mux:            mapmutex.NewStringerMapMutex(),
->>>>>>> 99869606
+		handler:        handler,
 	}, nil
 }
 
@@ -98,7 +85,7 @@
 func (c *ContractBackfiller) Backfill(parentCtx context.Context, givenStart uint64, endHeight uint64) (err error) {
 	ctx, span := c.handler.Tracer().Start(parentCtx, "contract.Backfill", trace.WithAttributes(
 		attribute.Int("chain", int(c.chainConfig.ChainID)),
-		attribute.String("address", c.address),
+		attribute.String("address", c.contractConfig.Address),
 		attribute.Int("start", int(givenStart)),
 		attribute.Int("end", int(endHeight)),
 	))
@@ -179,7 +166,7 @@
 				if doneFlag {
 					LogEvent(InfoLevel, "Received doneChan", LogData{"cid": c.chainConfig.ChainID, "ca": c.contractConfig.Address})
 
-					err = c.eventDB.StoreLastIndexed(ctx, common.HexToAddress(c.address), c.chainConfig.ChainID, endHeight)
+					err = c.eventDB.StoreLastIndexed(ctx, common.HexToAddress(c.contractConfig.Address), c.chainConfig.ChainID, endHeight)
 					if err != nil {
 						return fmt.Errorf("could not store last indexed block: %w", err)
 					}
@@ -208,7 +195,7 @@
 //nolint:cyclop,gocognit,maintidx
 func (c *ContractBackfiller) store(parentCtx context.Context, log types.Log) (err error) {
 	ctx, span := c.handler.Tracer().Start(parentCtx, "store", trace.WithAttributes(
-		attribute.String("contract", c.address),
+		attribute.String("contract", c.contractConfig.Address),
 		attribute.String("tx", log.TxHash.Hex()),
 		attribute.String("block", fmt.Sprintf("%d", log.BlockNumber)),
 	))
@@ -324,7 +311,6 @@
 	return nil
 }
 
-<<<<<<< HEAD
 func (c *ContractBackfiller) getLogs(parentCtx context.Context, startHeight, endHeight uint64) (<-chan types.Log, <-chan bool) {
 	ctx, span := c.handler.Tracer().Start(parentCtx, "getLogs")
 
@@ -333,12 +319,8 @@
 	}()
 
 	// rangeFilter generates filter type that will retrieve logs from omnirpc in chunks of batch requests specified in the config.
-	rangeFilter := NewRangeFilter(common.HexToAddress(c.address), c.client[0], big.NewInt(int64(startHeight)), big.NewInt(int64(endHeight)), c.chainConfig.ContractChunkSize, true, c.chainConfig.ContractSubChunkSize, c.chainConfig.ChainID)
-=======
-func (c *ContractBackfiller) getLogs(ctx context.Context, startHeight, endHeight uint64) (<-chan types.Log, <-chan bool) {
-	// rangeFilter generates filter type that will retrives logs from omnirpc in chunks of batch requests specified in the config.
 	rangeFilter := NewRangeFilter(common.HexToAddress(c.contractConfig.Address), c.client[0], big.NewInt(int64(startHeight)), big.NewInt(int64(endHeight)), c.chainConfig.ContractChunkSize, true, c.chainConfig.ContractSubChunkSize, c.chainConfig.ChainID)
->>>>>>> 99869606
+
 	logsChan := make(chan types.Log)
 	doneChan := make(chan bool)
 	// This go routine is responsible for running the range filter and collect logs from omnirpc and put it into it's logChan (see filter.go).
