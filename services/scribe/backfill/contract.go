package backfill

import (
	"context"
	"fmt"
	"math/big"

	"github.com/ethereum/go-ethereum/common"
	"github.com/ethereum/go-ethereum/core/types"
	lru "github.com/hashicorp/golang-lru"
	"github.com/synapsecns/sanguine/services/scribe/db"
	"golang.org/x/sync/errgroup"
)

// ContractBackfiller is a backfiller that fetches logs for a specific contract.
type ContractBackfiller struct {
	// chainID is the chainID of the chain the contract is deployed on
	chainID uint32
	// address is the contract address to get logs for
	address string
	// eventDB is the database to store event data in
	eventDB db.EventDB
	// client is the client for filtering
	client []ScribeBackend
	// cache is a cache for txHashes
	cache *lru.Cache
	// maxFails is the maximum number of failed attempts to store
	maxFails uint32
}

// ---- Specific Backfiller Errors ----
// txNotSupportedError is for handling the legacy Arbitrum tx type.
const txNotSupportedError = "transaction type not supported"

// invalidTxVRSError is for handling Aurora VRS error.
const invalidTxVRSError = "invalid transaction v, r, s values"

// txNotFoundError is for handling omniRPC errors for BSC.
const txNotFoundError = "not found"

// NewContractBackfiller creates a new backfiller for a contract.
func NewContractBackfiller(chainID uint32, address string, eventDB db.EventDB, client []ScribeBackend, maxFails uint32) (*ContractBackfiller, error) {
	// initialize the cache for the txHashes
	cache, err := lru.New(1000)
	if err != nil {
		return nil, fmt.Errorf("could not initialize cache: %w", err)
	}
	if maxFails == 0 {
		maxFails = 1
	}

	return &ContractBackfiller{
		chainID:  chainID,
		address:  address,
		eventDB:  eventDB,
		client:   client,
		cache:    cache,
		maxFails: maxFails,
	}, nil
}

// Backfill takes in a channel of logs, uses each log to get the receipt from its txHash,
// gets all of the logs from the receipt, then stores the receipt, the logs from the
// receipt, and the last indexed block for the contract in the EventDB.
//
//nolint:gocognit, cyclop
func (c *ContractBackfiller) Backfill(ctx context.Context, givenStart uint64, endHeight uint64) error {
	// Get the correct start height
	startHeight := givenStart
	lastBlockIndexed, _ := c.eventDB.RetrieveLastIndexed(ctx, common.HexToAddress(c.address), c.chainID)

	if lastBlockIndexed > startHeight {
		logger.Warnf("last indexed block is greater than start height, using last indexed block: %d over the provided start block: %d\nContract Address: %s", lastBlockIndexed, startHeight, c.address)
		startHeight = lastBlockIndexed
	}

	// in the case of a failed backfill, we want to start from the last indexed block - 1
	if startHeight != 0 {
		startHeight--
	}

	// start listening for logs
	g, groupCtx := errgroup.WithContext(ctx)
	logger.Infof("Backfilling contract %s on chain %d from %d to %d", c.address, c.chainID, startHeight, endHeight)
	logsChan, doneChan := c.getLogs(groupCtx, startHeight, endHeight)
	g.Go(func() error {
		for {
			select {
			case <-groupCtx.Done():
				return nil
			case log := <-logsChan:
				// check if the txHash has already been stored in the cache
				if _, ok := c.cache.Get(log.TxHash); ok {
					continue
				}
				err := c.store(groupCtx, log)
				if err != nil {
					return fmt.Errorf("could not store log: %w \nChain: %d\nTxHash: %s\nLog BlockNumber: %d\nLog 's Contract Address: %s\nContract Address: %s", err, c.chainID, log.TxHash.String(), log.BlockNumber, log.Address.String(), c.address)
				}
			case <-doneChan:
				return nil
			}
		}
	})

	err := g.Wait()

	if err != nil {
		return fmt.Errorf("could not backfill contract: %w \nChain: %d\nLog 's Contract Address: %s\nContract Address: %s", err, c.chainID, c.address, c.address)
	}
	logger.Infof("Finished backfilling contract %s on chain %d from %d to %d", c.address, c.chainID, startHeight, endHeight)
	return nil
}

// store stores the logs, receipts, and transactions for a tx hash.
//
//nolint:cyclop, gocognit
func (c *ContractBackfiller) store(ctx context.Context, log types.Log) error {
	// parallelize storing logs, receipts, and transactions
	g, groupCtx := errgroup.WithContext(ctx)

	var returnedReceipt types.Receipt
	doneChan := make(chan bool, 2)
	g.Go(func() error {
		// make getting receipt a channel in parallel
		receipt, err := c.client[0].TransactionReceipt(ctx, log.TxHash)
		if err != nil {
			switch err.Error() {
			// txNotFoundError handles a null return from omnirpc, re-queries with a client with >1 confirmations
			case txNotFoundError:
				// Try with client with additional confirmations
				receipt, err = c.client[1].TransactionReceipt(ctx, log.TxHash)
				if err != nil {
					return fmt.Errorf("could not get transaction receipt for txHash: %w\nChain: %d\nTxHash: %s\nLog BlockNumber: %d\nLog 's Contract Address: %s", err, c.chainID, log.TxHash.String(), log.BlockNumber, log.Address.String())
				}
			default:
				return fmt.Errorf("could not get transaction receipt for txHash: %w\nChain: %d\nTxHash: %s\nLog BlockNumber: %d\nLog 's Contract Address: %s", err, c.chainID, log.TxHash.String(), log.BlockNumber, log.Address.String())
			}
		}

		returnedReceipt = *receipt
		doneChan <- true
		doneChan <- true
		return nil
	})

	g.Go(func() error {
		select {
		case <-groupCtx.Done():
			return fmt.Errorf("context canceled\nChain: %d\nTxHash: %s\nLog BlockNumber: %d\nLog 's Contract Address: %s\nContract Address: %s", c.chainID, log.TxHash.String(), log.BlockNumber, log.Address.String(), c.address)
		case <-doneChan:
			// get the logs from the receipt and store them in the db
			for _, log := range returnedReceipt.Logs {
				if log == nil {
					return fmt.Errorf("log is nil\nChain: %d\nTxHash: %s\nLog BlockNumber: %d\nLog 's Contract Address: %s\nContract Address: %s", c.chainID, log.TxHash.String(), log.BlockNumber, log.Address.String(), c.address)
				}
				err := c.eventDB.StoreLog(groupCtx, *log, c.chainID)
				if err != nil {
					return fmt.Errorf("could not store log: %w\nChain: %d\nTxHash: %s\nLog BlockNumber: %d\nLog 's Contract Address: %s\nContract Address: %s", err, c.chainID, log.TxHash.String(), log.BlockNumber, log.Address.String(), c.address)
				}
			}
			return nil
		}
	})

	g.Go(func() error {
		select {
		case <-groupCtx.Done():
			return fmt.Errorf("context canceled\nChain: %d\nTxHash: %s\nLog BlockNumber: %d\nLog 's Contract Address: %s\nContract Address: %s", c.chainID, log.TxHash.String(), log.BlockNumber, log.Address.String(), c.address)
		case <-doneChan:
			// store the receipt in the db
			err := c.eventDB.StoreReceipt(groupCtx, returnedReceipt, c.chainID)
			if err != nil {
				return fmt.Errorf("could not store receipt: %w\nChain: %d\nTxHash: %s\nLog BlockNumber: %d\nLog 's Contract Address: %s\nContract Address: %s", err, c.chainID, log.TxHash.String(), log.BlockNumber, log.Address.String(), c.address)
			}
			return nil
		}
	})

	g.Go(func() error {
		// store the transaction in the db
		txn, isPending, err := c.client[0].TransactionByHash(groupCtx, log.TxHash)

		if err != nil {
			switch err.Error() {
<<<<<<< HEAD
			case txNotSupportedError:
				logger.Infof("Invalid tx: %s\n%s on chain id: %d\nLog BlockNumber: %d\nAddress: %s\nc Address: %s", err.Error(), log.TxHash.Hex(), c.chainID, log.BlockNumber, log.Address.String(), c.address)
				return nil
			case invalidTxVRSError:
				logger.Infof("Invalid tx: %s\n%s on chain id: %d\nLog BlockNumber: %d\nAddress: %s\nc Address: %s", err.Error(), log.TxHash.Hex(), c.chainID, log.BlockNumber, log.Address.String(), c.address)
				return nil
			case txNotFoundError:
				txn, isPending, err = c.client[1].TransactionByHash(groupCtx, log.TxHash)
				if err != nil {
					return fmt.Errorf("could not get transaction by hash with extra client: %w\nChain: %d\nTxHash: %s\nLog BlockNumber: %d\nAddress: %s\nc Address: %s", err, c.chainID, log.TxHash.String(), log.BlockNumber, log.Address.String(), c.address)
				}
			default:
				return fmt.Errorf("could not get transaction by hash: %w\nChain: %d\nTxHash: %s\nLog BlockNumber: %d\nAddress: %s\nc Address: %s", err, c.chainID, log.TxHash.String(), log.BlockNumber, log.Address.String(), c.address)
=======
			// txNotSupportedError handles an unsupported tx (typically legacy arbitrum txs), skips the tx entirely
			case txNotSupportedError:
				logger.Infof("Invalid tx: %s\n%s on chain id: %d\nLog BlockNumber: %d\nLog 's Contract Address: %s\nContract Address: %s", err.Error(), log.TxHash.Hex(), c.chainID, log.BlockNumber, log.Address.String(), c.address)
				return nil
			// invalidTxVRSError handles an invalid tx (typically aurora v,r,s not found txs), skips the tx entirely
			case invalidTxVRSError:
				logger.Infof("Invalid tx: %s\n%s on chain id: %d\nLog BlockNumber: %d\nLog 's Contract Address: %s\nContract Address: %s", err.Error(), log.TxHash.Hex(), c.chainID, log.BlockNumber, log.Address.String(), c.address)
				return nil
			// txNotFoundError handles a null return from omnirpc, re-queries with a client with >1 confirmations
			case txNotFoundError:
				logger.Warnf("Could not get transaction for txHash, trying again with a client with more confirmations: %s\nChain: %d\nLog BlockNumber: %d\nLog 's Contract Address: %s", err.Error(), c.chainID, log.BlockNumber, log.Address.String())
				txn, isPending, err = c.client[1].TransactionByHash(groupCtx, log.TxHash)
				if err != nil {
					return fmt.Errorf("could not get transaction by hash with extra client: %w\nChain: %d\nTxHash: %s\nLog BlockNumber: %d\nLog 's Contract Address: %s\nContract Address: %s", err, c.chainID, log.TxHash.String(), log.BlockNumber, log.Address.String(), c.address)
				}
			default:
				return fmt.Errorf("could not get transaction by hash: %w\nChain: %d\nTxHash: %s\nLog BlockNumber: %d\nLog 's Contract Address: %s\nContract Address: %s", err, c.chainID, log.TxHash.String(), log.BlockNumber, log.Address.String(), c.address)
>>>>>>> 5f6c9493
			}
		}
		if isPending {
			return fmt.Errorf("transaction is pending")
		}

		err = c.eventDB.StoreEthTx(groupCtx, txn, c.chainID, log.BlockHash, log.BlockNumber, uint64(log.TxIndex))
		if err != nil {
			return fmt.Errorf("could not store transaction: %w", err)
		}

		return nil
	})

	err := g.Wait()
	// If there was an error in storing the logs, receipts, or transactions, then go through the failed logs table.
	//nolint:nestif
	if err != nil {
		err = c.eventDB.StoreFailedLog(ctx, c.chainID, common.HexToAddress(c.address), log.TxHash, uint64(log.Index), log.BlockNumber)
		if err != nil {
			return fmt.Errorf("could not store failed log: %w", err)
		}
		failedAttempts, err := c.eventDB.GetFailedAttempts(ctx, c.chainID, common.HexToAddress(c.address), log.TxHash, uint64(log.Index), log.BlockNumber)
		if err != nil {
			return fmt.Errorf("could not get failed attempts: %w", err)
		}
		if failedAttempts >= uint64(c.maxFails) {
			logger.Warnf("failed to store log for %d attempts, skipping\nChain: %d\nTxHash: %s\nLog BlockNumber: %d\nAddress: %s\nc Address: %s", failedAttempts, c.chainID, log.TxHash.String(), log.BlockNumber, log.Address.String(), c.address)
		} else {
			return fmt.Errorf("could not store data: %w\n%s on chain %d from %d to %s", err, c.address, c.chainID, log.BlockNumber, log.TxHash.String())
		}
	} else {
		// if there is a failed log stored for this log, remove it
		err = c.eventDB.DeleteFailedLog(ctx, c.chainID, common.HexToAddress(c.address), log.TxHash, uint64(log.Index), log.BlockNumber)
		if err != nil {
			return fmt.Errorf("could not remove failed log: %w", err)
		}
	}
	// store the last indexed block in the db
	err = c.eventDB.StoreLastIndexed(ctx, common.HexToAddress(c.address), c.chainID, log.BlockNumber)
	if err != nil {
		return fmt.Errorf("could not store last indexed block: %w", err)
	}
	// store the txHash in the cache
	c.cache.Add(log.TxHash, true)

	return nil
}

// chunkSize is how big to make the chunks when fetching.
const chunkSize = 500

// getLogs gets all logs for the contract.
func (c ContractBackfiller) getLogs(ctx context.Context, startHeight, endHeight uint64) (<-chan types.Log, <-chan bool) {
	// start the filterer. This filters the range and sends the logs to the logChan.
	rangeFilter := NewRangeFilter(common.HexToAddress(c.address), c.client[0], big.NewInt(int64(startHeight)), big.NewInt(int64(endHeight)), chunkSize, true)
	g, ctx := errgroup.WithContext(ctx)
	g.Go(func() error {
		// start the range filterer, return any errors to an error channel
		err := rangeFilter.Start(ctx)
		if err != nil {
			return fmt.Errorf("could not filter range: %w \nChain: %d\nstart height: %d, end: %d\nContract Address: %s", err, c.chainID, startHeight, endHeight, c.address)
		}
		return nil
	})

	logsChan := make(chan types.Log)
	doneChan := make(chan bool)

	// take the logs and put them in the log channel
	g.Go(func() error {
	OUTER:
		for {
			select {
			case <-ctx.Done():
				logger.Warnf("context canceled while getting logs\nChain: %d\nstart height: %d, end: %d\nContract Address: %s", c.chainID, startHeight, endHeight, c.address)
				return nil
			case logInfos := <-rangeFilter.GetLogChan():
				for _, log := range logInfos.logs {
					logsChan <- log
				}
			default:
				if rangeFilter.Done() {
					finLogs, _ := rangeFilter.Drain(ctx)
					for _, log := range finLogs {
						logsChan <- log
					}
					doneChan <- true
					break OUTER
				}
			}
		}
		return nil
	})

	return logsChan, doneChan
}<|MERGE_RESOLUTION|>--- conflicted
+++ resolved
@@ -183,21 +183,6 @@
 
 		if err != nil {
 			switch err.Error() {
-<<<<<<< HEAD
-			case txNotSupportedError:
-				logger.Infof("Invalid tx: %s\n%s on chain id: %d\nLog BlockNumber: %d\nAddress: %s\nc Address: %s", err.Error(), log.TxHash.Hex(), c.chainID, log.BlockNumber, log.Address.String(), c.address)
-				return nil
-			case invalidTxVRSError:
-				logger.Infof("Invalid tx: %s\n%s on chain id: %d\nLog BlockNumber: %d\nAddress: %s\nc Address: %s", err.Error(), log.TxHash.Hex(), c.chainID, log.BlockNumber, log.Address.String(), c.address)
-				return nil
-			case txNotFoundError:
-				txn, isPending, err = c.client[1].TransactionByHash(groupCtx, log.TxHash)
-				if err != nil {
-					return fmt.Errorf("could not get transaction by hash with extra client: %w\nChain: %d\nTxHash: %s\nLog BlockNumber: %d\nAddress: %s\nc Address: %s", err, c.chainID, log.TxHash.String(), log.BlockNumber, log.Address.String(), c.address)
-				}
-			default:
-				return fmt.Errorf("could not get transaction by hash: %w\nChain: %d\nTxHash: %s\nLog BlockNumber: %d\nAddress: %s\nc Address: %s", err, c.chainID, log.TxHash.String(), log.BlockNumber, log.Address.String(), c.address)
-=======
 			// txNotSupportedError handles an unsupported tx (typically legacy arbitrum txs), skips the tx entirely
 			case txNotSupportedError:
 				logger.Infof("Invalid tx: %s\n%s on chain id: %d\nLog BlockNumber: %d\nLog 's Contract Address: %s\nContract Address: %s", err.Error(), log.TxHash.Hex(), c.chainID, log.BlockNumber, log.Address.String(), c.address)
@@ -215,9 +200,9 @@
 				}
 			default:
 				return fmt.Errorf("could not get transaction by hash: %w\nChain: %d\nTxHash: %s\nLog BlockNumber: %d\nLog 's Contract Address: %s\nContract Address: %s", err, c.chainID, log.TxHash.String(), log.BlockNumber, log.Address.String(), c.address)
->>>>>>> 5f6c9493
-			}
-		}
+			}
+		}
+
 		if isPending {
 			return fmt.Errorf("transaction is pending")
 		}
