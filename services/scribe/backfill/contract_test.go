--- conflicted
+++ resolved
@@ -2,10 +2,11 @@
 
 import (
 	"fmt"
+	"math/big"
+	"os"
+
 	"github.com/ethereum/go-ethereum/common"
 	"github.com/synapsecns/sanguine/ethergo/backends/geth"
-	"math/big"
-	"os"
 
 	"github.com/brianvoe/gofakeit/v6"
 	"github.com/synapsecns/sanguine/services/scribe/backfill"
@@ -233,12 +234,8 @@
 		Contracts:             []config.ContractConfig{contractConfig},
 		BlockTimeBatchSize:    1,
 	}
-<<<<<<< HEAD
-	chainBackfiller, err := backfill.NewChainBackfiller(42161, b.testDB, scribeBackend, chainConfig)
-=======
-	backendClientArr := []backfill.ScribeBackend{backendClient, backendClient}
+	backendClientArr := []backfill.ScribeBackend{scribeBackend, scribeBackend}
 	chainBackfiller, err := backfill.NewChainBackfiller(42161, b.testDB, backendClientArr, chainConfig)
->>>>>>> c548383b
 	Nil(b.T(), err)
 	err = chainBackfiller.Backfill(b.GetTestContext(), true)
 	Nil(b.T(), err)
