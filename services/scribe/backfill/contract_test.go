package backfill_test

import (
	"fmt"
	"github.com/brianvoe/gofakeit/v6"
	"github.com/ethereum/go-ethereum/common"
	"github.com/ethereum/go-ethereum/core/types"
	"github.com/ethereum/go-ethereum/params"
	. "github.com/stretchr/testify/assert"
	"github.com/stretchr/testify/mock"
	"github.com/synapsecns/sanguine/ethergo/backends"
	"github.com/synapsecns/sanguine/ethergo/backends/geth"
	"github.com/synapsecns/sanguine/services/scribe/backfill"
	"github.com/synapsecns/sanguine/services/scribe/config"
	"github.com/synapsecns/sanguine/services/scribe/db"
	"github.com/synapsecns/sanguine/services/scribe/db/mocks"
	"math/big"
	"os"
)

// TestFailedStore tests that the ChainBackfiller continues backfilling after a failed store.

func (b BackfillSuite) TestFailedStore() {
	mockDB := new(mocks.EventDB)
	mockDB.
		// on a store receipt call
		On("StoreReceipt", mock.Anything, mock.Anything, mock.Anything).
		Return(fmt.Errorf("failed to store receipt"))
	mockDB.
		// on a store transaction call
		On("StoreEthTx", mock.Anything, mock.Anything, mock.Anything, mock.Anything, mock.Anything, mock.Anything).
		Return(fmt.Errorf("failed to store transaction"))
	mockDB.
		// on a store log call
		On("StoreLogs", mock.Anything, mock.Anything, mock.Anything).
		Return(fmt.Errorf("failed to store log"))
	mockDB.
		// on retrieve last indexed call
		On("RetrieveLastIndexed", mock.Anything, mock.Anything, mock.Anything).
		Return(uint64(0), nil)

	mockDB.On("StoreBlockTime", mock.Anything, mock.Anything, mock.Anything, mock.Anything).Return(nil)

	chainID := gofakeit.Uint32()

	simulatedChain := geth.NewEmbeddedBackendForChainID(b.GetTestContext(), b.T(), big.NewInt(int64(chainID)))
	simulatedClient, err := backfill.DialBackend(b.GetTestContext(), simulatedChain.RPCAddress(), b.metrics)
	Nil(b.T(), err)

	simulatedChain.FundAccount(b.GetTestContext(), b.wallet.Address(), *big.NewInt(params.Ether))
	testContract, testRef := b.manager.GetTestContract(b.GetTestContext(), simulatedChain)
	transactOpts := simulatedChain.GetTxContext(b.GetTestContext(), nil)
	contractConfig := config.ContractConfig{
		Address:    testContract.Address().String(),
		StartBlock: 0,
	}
	simulatedChainArr := []backfill.ScribeBackend{simulatedClient, simulatedClient}
	chainConfig := config.ChainConfig{
		ChainID:              chainID,
		ContractChunkSize:    1,
		ContractSubChunkSize: 1,
	}
<<<<<<< HEAD
	backfiller, err := backfill.NewContractBackfiller(chainConfig, contractConfig.Address, mockDB, simulatedChainArr, b.metrics)
=======
	backfiller, err := backfill.NewContractBackfiller(chainConfig, contractConfig, mockDB, simulatedChainArr)
>>>>>>> 99869606
	Nil(b.T(), err)
	tx, err := testRef.EmitEventA(transactOpts.TransactOpts, big.NewInt(1), big.NewInt(2), big.NewInt(3))
	Nil(b.T(), err)
	simulatedChain.WaitForConfirmation(b.GetTestContext(), tx)

	// Get the block that the last transaction was executed in.
	txBlockNumber, err := b.getTxBlockNumber(simulatedChain, tx)
	Nil(b.T(), err)
	err = backfiller.Backfill(b.GetTestContext(), contractConfig.StartBlock, txBlockNumber)
	NotNil(b.T(), err)

	// Check to ensure that StoreLastIndexed was never called.
	mockDB.AssertNotCalled(b.T(), "StoreLastIndexed", mock.Anything, mock.Anything, mock.Anything, mock.Anything)
}

// TestGetLogsSimulated tests the GetLogs function using a simulated blockchain.
//
//nolint:cyclop
func (b BackfillSuite) TestGetLogsSimulated() {
	// Get simulated blockchain, deploy the test contract, and set up test variables.
	simulatedChain := geth.NewEmbeddedBackendForChainID(b.GetSuiteContext(), b.T(), big.NewInt(3))
	simulatedClient, err := backfill.DialBackend(b.GetTestContext(), simulatedChain.RPCAddress(), b.metrics)
	Nil(b.T(), err)

	simulatedChain.FundAccount(b.GetTestContext(), b.wallet.Address(), *big.NewInt(params.Ether))
	testContract, testRef := b.manager.GetTestContract(b.GetTestContext(), simulatedChain)
	transactOpts := simulatedChain.GetTxContext(b.GetTestContext(), nil)
	contractConfig := config.ContractConfig{
		Address:    testContract.Address().String(),
		StartBlock: 0,
	}
	simulatedChainArr := []backfill.ScribeBackend{simulatedClient, simulatedClient}
	chainConfig := config.ChainConfig{
		ChainID:              3,
		ContractChunkSize:    1,
		ContractSubChunkSize: 1,
	}
<<<<<<< HEAD
	backfiller, err := backfill.NewContractBackfiller(chainConfig, contractConfig.Address, b.testDB, simulatedChainArr, b.metrics)
=======
	backfiller, err := backfill.NewContractBackfiller(chainConfig, contractConfig, b.testDB, simulatedChainArr)
>>>>>>> 99869606
	Nil(b.T(), err)

	// Emit five events, and then fetch them with GetLogs. The first two will be fetched first,
	// then the last three after.
	tx, err := testRef.EmitEventA(transactOpts.TransactOpts, big.NewInt(1), big.NewInt(2), big.NewInt(3))
	Nil(b.T(), err)
	simulatedChain.WaitForConfirmation(b.GetTestContext(), tx)
	tx, err = testRef.EmitEventB(transactOpts.TransactOpts, []byte{4}, big.NewInt(5), big.NewInt(6))
	Nil(b.T(), err)
	simulatedChain.WaitForConfirmation(b.GetTestContext(), tx)

	// Get the block that the second transaction was executed in.
	txBlockNumberA, err := b.getTxBlockNumber(simulatedChain, tx)
	Nil(b.T(), err)

	tx, err = testRef.EmitEventA(transactOpts.TransactOpts, big.NewInt(7), big.NewInt(8), big.NewInt(9))
	Nil(b.T(), err)
	simulatedChain.WaitForConfirmation(b.GetTestContext(), tx)
	tx, err = testRef.EmitEventB(transactOpts.TransactOpts, []byte{10}, big.NewInt(11), big.NewInt(12))
	Nil(b.T(), err)
	simulatedChain.WaitForConfirmation(b.GetTestContext(), tx)
	tx, err = testRef.EmitEventA(transactOpts.TransactOpts, big.NewInt(13), big.NewInt(14), big.NewInt(15))
	Nil(b.T(), err)
	simulatedChain.WaitForConfirmation(b.GetTestContext(), tx)

	// Get the block that the last transaction was executed in.
	txBlockNumberB, err := b.getTxBlockNumber(simulatedChain, tx)
	Nil(b.T(), err)

	// Get the logs for the first two events.
	collectedLogs := []types.Log{}
	logs, done := backfiller.GetLogs(b.GetTestContext(), contractConfig.StartBlock, txBlockNumberA)

	for {
		select {
		case <-b.GetTestContext().Done():
			b.T().Error("test timed out")
		case log := <-logs:
			collectedLogs = append(collectedLogs, log)
		case <-done:
			goto Next
		}
	}

Next:

	// Check to see if 2 logs were collected.
	Equal(b.T(), 2, len(collectedLogs))

	// Get the logs for the last three events.
	collectedLogs = []types.Log{}
	logs, done = backfiller.GetLogs(b.GetTestContext(), txBlockNumberA+1, txBlockNumberB)

	for {
		select {
		case <-b.GetTestContext().Done():
			b.T().Error("test timed out")
		case log := <-logs:
			collectedLogs = append(collectedLogs, log)
		case <-done:
			goto Done
		}
	}

Done:

	// Check to see if 3 logs were collected.
	Equal(b.T(), 3, len(collectedLogs))
}

// TestContractBackfill tests using a contractBackfiller for recording receipts and logs in a database.

func (b BackfillSuite) TestContractBackfill() {
	// Get simulated blockchain, deploy the test contract, and set up test variables.
	simulatedChain := geth.NewEmbeddedBackendForChainID(b.GetSuiteContext(), b.T(), big.NewInt(142))
	simulatedClient, err := backfill.DialBackend(b.GetTestContext(), simulatedChain.RPCAddress(), b.metrics)
	Nil(b.T(), err)

	simulatedChain.FundAccount(b.GetTestContext(), b.wallet.Address(), *big.NewInt(params.Ether))
	testContract, testRef := b.manager.GetTestContract(b.GetTestContext(), simulatedChain)
	transactOpts := simulatedChain.GetTxContext(b.GetTestContext(), nil)

	// Set config.
	contractConfig := config.ContractConfig{
		Address:    testContract.Address().String(),
		StartBlock: 0,
	}

	simulatedChainArr := []backfill.ScribeBackend{simulatedClient, simulatedClient}
	chainConfig := config.ChainConfig{
		ChainID:              142,
		ContractChunkSize:    1,
		ContractSubChunkSize: 1,
	}
<<<<<<< HEAD
	backfiller, err := backfill.NewContractBackfiller(chainConfig, contractConfig.Address, b.testDB, simulatedChainArr, b.metrics)
=======
	backfiller, err := backfill.NewContractBackfiller(chainConfig, contractConfig, b.testDB, simulatedChainArr)
>>>>>>> 99869606
	Nil(b.T(), err)

	// Emit events for the backfiller to read.
	tx, err := testRef.EmitEventA(transactOpts.TransactOpts, big.NewInt(1), big.NewInt(2), big.NewInt(3))
	Nil(b.T(), err)
	simulatedChain.WaitForConfirmation(b.GetTestContext(), tx)

	tx, err = testRef.EmitEventA(transactOpts.TransactOpts, big.NewInt(1), big.NewInt(2), big.NewInt(3))
	Nil(b.T(), err)

	simulatedChain.WaitForConfirmation(b.GetTestContext(), tx)
	tx, err = testRef.EmitEventB(transactOpts.TransactOpts, []byte{4}, big.NewInt(5), big.NewInt(6))
	Nil(b.T(), err)
	simulatedChain.WaitForConfirmation(b.GetTestContext(), tx)

	// Emit two logs in one receipt.
	tx, err = testRef.EmitEventAandB(transactOpts.TransactOpts, big.NewInt(7), big.NewInt(8), big.NewInt(9))
	Nil(b.T(), err)

	simulatedChain.WaitForConfirmation(b.GetTestContext(), tx)

	// Get the block that the last transaction was executed in.
	txBlockNumber, err := b.getTxBlockNumber(simulatedChain, tx)
	Nil(b.T(), err)

	// Backfill the events. The `0` will be replaced with the startBlock from the config.
	err = backfiller.Backfill(b.GetTestContext(), contractConfig.StartBlock, txBlockNumber)
	Nil(b.T(), err)

	// Get all receipts.
	receipts, err := b.testDB.RetrieveReceiptsWithFilter(b.GetTestContext(), db.ReceiptFilter{}, 1)
	Nil(b.T(), err)

	// Check to see if 3 receipts were collected.
	Equal(b.T(), 4, len(receipts))

	// Get all logs.
	logs, err := b.testDB.RetrieveLogsWithFilter(b.GetTestContext(), db.LogFilter{}, 1)
	Nil(b.T(), err)

	// Check to see if 4 logs were collected.
	Equal(b.T(), 5, len(logs))

	// Check to see if the last receipt has two logs.
	Equal(b.T(), 2, len(receipts[0].Logs))

	// Ensure last indexed block is correct.
	lastIndexed, err := b.testDB.RetrieveLastIndexed(b.GetTestContext(), testContract.Address(), uint32(testContract.ChainID().Uint64()))
	Nil(b.T(), err)
	Equal(b.T(), txBlockNumber, lastIndexed)
}

// TestTxTypeNotSupported tests how the contract backfiller handles a transaction type that is not supported.
//
// nolint:dupl
func (b BackfillSuite) TestTxTypeNotSupported() {
	if os.Getenv("CI") != "" {
		b.T().Skip("Network test flake")
	}

	var backendClient backfill.ScribeBackend
	omnirpcURL := "https://rpc.interoperability.institute/confirmations/1/rpc/42161"
	backendClient, err := backfill.DialBackend(b.GetTestContext(), omnirpcURL, b.metrics)
	Nil(b.T(), err)

	// This config is using this block https://arbiscan.io/block/6262099
	// and this tx https://arbiscan.io/tx/0x8800222adf9578fb576db0bd7fb4860fe89932549be084a3313939c03e4d279d
	// with a unique Arbitrum type to verify that anomalous tx type is handled correctly.
	contractConfig := config.ContractConfig{
		Address:    "0xA67b7147DcE20D6F25Fd9ABfBCB1c3cA74E11f0B",
		StartBlock: 6262099,
	}

	chainConfig := config.ChainConfig{
		ChainID:               42161,
		RequiredConfirmations: 0,
		Contracts:             []config.ContractConfig{contractConfig},
	}
	backendClientArr := []backfill.ScribeBackend{backendClient, backendClient}
	chainBackfiller, err := backfill.NewChainBackfiller(b.testDB, backendClientArr, chainConfig, 1, b.metrics)
	Nil(b.T(), err)
	err = chainBackfiller.Backfill(b.GetTestContext(), &contractConfig.StartBlock, false)
	Nil(b.T(), err)

	logs, err := b.testDB.RetrieveLogsWithFilter(b.GetTestContext(), db.LogFilter{}, 1)
	Nil(b.T(), err)
	Equal(b.T(), 4, len(logs))
	receipts, err := b.testDB.RetrieveReceiptsWithFilter(b.GetTestContext(), db.ReceiptFilter{}, 1)
	Nil(b.T(), err)
	Equal(b.T(), 1, len(receipts))
}

// TestTxTypeNotSupported tests how the contract backfiller handles a transaction type that is not supported.
//
// nolint:dupl
func (b BackfillSuite) TestInvalidTxVRS() {
	if os.Getenv("CI") != "" {
		b.T().Skip("Network test flake")
	}

	var backendClient backfill.ScribeBackend
	omnirpcURL := "https://rpc.interoperability.institute/confirmations/1/rpc/1313161554"
	backendClient, err := backfill.DialBackend(b.GetTestContext(), omnirpcURL, b.metrics)
	Nil(b.T(), err)

	// This config is using this block https://aurorascan.dev/block/58621373
	// and this tx https://aurorascan.dev/tx/0x687282d7bd6c3d591f9ad79784e0983afabcac2a9074d368b7ca3d7caf4edee5
	// to test handling of the v,r,s tx not found error.
	contractConfig := config.ContractConfig{
		Address:    "0xaeD5b25BE1c3163c907a471082640450F928DDFE",
		StartBlock: 58621373,
	}

	chainConfig := config.ChainConfig{
		ChainID:               1313161554,
		RequiredConfirmations: 0,
		Contracts:             []config.ContractConfig{contractConfig},
	}
	backendClientArr := []backfill.ScribeBackend{backendClient, backendClient}
	chainBackfiller, err := backfill.NewChainBackfiller(b.testDB, backendClientArr, chainConfig, 1, b.metrics)
	Nil(b.T(), err)

	err = chainBackfiller.Backfill(b.GetTestContext(), &contractConfig.StartBlock, false)
	Nil(b.T(), err)

	logs, err := b.testDB.RetrieveLogsWithFilter(b.GetTestContext(), db.LogFilter{}, 1)
	Nil(b.T(), err)
	Equal(b.T(), 9, len(logs))
	receipts, err := b.testDB.RetrieveReceiptsWithFilter(b.GetTestContext(), db.ReceiptFilter{}, 1)
	Nil(b.T(), err)
	Equal(b.T(), 1, len(receipts))
}
func (b BackfillSuite) getTxBlockNumber(chain backends.SimulatedTestBackend, tx *types.Transaction) (uint64, error) {
	receipt, err := chain.TransactionReceipt(b.GetTestContext(), tx.Hash())
	if err != nil {
		return 0, fmt.Errorf("error getting receipt for tx: %w", err)
	}
	return receipt.BlockNumber.Uint64(), nil
}

// TestContractBackfill tests using a contractBackfiller for recording receipts and logs in a database.
func (b BackfillSuite) TestContractBackfillFromPreIndexed() {
	// Get simulated blockchain, deploy the test contract, and set up test variables.
	simulatedChain := geth.NewEmbeddedBackendForChainID(b.GetSuiteContext(), b.T(), big.NewInt(142))
	simulatedClient, err := backfill.DialBackend(b.GetTestContext(), simulatedChain.RPCAddress(), b.metrics)
	Nil(b.T(), err)

	simulatedChain.FundAccount(b.GetTestContext(), b.wallet.Address(), *big.NewInt(params.Ether))
	testContract, testRef := b.manager.GetTestContract(b.GetTestContext(), simulatedChain)
	transactOpts := simulatedChain.GetTxContext(b.GetTestContext(), nil)

	// Set config.
	contractConfig := config.ContractConfig{
		Address:    testContract.Address().String(),
		StartBlock: 0,
	}

	simulatedChainArr := []backfill.ScribeBackend{simulatedClient, simulatedClient}
	chainConfig := config.ChainConfig{
		ChainID:              142,
		ContractChunkSize:    1,
		ContractSubChunkSize: 1,
	}
<<<<<<< HEAD
	backfiller, err := backfill.NewContractBackfiller(chainConfig, contractConfig.Address, b.testDB, simulatedChainArr, b.metrics)
=======
	backfiller, err := backfill.NewContractBackfiller(chainConfig, contractConfig, b.testDB, simulatedChainArr)
>>>>>>> 99869606
	Nil(b.T(), err)

	// Emit events for the backfiller to read.
	tx, err := testRef.EmitEventA(transactOpts.TransactOpts, big.NewInt(1), big.NewInt(2), big.NewInt(3))
	Nil(b.T(), err)

	simulatedChain.WaitForConfirmation(b.GetTestContext(), tx)
	tx, err = testRef.EmitEventB(transactOpts.TransactOpts, []byte{4}, big.NewInt(5), big.NewInt(6))
	Nil(b.T(), err)
	simulatedChain.WaitForConfirmation(b.GetTestContext(), tx)

	// Emit two logs in one receipt.
	tx, err = testRef.EmitEventAandB(transactOpts.TransactOpts, big.NewInt(7), big.NewInt(8), big.NewInt(9))
	Nil(b.T(), err)

	simulatedChain.WaitForConfirmation(b.GetTestContext(), tx)

	// Get the block that the last transaction was executed in.
	txBlockNumber, err := b.getTxBlockNumber(simulatedChain, tx)
	Nil(b.T(), err)

	err = b.testDB.StoreLastIndexed(b.GetTestContext(), common.HexToAddress(contractConfig.Address), chainConfig.ChainID, txBlockNumber)
	Nil(b.T(), err)

	tx, err = testRef.EmitEventA(transactOpts.TransactOpts, big.NewInt(10), big.NewInt(11), big.NewInt(12))
	Nil(b.T(), err)

	simulatedChain.WaitForConfirmation(b.GetTestContext(), tx)
	tx, err = testRef.EmitEventB(transactOpts.TransactOpts, []byte{13}, big.NewInt(14), big.NewInt(15))
	Nil(b.T(), err)
	simulatedChain.WaitForConfirmation(b.GetTestContext(), tx)

	// Emit two logs in one receipt.
	tx, err = testRef.EmitEventAandB(transactOpts.TransactOpts, big.NewInt(16), big.NewInt(17), big.NewInt(18))
	Nil(b.T(), err)

	simulatedChain.WaitForConfirmation(b.GetTestContext(), tx)

	// Emit two logs in one receipt.
	tx, err = testRef.EmitEventAandB(transactOpts.TransactOpts, big.NewInt(19), big.NewInt(20), big.NewInt(21))
	Nil(b.T(), err)

	simulatedChain.WaitForConfirmation(b.GetTestContext(), tx)

	// Get the block that the last transaction was executed in.
	txBlockNumber, err = b.getTxBlockNumber(simulatedChain, tx)
	Nil(b.T(), err)

	err = backfiller.Backfill(b.GetTestContext(), contractConfig.StartBlock, txBlockNumber)
	Nil(b.T(), err)

	// Get all receipts.
	receipts, err := b.testDB.RetrieveReceiptsWithFilter(b.GetTestContext(), db.ReceiptFilter{}, 1)
	Nil(b.T(), err)

	// Check to see if 3 receipts were collected.
	Equal(b.T(), 4, len(receipts))

	// Get all logs.
	logs, err := b.testDB.RetrieveLogsWithFilter(b.GetTestContext(), db.LogFilter{}, 1)
	Nil(b.T(), err)

	// Check to see if 4 logs were collected.
	Equal(b.T(), 6, len(logs))

	// Check to see if the last receipt has two logs.
	Equal(b.T(), 2, len(receipts[0].Logs))

	// Ensure last indexed block is correct.
	lastIndexed, err := b.testDB.RetrieveLastIndexed(b.GetTestContext(), testContract.Address(), uint32(testContract.ChainID().Uint64()))
	Nil(b.T(), err)
	Equal(b.T(), txBlockNumber, lastIndexed)
}<|MERGE_RESOLUTION|>--- conflicted
+++ resolved
@@ -60,12 +60,9 @@
 		ContractChunkSize:    1,
 		ContractSubChunkSize: 1,
 	}
-<<<<<<< HEAD
-	backfiller, err := backfill.NewContractBackfiller(chainConfig, contractConfig.Address, mockDB, simulatedChainArr, b.metrics)
-=======
-	backfiller, err := backfill.NewContractBackfiller(chainConfig, contractConfig, mockDB, simulatedChainArr)
->>>>>>> 99869606
-	Nil(b.T(), err)
+	backfiller, err := backfill.NewContractBackfiller(chainConfig, contractConfig, mockDB, simulatedChainArr, b.metrics)
+	Nil(b.T(), err)
+
 	tx, err := testRef.EmitEventA(transactOpts.TransactOpts, big.NewInt(1), big.NewInt(2), big.NewInt(3))
 	Nil(b.T(), err)
 	simulatedChain.WaitForConfirmation(b.GetTestContext(), tx)
@@ -102,11 +99,8 @@
 		ContractChunkSize:    1,
 		ContractSubChunkSize: 1,
 	}
-<<<<<<< HEAD
-	backfiller, err := backfill.NewContractBackfiller(chainConfig, contractConfig.Address, b.testDB, simulatedChainArr, b.metrics)
-=======
-	backfiller, err := backfill.NewContractBackfiller(chainConfig, contractConfig, b.testDB, simulatedChainArr)
->>>>>>> 99869606
+
+	backfiller, err := backfill.NewContractBackfiller(chainConfig, contractConfig, b.testDB, simulatedChainArr, b.metrics)
 	Nil(b.T(), err)
 
 	// Emit five events, and then fetch them with GetLogs. The first two will be fetched first,
@@ -201,12 +195,8 @@
 		ContractChunkSize:    1,
 		ContractSubChunkSize: 1,
 	}
-<<<<<<< HEAD
-	backfiller, err := backfill.NewContractBackfiller(chainConfig, contractConfig.Address, b.testDB, simulatedChainArr, b.metrics)
-=======
-	backfiller, err := backfill.NewContractBackfiller(chainConfig, contractConfig, b.testDB, simulatedChainArr)
->>>>>>> 99869606
-	Nil(b.T(), err)
+	backfiller, err := backfill.NewContractBackfiller(chainConfig, contractConfig, b.testDB, simulatedChainArr, b.metrics)
+	b.Require().NoError(err)
 
 	// Emit events for the backfiller to read.
 	tx, err := testRef.EmitEventA(transactOpts.TransactOpts, big.NewInt(1), big.NewInt(2), big.NewInt(3))
@@ -369,11 +359,7 @@
 		ContractChunkSize:    1,
 		ContractSubChunkSize: 1,
 	}
-<<<<<<< HEAD
-	backfiller, err := backfill.NewContractBackfiller(chainConfig, contractConfig.Address, b.testDB, simulatedChainArr, b.metrics)
-=======
-	backfiller, err := backfill.NewContractBackfiller(chainConfig, contractConfig, b.testDB, simulatedChainArr)
->>>>>>> 99869606
+	backfiller, err := backfill.NewContractBackfiller(chainConfig, contractConfig, b.testDB, simulatedChainArr, b.metrics)
 	Nil(b.T(), err)
 
 	// Emit events for the backfiller to read.
