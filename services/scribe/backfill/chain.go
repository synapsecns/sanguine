package backfill

import (
	"context"
	"fmt"
	"github.com/ethereum/go-ethereum/common/hexutil"
	"github.com/ethereum/go-ethereum/core/types"
	"github.com/ethereum/go-ethereum/rpc"
	"math"
	"math/big"
	"time"

	"github.com/jpillora/backoff"
	"github.com/synapsecns/sanguine/services/scribe/config"
	"github.com/synapsecns/sanguine/services/scribe/db"
	"golang.org/x/sync/errgroup"
)

// ChainBackfiller is a backfiller that fetches logs for a chain. It aggregates logs
// from a slice of ContractBackfillers.
type ChainBackfiller struct {
	// chainID is the chain ID of the chain
	chainID uint32
	// eventDB is the database to store event data in
	eventDB db.EventDB
	// client is the client for filtering
	client []ScribeBackend
	// contractBackfillers is the list of contract backfillers
	contractBackfillers []*ContractBackfiller
	// startHeights is a map from address -> start height
	startHeights map[string]uint64
	// minBlockHeight is the minimum block height to store block time for
	minBlockHeight uint64
	// chainConfig is the config for the backfiller
	chainConfig config.ChainConfig
	// blockTimeBuffer is the buffer for block times queries
	blockTimeBuffer []rpc.BatchElem
	// blockNumAttemptCount is a map from blockNum -> attempt count
	blockNumAttemptCount map[uint64]uint32
}

// NewChainBackfiller creates a new backfiller for a chain.
func NewChainBackfiller(chainID uint32, eventDB db.EventDB, client []ScribeBackend, chainConfig config.ChainConfig) (*ChainBackfiller, error) {
	// initialize the list of contract backfillers
	contractBackfillers := []*ContractBackfiller{}
	// initialize each contract backfiller and start heights
	startHeights := make(map[string]uint64)
	// initialize the block time attempt count and buffer
	blockNumAttemptCount := make(map[uint64]uint32)
	blockTimeBuffer := []rpc.BatchElem{}

	// start with max uint64
	minBlockHeight := uint64(math.MaxUint64)
	for _, contract := range chainConfig.Contracts {
		contractBackfiller, err := NewContractBackfiller(chainConfig.ChainID, contract.Address, eventDB, client)
		if err != nil {
			return nil, fmt.Errorf("could not create contract backfiller: %w", err)
		}
		contractBackfillers = append(contractBackfillers, contractBackfiller)
		startHeights[contract.Address] = contract.StartBlock

		// Compare if current minBlockHeight is greater than current StartBlock set in the yaml
		if minBlockHeight > contract.StartBlock {
			minBlockHeight = contract.StartBlock
		}
	}

	return &ChainBackfiller{
		chainID:              chainID,
		eventDB:              eventDB,
		client:               client,
		contractBackfillers:  contractBackfillers,
		startHeights:         startHeights,
		minBlockHeight:       minBlockHeight,
		chainConfig:          chainConfig,
		blockTimeBuffer:      blockTimeBuffer,
		blockNumAttemptCount: blockNumAttemptCount,
	}, nil
}

// Backfill iterates over each contract backfiller and calls Backfill concurrently on each one.
// If `onlyOneBlock` is true, the backfiller will only backfill the block at `endHeight`.
//
//nolint:gocognit,cyclop
func (c ChainBackfiller) Backfill(ctx context.Context, onlyOneBlock bool) error {
	// initialize the errgroups for backfilling contracts and getting latest blocknumber.
	gBackfill, groupCtxBackfill := errgroup.WithContext(ctx)
	// backoff in the case of an error
	b := &backoff.Backoff{
		Factor: 2,
		Jitter: true,
		Min:    1 * time.Second,
		Max:    30 * time.Second,
	}

	// Starting with 0 time out.
	timeout := time.Duration(0)

	// Init endHeight
	var endHeight uint64
	var err error

	// Retry until block height for the current chain is retrieved.
	if !onlyOneBlock {
		for {
			select {
			case <-groupCtxBackfill.Done():
				return fmt.Errorf("context canceled: %w", groupCtxBackfill.Err())
			case <-time.After(timeout):
				// get the end height for the backfill
				endHeight, err = c.client[0].BlockNumber(groupCtxBackfill)
				if err != nil {
					timeout = b.Duration()
					logger.Warnf("could not get block number, bad connection to rpc likely: %v", err)
					continue
				}
			}
			b.Reset()
			break
		}
	} else {
		endHeight = c.minBlockHeight + 1
	}

	// iterate over each contract backfiller
	for i := range c.contractBackfillers {
		// capture func literal
		contractBackfiller := c.contractBackfillers[i]
		// get the start height for the backfill
		startHeight := c.startHeights[contractBackfiller.address]
		if onlyOneBlock {
			endHeight = startHeight
		}
		// call Backfill concurrently
		gBackfill.Go(func() error {
			// timeout should always be 0 on the first attempt
			timeout = time.Duration(0)
			for {
				select {
				case <-groupCtxBackfill.Done():
					logger.Warnf("could not backfill data: %v\nChain: %d\nStart Block: %d\nEnd Block: %d\nBackoff Atempts: %f\nBackoff Duration: %d", groupCtxBackfill.Err(), c.chainID, startHeight, endHeight, b.Attempt(), b.Duration())
					return fmt.Errorf("context canceled: %w", groupCtxBackfill.Err())
				case <-time.After(timeout):
					err = contractBackfiller.Backfill(groupCtxBackfill, startHeight, endHeight)
					if err != nil {
						timeout = b.Duration()
						logger.Warnf("could not backfill data: %v\nChain: %d\nStart Block: %d\nEnd Block: %d\nBackoff Atempts: %f\nBackoff Duration: %d", err, c.chainID, startHeight, endHeight, b.Attempt(), b.Duration())
						continue
					}
					// Reset backoff and timeout
					b.Reset()
					timeout = time.Duration(0)
					return nil
				}
			}
		})
	}

	// Backfill the block times

	// Start the buffer handler for the batch block time queries
	go func() {
		err := c.bufferHandler(ctx, &c.blockTimeBuffer)
		if err != nil {
			logger.Errorf("could not handle buffer: %v", err)
		}
	}()

	// Set the start height to the minimum block height of all contracts
	startHeight := c.minBlockHeight

	// Start at the block before the minimum block height
	if startHeight != 0 {
		startHeight--
	}

	// Current block
	blockNum := startHeight
blockTimeLoop:
	for {
		select {
		case <-ctx.Done():
			logger.Warnf("context canceled %s: %v\nChain: %d\nBlock: %d", big.NewInt(int64(blockNum)).String(), ctx.Err(), c.chainID, blockNum)
			return fmt.Errorf("context canceled: %w", ctx.Err())
		default:
			// Check if the current block's already exists in database.
			_, err = c.eventDB.RetrieveBlockTime(ctx, c.chainID, blockNum)
			if err == nil {
				logger.Infof("skipping storing blocktime for block %s: %v\nChain: %d\nBlock: %d", big.NewInt(int64(blockNum)).String(), err, c.chainID, blockNum)
				blockNum++
				continue
			}

			// Store the block time info in the blockTimeBuffer for batch querying
			var batchElemErr error
			var head *types.Header
			batchElem := rpc.BatchElem{
				Method: "eth_getBlockByNumber",
				Args:   []interface{}{hexutil.EncodeBig(big.NewInt(int64(blockNum))), false},
				Result: &head,
				Error:  batchElemErr,
			}
			c.blockTimeBuffer = append(c.blockTimeBuffer, batchElem)
			fmt.Println("appending to buffer", blockNum)
			fmt.Println("CMON", len(c.blockTimeBuffer))

<<<<<<< HEAD
			// Move on to the next block.
			blockNum++
=======
				// Get information on the current block for further processing.
				rawBlock, err := c.client[0].HeaderByNumber(ctx, big.NewInt(int64(blockNum)))
				if err != nil {
					timeoutBlockNum = bBlockNum.Duration()
					logger.Warnf("could not get block time at block %s: %v\nChain: %d\nBlock: %d\nBackoff Atempts: %f\nBackoff Duration: %d", big.NewInt(int64(blockNum)).String(), err, c.chainID, blockNum, bBlockNum.Attempt(), bBlockNum.Duration())
					continue
				}
>>>>>>> c548383b

			// If done with the range, exit the loop.
			if blockNum > endHeight {
				break blockTimeLoop
			}
		}
	}

	// wait for all the backfillers to finish
	if err = gBackfill.Wait(); err != nil {
		return fmt.Errorf("could not backfill: %w", err)
	}
	return nil
}

// bufferHandler will be run concurrently as it takes in BatchElems until it hits a
// certain threshold, then it will process the BatchElems and stores the results in
// the eventDB.
func (c ChainBackfiller) bufferHandler(ctx context.Context, blockTimeBuffer *[]rpc.BatchElem) error {
	for {
		select {
		case <-ctx.Done():
			return fmt.Errorf("context canceled: %w", ctx.Err())
		default:
			fmt.Println("REALLY HOPE THIS NUM ISN'T ZERO:", uint32(len(*blockTimeBuffer)))
			if uint32(len(*blockTimeBuffer)) >= c.chainConfig.BlockTimeBatchSize {
				fmt.Println("HERE")

				// batch call to get the block times
				err := c.client.BatchCallContext(ctx, *blockTimeBuffer)
				if err != nil {
					return fmt.Errorf("could not batch call: %w", err)
				}
				// iterate over the batch elems that have results and no errors,
				// then store the results in the eventDB.
				for i := 0; i < len(*blockTimeBuffer); i++ {
					elem := &(*blockTimeBuffer)[i]
					// store the block time
					blockNum, err := hexutil.DecodeBig(elem.Args[0].(string))
					if err != nil {
						return fmt.Errorf("could not decode block number: %w", err)
					}
					header := elem.Result.(**types.Header)
					_ = header
					c.blockNumAttemptCount[blockNum.Uint64()]++
					fmt.Println("SOMESOMESOME", c.blockNumAttemptCount[blockNum.Uint64()])
					if elem.Error != nil {
						logger.Warnf("could not get block time: %v\nChain: %d\nBlock: %d\nBackoff Atempts: %d", elem.Error, c.chainID, blockNum.Uint64(), c.blockNumAttemptCount[blockNum.Uint64()])
						continue
						// todo
					}
					if elem.Result == nil {
						continue
					}
					err = c.eventDB.StoreBlockTime(ctx, c.chainID, blockNum.Uint64(), (**header).Time)
					//if err != nil {
					//	logger.Warnf("could not store block time - block %s: %v\nChain: %d\nBlock: %d\nBackoff Atempts: %d", blockNum.String(), err, c.chainID, blockNum, c.blockNumAttemptCount[blockNum.Uint64()])
					//	continue
					//}

					// store the last block time
					err = c.eventDB.StoreLastBlockTime(ctx, c.chainID, blockNum.Uint64())
					if err != nil {
						logger.Warnf("could not store last block time %s: %v\nChain: %d\nBlock: %d\nBackoff Atempts: %d", blockNum.String(), err, c.chainID, blockNum, c.blockNumAttemptCount[blockNum.Uint64()])
						continue
					}
					// remove the batch elem from the buffer since it has been processed
					tempBuffer := remove(*blockTimeBuffer, i)
					blockTimeBuffer = &tempBuffer
					i--
				}
			}
		}
	}
}

func remove(slice []rpc.BatchElem, s int) []rpc.BatchElem {
	return append(slice[:s], slice[s+1:]...)
}<|MERGE_RESOLUTION|>--- conflicted
+++ resolved
@@ -3,12 +3,13 @@
 import (
 	"context"
 	"fmt"
+	"math"
+	"math/big"
+	"time"
+
 	"github.com/ethereum/go-ethereum/common/hexutil"
 	"github.com/ethereum/go-ethereum/core/types"
 	"github.com/ethereum/go-ethereum/rpc"
-	"math"
-	"math/big"
-	"time"
 
 	"github.com/jpillora/backoff"
 	"github.com/synapsecns/sanguine/services/scribe/config"
@@ -204,18 +205,8 @@
 			fmt.Println("appending to buffer", blockNum)
 			fmt.Println("CMON", len(c.blockTimeBuffer))
 
-<<<<<<< HEAD
 			// Move on to the next block.
 			blockNum++
-=======
-				// Get information on the current block for further processing.
-				rawBlock, err := c.client[0].HeaderByNumber(ctx, big.NewInt(int64(blockNum)))
-				if err != nil {
-					timeoutBlockNum = bBlockNum.Duration()
-					logger.Warnf("could not get block time at block %s: %v\nChain: %d\nBlock: %d\nBackoff Atempts: %f\nBackoff Duration: %d", big.NewInt(int64(blockNum)).String(), err, c.chainID, blockNum, bBlockNum.Attempt(), bBlockNum.Duration())
-					continue
-				}
->>>>>>> c548383b
 
 			// If done with the range, exit the loop.
 			if blockNum > endHeight {
