package backfill

import (
	"context"
	"fmt"
	"math"
	"math/big"
	"time"

	"github.com/jpillora/backoff"
	"github.com/synapsecns/sanguine/services/scribe/config"
	"github.com/synapsecns/sanguine/services/scribe/db"
	"golang.org/x/sync/errgroup"
)

// ChainBackfiller is a backfiller that fetches logs for a chain. It aggregates logs
// from a slice of ContractBackfillers.
type ChainBackfiller struct {
	// chainID is the chain ID of the chain
	chainID uint32
	// eventDB is the database to store event data in
	eventDB db.EventDB
	// client is the client for filtering
	client []ScribeBackend
	// contractBackfillers is the list of contract backfillers
	contractBackfillers []*ContractBackfiller
	// startHeights is a map from address -> start height
	startHeights map[string]uint64
	// minBlockHeight is the minimum block height to store block time for
	minBlockHeight uint64
	// chainConfig is the config for the backfiller
	chainConfig config.ChainConfig
}

// NewChainBackfiller creates a new backfiller for a chain.
func NewChainBackfiller(chainID uint32, eventDB db.EventDB, client []ScribeBackend, chainConfig config.ChainConfig) (*ChainBackfiller, error) {
	// initialize the list of contract backfillers
	contractBackfillers := []*ContractBackfiller{}
	// initialize each contract backfiller and start heights
	startHeights := make(map[string]uint64)

	// start with max uint64
	minBlockHeight := uint64(math.MaxUint64)
	for _, contract := range chainConfig.Contracts {
		contractBackfiller, err := NewContractBackfiller(chainConfig.ChainID, contract.Address, eventDB, client)
		if err != nil {
			return nil, fmt.Errorf("could not create contract backfiller: %w", err)
		}
		contractBackfillers = append(contractBackfillers, contractBackfiller)
		startHeights[contract.Address] = contract.StartBlock

		// Compare if current minBlockHeight is greater than current StartBlock set in the yaml
		if minBlockHeight > contract.StartBlock {
			minBlockHeight = contract.StartBlock
		}
	}

	return &ChainBackfiller{
		chainID:             chainID,
		eventDB:             eventDB,
		client:              client,
		contractBackfillers: contractBackfillers,
		startHeights:        startHeights,
		minBlockHeight:      minBlockHeight,
		chainConfig:         chainConfig,
	}, nil
}

// Backfill iterates over each contract backfiller and calls Backfill concurrently on each one.
// If `onlyOneBlock` is true, the backfiller will only backfill the block at `endHeight`.
//
//nolint:gocognit,cyclop
func (c ChainBackfiller) Backfill(ctx context.Context, onlyOneBlock bool) error {
	// initialize the errgroups for backfilling contracts and getting latest blocknumber.
	gBackfill, groupCtxBackfill := errgroup.WithContext(ctx)
	// backoff in the case of an error
	b := &backoff.Backoff{
		Factor: 2,
		Jitter: true,
		Min:    1 * time.Second,
		Max:    30 * time.Second,
	}

	// Starting with 0 time out.
	timeout := time.Duration(0)

	// Init endHeight
	var endHeight uint64
	var err error

	// Retry until block height for the current chain is retrieved.
<<<<<<< HEAD
	for {
		select {
		case <-groupCtxBackfill.Done():
			return fmt.Errorf("context canceled: %w", groupCtxBackfill.Err())
		case <-time.After(timeout):
			// get the end height for the backfill
			endHeight, err = c.client[0].BlockNumber(groupCtxBackfill)
			if err != nil {
				timeout = b.Duration()
				logger.Warnf("could not get block number, bad connection to rpc likely: %v", err)
				continue
=======
	if !onlyOneBlock {
		for {
			select {
			case <-groupCtxBackfill.Done():
				return fmt.Errorf("context canceled: %w", groupCtxBackfill.Err())
			case <-time.After(timeout):
				// get the end height for the backfill
				endHeight, err = c.client.BlockNumber(groupCtxBackfill)
				if err != nil {
					timeout = b.Duration()
					logger.Warnf("could not get block number, bad connection to rpc likely: %v", err)
					continue
				}
>>>>>>> 2c23efd4
			}
			b.Reset()
			break
		}
	} else {
		endHeight = c.minBlockHeight + 1
	}

	// iterate over each contract backfiller
	for i := range c.contractBackfillers {
		// capture func literal
		contractBackfiller := c.contractBackfillers[i]
		// get the start height for the backfill
		startHeight := c.startHeights[contractBackfiller.address]
		if onlyOneBlock {
			endHeight = startHeight
		}
		// call Backfill concurrently
		gBackfill.Go(func() error {
			// timeout should always be 0 on the first attempt
			timeout = time.Duration(0)
			for {
				select {
				case <-groupCtxBackfill.Done():
					logger.Warnf("could not backfill data: %v\nChain: %d\nStart Block: %d\nEnd Block: %d\nBackoff Atempts: %f\nBackoff Duration: %d", groupCtxBackfill.Err(), c.chainID, startHeight, endHeight, b.Attempt(), b.Duration())
					return fmt.Errorf("context canceled: %w", groupCtxBackfill.Err())
				case <-time.After(timeout):
					err = contractBackfiller.Backfill(groupCtxBackfill, startHeight, endHeight)
					if err != nil {
						timeout = b.Duration()
						logger.Warnf("could not backfill data: %v\nChain: %d\nStart Block: %d\nEnd Block: %d\nBackoff Atempts: %f\nBackoff Duration: %d", err, c.chainID, startHeight, endHeight, b.Attempt(), b.Duration())
						continue
					}
					// Reset backoff and timeout
					b.Reset()
					timeout = time.Duration(0)
					return nil
				}
			}
		})
	}

	// Backfill the block times

	// Initialize the errgroup for backfilling block times
	gBlockTime, groupCtxBlockTime := errgroup.WithContext(ctx)
	gBlockTime.Go(func() error {
		// Init backoff for backfilling block times
		bBlockNum := &backoff.Backoff{
			Factor: 2,
			Jitter: true,
			Min:    1 * time.Second,
			Max:    30 * time.Second,
		}

		// timeout should always be 0 on the first attempt
		timeoutBlockNum := time.Duration(0)

		// Set the start height to the minimum block height of all contracts
		startHeight := c.minBlockHeight

		// Start at the block before the minimum block height
		if startHeight != 0 {
			startHeight--
		}

		// Current block
		blockNum := startHeight
		for {
			select {
			case <-groupCtxBlockTime.Done():
				logger.Warnf("context canceled %s: %v\nChain: %d\nBlock: %d\nBackoff Atempts: %f\nBackoff Duration: %d", big.NewInt(int64(blockNum)).String(), groupCtxBlockTime.Err(), c.chainID, blockNum, bBlockNum.Attempt(), bBlockNum.Duration())
				return fmt.Errorf("context canceled: %w", groupCtxBlockTime.Err())
			case <-time.After(timeoutBlockNum):
				// Check if the current block's already exists in database.
				_, err := c.eventDB.RetrieveBlockTime(ctx, c.chainID, blockNum)
				if err == nil {
					logger.Infof("skipping storing blocktime for block %s: %v\nChain: %d\nBlock: %d\nBackoff Atempts: %f\nBackoff Duration: %d", big.NewInt(int64(blockNum)).String(), err, c.chainID, blockNum, bBlockNum.Attempt(), bBlockNum.Duration())
					blockNum++
					// Make sure the count doesn't increase unnecessarily.
					bBlockNum.Reset()
					continue
				}

				// Get information on the current block for further processing.
				rawBlock, err := c.client[0].HeaderByNumber(ctx, big.NewInt(int64(blockNum)))
				if err != nil {
					timeoutBlockNum = bBlockNum.Duration()
					logger.Warnf("could not get block time at block %s: %v\nChain: %d\nBlock: %d\nBackoff Atempts: %f\nBackoff Duration: %d", big.NewInt(int64(blockNum)).String(), err, c.chainID, blockNum, bBlockNum.Attempt(), bBlockNum.Duration())
					continue
				}

				// Store the block time with the block retrieved above.
				err = c.eventDB.StoreBlockTime(groupCtxBlockTime, c.chainID, blockNum, rawBlock.Time)
				if err != nil {
					timeoutBlockNum = bBlockNum.Duration()
					logger.Warnf("could not store block time - block %s: %v\nChain: %d\nBlock: %d\nBackoff Atempts: %f\nBackoff Duration: %d", big.NewInt(int64(blockNum)).String(), err, c.chainID, blockNum, bBlockNum.Attempt(), bBlockNum.Duration())

					continue
				}

				// store the last block time
				err = c.eventDB.StoreLastBlockTime(groupCtxBlockTime, c.chainID, blockNum)
				if err != nil {
					timeoutBlockNum = bBlockNum.Duration()
					logger.Warnf("could not store last block time %s: %v\nChain: %d\nBlock: %d\nBackoff Atempts: %f\nBackoff Duration: %d", big.NewInt(int64(blockNum)).String(), err, c.chainID, blockNum, bBlockNum.Attempt(), bBlockNum.Duration())
					continue
				}

				// Move on to the next block.
				blockNum++

				// Reset the backoff after successful block parse run to prevent bloated back offs.
				bBlockNum.Reset()
				timeoutBlockNum = time.Duration(0)

				// If done with the range, exit go routine.
				if blockNum > endHeight {
					return nil
				}
			}
		}
	})

	// wait for all the blocktimes to finish
	if err := gBlockTime.Wait(); err != nil {
		return fmt.Errorf("could not backfill: %w", err)
	}
	// wait for all the backfillers to finish
	if err := gBackfill.Wait(); err != nil {
		return fmt.Errorf("could not backfill: %w", err)
	}
	return nil
}<|MERGE_RESOLUTION|>--- conflicted
+++ resolved
@@ -89,19 +89,6 @@
 	var err error
 
 	// Retry until block height for the current chain is retrieved.
-<<<<<<< HEAD
-	for {
-		select {
-		case <-groupCtxBackfill.Done():
-			return fmt.Errorf("context canceled: %w", groupCtxBackfill.Err())
-		case <-time.After(timeout):
-			// get the end height for the backfill
-			endHeight, err = c.client[0].BlockNumber(groupCtxBackfill)
-			if err != nil {
-				timeout = b.Duration()
-				logger.Warnf("could not get block number, bad connection to rpc likely: %v", err)
-				continue
-=======
 	if !onlyOneBlock {
 		for {
 			select {
@@ -109,13 +96,12 @@
 				return fmt.Errorf("context canceled: %w", groupCtxBackfill.Err())
 			case <-time.After(timeout):
 				// get the end height for the backfill
-				endHeight, err = c.client.BlockNumber(groupCtxBackfill)
+				endHeight, err = c.client[0].BlockNumber(groupCtxBackfill)
 				if err != nil {
 					timeout = b.Duration()
 					logger.Warnf("could not get block number, bad connection to rpc likely: %v", err)
 					continue
 				}
->>>>>>> 2c23efd4
 			}
 			b.Reset()
 			break
