package backfill

import (
	"context"
	"fmt"
	"math"
	"math/big"

	"github.com/benbjohnson/immutable"
	"github.com/ethereum/go-ethereum"
	"github.com/ethereum/go-ethereum/common"
	"github.com/ethereum/go-ethereum/core/types"
	"github.com/ethereum/go-ethereum/ethclient"
	"github.com/ethereum/go-ethereum/rpc"
	"github.com/lmittmann/w3"
	"github.com/lmittmann/w3/module/eth"
	"github.com/lmittmann/w3/w3types"
	"github.com/synapsecns/sanguine/ethergo/util"
<<<<<<< HEAD
	"math"
	"math/big"
=======
	"golang.org/x/exp/constraints"
>>>>>>> 832d2ef3
)

// ScribeBackend is the set of functions that the scribe needs from a client.
type ScribeBackend interface {
	// ChainID gets the chain id from the rpc server.
	ChainID(ctx context.Context) (*big.Int, error)
	// BlockByNumber retrieves a block from the database by number, caching it
	// (associated with its hash) if found.
	BlockByNumber(ctx context.Context, number *big.Int) (*types.Block, error)
	// TransactionByHash checks the pool of pending transactions in addition to the
	// blockchain. The isPending return value indicates whether the transaction has been
	// mined yet. Note that the transaction may not be part of the canonical chain even if
	// it's not pending.
	TransactionByHash(ctx context.Context, txHash common.Hash) (tx *types.Transaction, isPending bool, err error)
	// TransactionReceipt returns the receipt of a mined transaction. Note that the
	// transaction may not be included in the current canonical chain even if a receipt
	// exists.
	TransactionReceipt(ctx context.Context, txHash common.Hash) (*types.Receipt, error)
	// BlockNumber gets the latest block number.
	BlockNumber(ctx context.Context) (uint64, error)
	// FilterLogs executes a log filter operation, blocking during execution and
	// returning all the results in one batch.
	//
	// TODO(karalabe): Deprecate when the subscription one can return past data too.
	FilterLogs(ctx context.Context, query ethereum.FilterQuery) ([]types.Log, error)
	// HeaderByNumber returns the block header with the given block number.
	HeaderByNumber(ctx context.Context, number *big.Int) (*types.Header, error)
	// Batch batches multiple
	Batch(ctx context.Context, calls ...w3types.Caller) error
}

// DialBackend returns a scribe backend.
func DialBackend(ctx context.Context, url string) (ScribeBackend, error) {
	c, err := rpc.DialContext(ctx, url)
	if err != nil {
		//nolint:wrapcheck
		return nil, err
	}

	ethClient := ethclient.NewClient(c)
	w3Client := w3.NewClient(c)

	return &scribeBackendImpl{
		Client: ethClient,
		w3:     w3Client,
	}, nil
}

type scribeBackendImpl struct {
	*ethclient.Client
	w3 *w3.Client
}

// Batch batches multiple w3 calls.
func (c *scribeBackendImpl) Batch(ctx context.Context, calls ...w3types.Caller) error {
	//nolint: wrapcheck
	return c.w3.CallCtx(ctx, calls...)
}

var _ ScribeBackend = &scribeBackendImpl{}

// GetLogsInRange gets all logs in a range with a single batch request
// in successful cases an immutable list is returned, otherwise an error is returned.
func GetLogsInRange(ctx context.Context, backend ScribeBackend, startHeight uint64, endHeight uint64, subChunkSize uint64, contractAddress common.Address, expectedChainID uint64) (*immutable.List[*[]types.Log], error) {
	blockRange := (endHeight - startHeight) + 1
	subChunkCount := int(math.Ceil(float64(blockRange) / float64(subChunkSize)))
	iterator := util.NewChunkIterator(big.NewInt(int64(startHeight)), big.NewInt(int64(endHeight)), int(subChunkSize)-1, true)
	calls := make([]w3types.Caller, subChunkCount+2)
	results := make([][]types.Log, subChunkCount)
	chainID := new(uint64)
	calls[0] = eth.ChainID().Returns(chainID)

	maxHeight := new(big.Int)
	calls[1] = eth.BlockNumber().Returns(maxHeight)

	subChunkIdx := uint64(0)
	chunk := iterator.NextChunk()

	for chunk != nil {
		filter := ethereum.FilterQuery{
			FromBlock: chunk.StartBlock,
			ToBlock:   chunk.EndBlock,
			Addresses: []common.Address{contractAddress},
		}
		calls[subChunkIdx+2] = eth.Logs(filter).Returns(&results[subChunkIdx])
		subChunkIdx++
		chunk = iterator.NextChunk()
	}

	if err := backend.Batch(ctx, calls...); err != nil {
		return nil, fmt.Errorf("could not fetch logs in range %d to %d: %w", startHeight, endHeight, err)
	}
	if expectedChainID != *chainID {
		return nil, fmt.Errorf("could not fetch logs in range %d to %d: Incorrect RPC used for expected chainID: %d, RPC used chainID %d instead", startHeight, endHeight, expectedChainID, chainID)
	}
	if endHeight > maxHeight.Uint64() {
		return nil, fmt.Errorf("could not fetch logs in range %d to %d: Block not available past max height: %d", startHeight, endHeight, maxHeight.Uint64())
	}

	// use an immutable list for additional safety to the caller, don't allocate until batch returns successfully
	res := immutable.NewListBuilder[*[]types.Log]()
	for _, result := range results {
		logChunk := result
		if len(result) > 0 {
			res.Append(&logChunk)
		}
	}

	return res.List(), nil
}<|MERGE_RESOLUTION|>--- conflicted
+++ resolved
@@ -16,12 +16,6 @@
 	"github.com/lmittmann/w3/module/eth"
 	"github.com/lmittmann/w3/w3types"
 	"github.com/synapsecns/sanguine/ethergo/util"
-<<<<<<< HEAD
-	"math"
-	"math/big"
-=======
-	"golang.org/x/exp/constraints"
->>>>>>> 832d2ef3
 )
 
 // ScribeBackend is the set of functions that the scribe needs from a client.
