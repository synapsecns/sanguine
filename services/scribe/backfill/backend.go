--- conflicted
+++ resolved
@@ -16,10 +16,6 @@
 	"github.com/lmittmann/w3/module/eth"
 	"github.com/lmittmann/w3/w3types"
 	"github.com/synapsecns/sanguine/ethergo/util"
-<<<<<<< HEAD
-	"golang.org/x/exp/constraints"
-=======
->>>>>>> a31a6dca
 )
 
 // ScribeBackend is the set of functions that the scribe needs from a client.
