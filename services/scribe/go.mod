module github.com/synapsecns/sanguine/services/scribe

go 1.21

replace (
	github.com/Yamashou/gqlgenc => github.com/synapsecns/gqlgenc v0.10.0-hotfix
	// later versions give erros on uint64 being too high.
	github.com/brianvoe/gofakeit/v6 => github.com/brianvoe/gofakeit/v6 v6.9.0
	github.com/gogo/protobuf => github.com/regen-network/protobuf v1.3.3-alpha.regen.1
	github.com/soheilhy/cmux => github.com/lepsta/cmux v0.0.0-20221204213707-47c4a1bf4a43
	github.com/synapsecns/sanguine/core => ./../../core
	github.com/synapsecns/sanguine/ethergo => ./../../ethergo
	github.com/synapsecns/sanguine/services/omnirpc => ../omnirpc
	github.com/synapsecns/sanguine/tools => ./../../tools

)

require (
	bitbucket.org/tentontrain/math v0.0.0-20220519191623-a4e86beba92a
	github.com/99designs/gqlgen v0.17.36
	github.com/Flaque/filet v0.0.0-20201012163910-45f684403088
	github.com/MichaelMure/go-term-markdown v0.1.4
	github.com/Yamashou/gqlgenc v0.10.0
	github.com/aws/smithy-go v1.13.5
	github.com/benbjohnson/immutable v0.4.3
	github.com/brianvoe/gofakeit/v6 v6.27.0
	github.com/davecgh/go-spew v1.1.1
	github.com/ethereum/go-ethereum v1.11.6
	github.com/friendsofgo/graphiql v0.2.2
	github.com/gin-gonic/gin v1.9.1
	github.com/grpc-ecosystem/grpc-gateway/v2 v2.16.0
	github.com/hashicorp/consul/sdk v0.8.0
	github.com/hashicorp/golang-lru v0.5.5-0.20210104140557-80c98217689d
	github.com/integralist/go-findroot v0.0.0-20160518114804-ac90681525dc
	github.com/ipfs/go-log v1.0.5
	github.com/jftuga/ellipsis v1.0.0
	github.com/jftuga/termsize v1.0.2
	github.com/jpillora/backoff v1.0.0
	github.com/lmittmann/w3 v0.10.0
	github.com/phayes/freeport v0.0.0-20220201140144-74d24b5ae9f5
	github.com/pkg/errors v0.9.1
	github.com/ravilushqa/otelgqlgen v0.13.1
	github.com/richardwilkes/toolbox v1.74.0
	github.com/soheilhy/cmux v0.1.5
	github.com/stretchr/testify v1.8.4
	github.com/synapsecns/sanguine/core v0.0.0-00010101000000-000000000000
	github.com/synapsecns/sanguine/ethergo v0.1.0
	github.com/synapsecns/sanguine/services/omnirpc v0.0.0-00010101000000-000000000000
	github.com/synapsecns/sanguine/tools v0.0.0-00010101000000-000000000000
	github.com/urfave/cli/v2 v2.27.1
	github.com/vektah/gqlparser/v2 v2.5.8
	github.com/vektra/mockery/v2 v2.14.0
	go.opentelemetry.io/contrib/instrumentation/google.golang.org/grpc/otelgrpc v0.42.0
	go.opentelemetry.io/otel v1.22.0
	go.opentelemetry.io/otel/metric v1.22.0
	go.opentelemetry.io/otel/trace v1.22.0
	go.uber.org/atomic v1.11.0
	golang.org/x/exp v0.0.0-20231006140011-7918f672742d
	golang.org/x/oauth2 v0.11.0
	golang.org/x/sync v0.4.0
	google.golang.org/genproto/googleapis/api v0.0.0-20230822172742-b8732ec3820d
	google.golang.org/grpc v1.59.0
	google.golang.org/protobuf v1.31.0
	gopkg.in/yaml.v2 v2.4.0
	gorm.io/driver/mysql v1.5.2
	gorm.io/driver/sqlite v1.5.4
	gorm.io/gorm v1.25.5
	k8s.io/apimachinery v0.25.5
)

require (
	dario.cat/mergo v1.0.0 // indirect
	github.com/Azure/go-ansiterm v0.0.0-20210617225240-d185dfc1b5a1 // indirect
	github.com/DataDog/zstd v1.5.2 // indirect
	github.com/ImVexed/fasturl v0.0.0-20230304231329-4e41488060f3 // indirect
	github.com/LK4d4/trylock v0.0.0-20191027065348-ff7e133a5c54 // indirect
	github.com/MichaelMure/go-term-text v0.3.1 // indirect
	github.com/Microsoft/go-winio v0.6.1 // indirect
	github.com/Nvveen/Gotty v0.0.0-20120604004816-cd527374f1e5 // indirect
	github.com/ProtonMail/go-crypto v0.0.0-20230828082145-3c4c8a2d2371 // indirect
	github.com/Soft/iter v0.1.0 // indirect
	github.com/VictoriaMetrics/fastcache v1.6.0 // indirect
	github.com/agnivade/levenshtein v1.1.1 // indirect
	github.com/alecthomas/assert v1.0.0 // indirect
	github.com/alecthomas/chroma v0.7.1 // indirect
	github.com/andybalholm/brotli v1.0.5 // indirect
	github.com/beorn7/perks v1.0.1 // indirect
	github.com/btcsuite/btcd v0.22.1 // indirect
	github.com/btcsuite/btcd/btcec/v2 v2.3.0 // indirect
	github.com/btcsuite/btcd/chaincfg/chainhash v1.0.1 // indirect
	github.com/btcsuite/btcutil v1.0.3-0.20201208143702-a53e38424cce // indirect
	github.com/buger/jsonparser v1.1.1 // indirect
	github.com/bytedance/sonic v1.10.0 // indirect
	github.com/c-bata/go-prompt v0.2.6 // indirect
	github.com/cenkalti/backoff/v4 v4.2.1 // indirect
	github.com/cespare/xxhash/v2 v2.2.0 // indirect
	github.com/cheekybits/genny v1.0.0 // indirect
	github.com/chenzhuoyu/base64x v0.0.0-20230717121745-296ad89f973d // indirect
	github.com/chenzhuoyu/iasm v0.9.0 // indirect
	github.com/chzyer/logex v1.2.1 // indirect
	github.com/chzyer/test v1.0.0 // indirect
	github.com/cloudflare/circl v1.3.3 // indirect
	github.com/cockroachdb/errors v1.9.1 // indirect
	github.com/cockroachdb/logtags v0.0.0-20230118201751-21c54148d20b // indirect
	github.com/cockroachdb/pebble v0.0.0-20230209160836-829675f94811 // indirect
	github.com/cockroachdb/redact v1.1.3 // indirect
	github.com/containerd/continuity v0.3.0 // indirect
	github.com/cpuguy83/go-md2man/v2 v2.0.2 // indirect
	github.com/cyphar/filepath-securejoin v0.2.4 // indirect
	github.com/danielkov/gin-helmet v0.0.0-20171108135313-1387e224435e // indirect
	github.com/danwakefield/fnmatch v0.0.0-20160403171240-cbb64ac3d964 // indirect
	github.com/deckarep/golang-set/v2 v2.1.0 // indirect
	github.com/decred/dcrd/dcrec/secp256k1/v4 v4.2.0 // indirect
	github.com/deepmap/oapi-codegen v1.8.2 // indirect
	github.com/dgrr/http2 v0.3.5 // indirect
	github.com/disintegration/imaging v1.6.2 // indirect
	github.com/dlclark/regexp2 v1.7.0 // indirect
	github.com/docker/cli v20.10.17+incompatible // indirect
	github.com/docker/docker v20.10.23+incompatible // indirect
	github.com/docker/go-connections v0.4.0 // indirect
	github.com/docker/go-units v0.5.0 // indirect
	github.com/edsrzf/mmap-go v1.0.0 // indirect
	github.com/eliukblau/pixterm/pkg/ansimage v0.0.0-20191210081756-9fb6cf8c2f75 // indirect
	github.com/emirpasic/gods v1.18.1 // indirect
	github.com/fatih/color v1.13.0 // indirect
	github.com/fatih/structtag v1.2.0 // indirect
	github.com/felixge/httpsnoop v1.0.3 // indirect
	github.com/fjl/memsize v0.0.0-20190710130421-bcb5799ab5e5 // indirect
	github.com/fsnotify/fsnotify v1.6.0 // indirect
	github.com/gabriel-vasile/mimetype v1.4.2 // indirect
	github.com/gballet/go-libpcsclite v0.0.0-20191108122812-4678299bea08 // indirect
	github.com/getsentry/sentry-go v0.18.0 // indirect
	github.com/gin-contrib/cors v1.4.0 // indirect
	github.com/gin-contrib/requestid v0.0.6 // indirect
	github.com/gin-contrib/sse v0.1.0 // indirect
	github.com/gin-contrib/zap v0.2.0 // indirect
	github.com/go-git/gcfg v1.5.1-0.20230307220236-3a3c6141e376 // indirect
	github.com/go-git/go-billy/v5 v5.5.0 // indirect
	github.com/go-git/go-git/v5 v5.11.0 // indirect
	github.com/go-http-utils/headers v0.0.0-20181008091004-fed159eddc2a // indirect
	github.com/go-logr/logr v1.4.1 // indirect
	github.com/go-logr/stdr v1.2.2 // indirect
	github.com/go-ole/go-ole v1.2.6 // indirect
	github.com/go-playground/locales v0.14.1 // indirect
	github.com/go-playground/universal-translator v0.18.1 // indirect
	github.com/go-playground/validator/v10 v10.15.3 // indirect
	github.com/go-resty/resty/v2 v2.11.0 // indirect
	github.com/go-sql-driver/mysql v1.7.0 // indirect
	github.com/go-stack/stack v1.8.1 // indirect
	github.com/goccy/go-json v0.10.2 // indirect
	github.com/gofrs/flock v0.8.1 // indirect
	github.com/gogo/protobuf v1.3.3 // indirect
	github.com/golang-jwt/jwt/v4 v4.4.3 // indirect
	github.com/golang/groupcache v0.0.0-20210331224755-41bb18bfe9da // indirect
	github.com/golang/protobuf v1.5.3 // indirect
	github.com/golang/snappy v0.0.5-0.20220116011046-fa5810519dcb // indirect
	github.com/gomarkdown/markdown v0.0.0-20191123064959-2c17d62f5098 // indirect
	github.com/google/go-cmp v0.6.0 // indirect
	github.com/google/shlex v0.0.0-20191202100458-e7afc7fbc510 // indirect
	github.com/google/uuid v1.5.0 // indirect
	github.com/gorilla/websocket v1.5.0 // indirect
	github.com/grafana/otel-profiling-go v0.5.1 // indirect
	github.com/graph-gophers/graphql-go v1.3.0 // indirect
	github.com/hashicorp/errwrap v1.1.0 // indirect
	github.com/hashicorp/go-bexpr v0.1.10 // indirect
	github.com/hashicorp/go-multierror v1.1.1 // indirect
	github.com/hashicorp/golang-lru/v2 v2.0.5 // indirect
	github.com/hedzr/cmdr v1.10.49 // indirect
	github.com/hedzr/log v1.6.3 // indirect
	github.com/holiman/bloomfilter/v2 v2.0.3 // indirect
	github.com/holiman/uint256 v1.2.2-0.20230321075855-87b91420868c // indirect
	github.com/huin/goupnp v1.3.0 // indirect
	github.com/iancoleman/orderedmap v0.0.0-20190318233801-ac98e3ecb4b0 // indirect
	github.com/imdario/mergo v0.3.13 // indirect
	github.com/influxdata/influxdb-client-go/v2 v2.5.1 // indirect
	github.com/influxdata/influxdb1-client v0.0.0-20220302092344-a9ab5670611c // indirect
	github.com/influxdata/line-protocol v0.0.0-20210311194329-9aa0e372d097 // indirect
	github.com/invopop/jsonschema v0.7.0 // indirect
	github.com/ipfs/go-log/v2 v2.5.1 // indirect
	github.com/jackpal/go-nat-pmp v1.0.2 // indirect
	github.com/jbenet/go-context v0.0.0-20150711004518-d14ea06fba99 // indirect
	github.com/jinzhu/inflection v1.0.0 // indirect
	github.com/jinzhu/now v1.1.5 // indirect
	github.com/json-iterator/go v1.1.12 // indirect
	github.com/keep-network/keep-common v1.7.1-0.20211012131917-7102d7b9c6a0 // indirect
	github.com/kevinburke/ssh_config v1.2.0 // indirect
<<<<<<< HEAD
	github.com/klauspost/compress v1.17.2 // indirect
	github.com/klauspost/cpuid/v2 v2.2.6 // indirect
=======
	github.com/klauspost/compress v1.16.0 // indirect
	github.com/klauspost/cpuid/v2 v2.2.5 // indirect
>>>>>>> 3392e75c
	github.com/kr/pretty v0.3.1 // indirect
	github.com/kr/text v0.2.0 // indirect
	github.com/kyokomi/emoji/v2 v2.2.8 // indirect
	github.com/leodido/go-urn v1.2.4 // indirect
	github.com/libp2p/go-libp2p v0.32.2 // indirect
	github.com/lucasb-eyer/go-colorful v1.0.3 // indirect
	github.com/mattn/go-colorable v0.1.13 // indirect
	github.com/mattn/go-isatty v0.0.20 // indirect
	github.com/mattn/go-runewidth v0.0.13 // indirect
	github.com/mattn/go-sqlite3 v2.0.3+incompatible // indirect
	github.com/mattn/go-tty v0.0.3 // indirect
	github.com/matttproud/golang_protobuf_extensions v1.0.4 // indirect
	github.com/miguelmota/go-ethereum-hdwallet v0.1.1 // indirect
	github.com/minio/sha256-simd v1.0.1 // indirect
	github.com/mitchellh/go-homedir v1.1.0 // indirect
	github.com/mitchellh/go-testing-interface v1.14.1 // indirect
	github.com/mitchellh/mapstructure v1.5.0 // indirect
	github.com/mitchellh/pointerstructure v1.2.0 // indirect
	github.com/moby/term v0.0.0-20221205130635-1aeaba878587 // indirect
	github.com/modern-go/concurrent v0.0.0-20180306012644-bacd9c7ef1dd // indirect
	github.com/modern-go/reflect2 v1.0.2 // indirect
	github.com/neverlee/keymutex v0.0.0-20171121013845-f593aa834bf9 // indirect
	github.com/olekukonko/tablewriter v0.0.5 // indirect
	github.com/opencontainers/go-digest v1.0.0 // indirect
	github.com/opencontainers/image-spec v1.0.3-0.20211202183452-c5a74bcca799 // indirect
	github.com/opencontainers/runc v1.1.5 // indirect
	github.com/opentracing/opentracing-go v1.2.0 // indirect
	github.com/ory/dockertest/v3 v3.10.0 // indirect
	github.com/pelletier/go-toml/v2 v2.1.0 // indirect
	github.com/peterh/liner v1.2.1 // indirect
	github.com/pjbgf/sha1cd v0.3.0 // indirect
	github.com/pkg/term v1.2.0-beta.2 // indirect
	github.com/pmezard/go-difflib v1.0.0 // indirect
	github.com/prometheus/client_golang v1.16.0 // indirect
	github.com/prometheus/client_model v0.4.0 // indirect
	github.com/prometheus/common v0.44.0 // indirect
	github.com/prometheus/procfs v0.11.1 // indirect
	github.com/puzpuzpuz/xsync v1.4.3 // indirect
	github.com/puzpuzpuz/xsync/v2 v2.5.1 // indirect
	github.com/pyroscope-io/client v0.7.2 // indirect
	github.com/pyroscope-io/godeltaprof v0.1.2 // indirect
	github.com/rbretecher/go-postman-collection v0.9.0 // indirect
	github.com/rivo/uniseg v0.2.0 // indirect
	github.com/rogpeppe/go-internal v1.11.0 // indirect
	github.com/rs/cors v1.8.2 // indirect
	github.com/rs/zerolog v1.27.0 // indirect
	github.com/rung/go-safecast v1.0.1 // indirect
	github.com/russross/blackfriday/v2 v2.1.0 // indirect
	github.com/sergi/go-diff v1.3.1 // indirect
	github.com/shibukawa/configdir v0.0.0-20170330084843-e180dbdc8da0 // indirect
	github.com/shirou/gopsutil v3.21.11+incompatible // indirect
	github.com/sirupsen/logrus v1.9.0 // indirect
	github.com/skeema/knownhosts v1.2.1 // indirect
	github.com/spf13/afero v1.9.5 // indirect
	github.com/status-im/keycard-go v0.2.0 // indirect
	github.com/stretchr/objx v0.5.0 // indirect
	github.com/synapsecns/fasthttp-http2 v1.0.0 // indirect
	github.com/syndtr/goleveldb v1.0.1-0.20210819022825-2ae1ddf74ef7 // indirect
	github.com/teivah/onecontext v1.3.0 // indirect
	github.com/tklauser/go-sysconf v0.3.10 // indirect
	github.com/tklauser/numcpus v0.4.0 // indirect
	github.com/twitchyliquid64/golang-asm v0.15.1 // indirect
	github.com/tyler-smith/go-bip39 v1.1.0 // indirect
	github.com/ugorji/go/codec v1.2.11 // indirect
	github.com/uptrace/opentelemetry-go-extra/otelgorm v0.1.21 // indirect
	github.com/uptrace/opentelemetry-go-extra/otelsql v0.2.2 // indirect
	github.com/uptrace/opentelemetry-go-extra/otelutil v0.2.3 // indirect
	github.com/uptrace/opentelemetry-go-extra/otelzap v0.2.3 // indirect
	github.com/valyala/bytebufferpool v1.0.0 // indirect
	github.com/valyala/fasthttp v1.41.0 // indirect
	github.com/valyala/fastrand v1.1.0 // indirect
	github.com/xanzy/ssh-agent v0.3.3 // indirect
	github.com/xeipuuv/gojsonpointer v0.0.0-20180127040702-4e3ac2762d5f // indirect
	github.com/xeipuuv/gojsonreference v0.0.0-20180127040603-bd5ef7bd5415 // indirect
	github.com/xeipuuv/gojsonschema v1.2.0 // indirect
	github.com/xrash/smetrics v0.0.0-20201216005158-039620a65673 // indirect
	github.com/yusufpapurcu/wmi v1.2.2 // indirect
	go.opentelemetry.io/contrib v1.16.1 // indirect
	go.opentelemetry.io/contrib/instrumentation/github.com/gin-gonic/gin/otelgin v0.42.0 // indirect
	go.opentelemetry.io/contrib/instrumentation/net/http/otelhttp v0.42.0 // indirect
	go.opentelemetry.io/contrib/propagators/b3 v1.21.0 // indirect
	go.opentelemetry.io/otel/exporters/jaeger v1.17.0 // indirect
	go.opentelemetry.io/otel/exporters/otlp/otlptrace v1.20.0 // indirect
	go.opentelemetry.io/otel/exporters/otlp/otlptrace/otlptracegrpc v1.20.0 // indirect
	go.opentelemetry.io/otel/exporters/otlp/otlptrace/otlptracehttp v1.20.0 // indirect
	go.opentelemetry.io/otel/exporters/prometheus v0.39.0 // indirect
	go.opentelemetry.io/otel/sdk v1.21.0 // indirect
	go.opentelemetry.io/otel/sdk/metric v0.39.0 // indirect
	go.opentelemetry.io/proto/otlp v1.0.0 // indirect
	go.uber.org/multierr v1.11.0 // indirect
	go.uber.org/zap v1.26.0 // indirect
<<<<<<< HEAD
	golang.org/x/arch v0.3.0 // indirect
	golang.org/x/crypto v0.18.0 // indirect
	golang.org/x/image v0.6.0 // indirect
=======
	golang.org/x/arch v0.5.0 // indirect
	golang.org/x/crypto v0.16.0 // indirect
	golang.org/x/image v0.0.0-20220902085622-e7cb96979f69 // indirect
>>>>>>> 3392e75c
	golang.org/x/mod v0.14.0 // indirect
	golang.org/x/net v0.19.0 // indirect
	golang.org/x/sys v0.16.0 // indirect
	golang.org/x/term v0.16.0 // indirect
	golang.org/x/text v0.14.0 // indirect
	golang.org/x/time v0.3.0 // indirect
	golang.org/x/tools v0.14.0 // indirect
	google.golang.org/appengine v1.6.7 // indirect
	google.golang.org/genproto v0.0.0-20230822172742-b8732ec3820d // indirect
	google.golang.org/genproto/googleapis/rpc v0.0.0-20230822172742-b8732ec3820d // indirect
	gopkg.in/hedzr/errors.v3 v3.1.1 // indirect
	gopkg.in/natefinch/lumberjack.v2 v2.0.0 // indirect
	gopkg.in/natefinch/npipe.v2 v2.0.0-20160621034901-c1b8fa8bdcce // indirect
	gopkg.in/warnings.v0 v0.1.2 // indirect
	gopkg.in/yaml.v3 v3.0.1 // indirect
	k8s.io/klog/v2 v2.80.1 // indirect
	k8s.io/utils v0.0.0-20221128185143-99ec85e7a448 // indirect
)<|MERGE_RESOLUTION|>--- conflicted
+++ resolved
@@ -184,13 +184,8 @@
 	github.com/json-iterator/go v1.1.12 // indirect
 	github.com/keep-network/keep-common v1.7.1-0.20211012131917-7102d7b9c6a0 // indirect
 	github.com/kevinburke/ssh_config v1.2.0 // indirect
-<<<<<<< HEAD
 	github.com/klauspost/compress v1.17.2 // indirect
 	github.com/klauspost/cpuid/v2 v2.2.6 // indirect
-=======
-	github.com/klauspost/compress v1.16.0 // indirect
-	github.com/klauspost/cpuid/v2 v2.2.5 // indirect
->>>>>>> 3392e75c
 	github.com/kr/pretty v0.3.1 // indirect
 	github.com/kr/text v0.2.0 // indirect
 	github.com/kyokomi/emoji/v2 v2.2.8 // indirect
@@ -282,15 +277,9 @@
 	go.opentelemetry.io/proto/otlp v1.0.0 // indirect
 	go.uber.org/multierr v1.11.0 // indirect
 	go.uber.org/zap v1.26.0 // indirect
-<<<<<<< HEAD
-	golang.org/x/arch v0.3.0 // indirect
+	golang.org/x/arch v0.5.0 // indirect
 	golang.org/x/crypto v0.18.0 // indirect
 	golang.org/x/image v0.6.0 // indirect
-=======
-	golang.org/x/arch v0.5.0 // indirect
-	golang.org/x/crypto v0.16.0 // indirect
-	golang.org/x/image v0.0.0-20220902085622-e7cb96979f69 // indirect
->>>>>>> 3392e75c
 	golang.org/x/mod v0.14.0 // indirect
 	golang.org/x/net v0.19.0 // indirect
 	golang.org/x/sys v0.16.0 // indirect
