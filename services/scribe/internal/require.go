// Package internal contains dev dependencies required for running developer tasks (coverage testing, etc)
// that are not required by the project itself. In order to enforce this constraint, this module panics upon
// being imported. Dependencies here are not included in produced binaries and won't affect the dev build
package internal

import (
<<<<<<< HEAD
	"github.com/go-playground/validator/v10"
=======
	"github.com/synapsecns/sanguine/tools"
>>>>>>> a605e5da
	"github.com/vektra/mockery/v2/pkg"
)

func init() {
	panic("could not import dev package: this package is meant to define dependencies, not be imported.")
}

// required by mockery.
var _ = pkg.Method{}

// required by abigen.
<<<<<<< HEAD
var _ = validator.Validate{}
=======
var _ = tools.Importable{}
>>>>>>> a605e5da
<|MERGE_RESOLUTION|>--- conflicted
+++ resolved
@@ -4,11 +4,7 @@
 package internal
 
 import (
-<<<<<<< HEAD
-	"github.com/go-playground/validator/v10"
-=======
 	"github.com/synapsecns/sanguine/tools"
->>>>>>> a605e5da
 	"github.com/vektra/mockery/v2/pkg"
 )
 
@@ -20,8 +16,4 @@
 var _ = pkg.Method{}
 
 // required by abigen.
-<<<<<<< HEAD
-var _ = validator.Validate{}
-=======
-var _ = tools.Importable{}
->>>>>>> a605e5da
+var _ = tools.Importable{}