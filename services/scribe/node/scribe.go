package node

import (
	"context"
	"fmt"
	"math/big"
	"time"

	"github.com/jpillora/backoff"
	"github.com/synapsecns/sanguine/services/scribe/backfill"
	"github.com/synapsecns/sanguine/services/scribe/config"
	"github.com/synapsecns/sanguine/services/scribe/db"
	"golang.org/x/sync/errgroup"
)

// Scribe is a live scribe that logs all event data.
type Scribe struct {
	// eventDB is the database to store event data in.
	eventDB db.EventDB
	// clients is a mapping of chain IDs -> clients.
	clients map[uint32][]backfill.ScribeBackend
	// scribeBackfiller is the backfiller for the scribe.
	scribeBackfiller *backfill.ScribeBackfiller
	// config is the config for the scribe.
	config config.Config
}

// NewScribe creates a new scribe.
func NewScribe(eventDB db.EventDB, clients map[uint32][]backfill.ScribeBackend, config config.Config) (*Scribe, error) {
	scribeBackfiller, err := backfill.NewScribeBackfiller(eventDB, clients, config)
	if err != nil {
		return nil, fmt.Errorf("could not create scribe backfiller: %w", err)
	}

	return &Scribe{
		eventDB:          eventDB,
		clients:          clients,
		scribeBackfiller: scribeBackfiller,
		config:           config,
	}, nil
}

// Start starts the scribe. This works by starting a backfill and recording what the
// current block, which it will backfill to. Then, each chain will listen for new block
// heights and backfill to that height.
//
//nolint:cyclop
func (s Scribe) Start(ctx context.Context) error {
	confirmationRefreshRate := s.config.ConfirmationRefreshRate

	if confirmationRefreshRate == 0 {
		confirmationRefreshRate = 1000
	}
	confirmationRefreshRateTime := time.Duration(confirmationRefreshRate) * time.Second
	g, groupCtx := errgroup.WithContext(ctx)

	for i := range s.config.Chains {
		chainConfig := s.config.Chains[i]
		chainID := chainConfig.ChainID

		// Livefill the chains
		g.Go(func() error {
			err := s.scribeBackfiller.ChainBackfillers[chainID].Backfill(ctx, nil, true)
			if err != nil {
				return fmt.Errorf("could not backfill: %w", err)
			}
			return nil
		})

		// Check confirmations
		g.Go(func() error {
			b := &backoff.Backoff{
				Factor: 2,
				Jitter: true,
<<<<<<< HEAD
				Min:    1 * time.Second,
				Max:    3 * time.Second,
=======
				Min:    30 * time.Millisecond,
				Max:    2 * time.Second,
>>>>>>> cb4191b4
			}
			timeout := confirmationRefreshRateTime
			for {
				select {
				case <-groupCtx.Done():
					logger.Warnf("scribe for chain %d shutting down", chainConfig.ChainID)
					return nil
				case <-time.After(timeout):
					err := s.confirmBlocks(groupCtx, chainConfig.ChainID, chainConfig.RequiredConfirmations)
					if err != nil {
						timeout = b.Duration()
						logger.Warnf("could not confirm blocks on chain %d, retrying: %v", chainConfig.ChainID, err)

						continue
					}

					// Set the timeout to the confirmation refresh rate.
					timeout = confirmationRefreshRateTime
					logger.Infof("processed blocks chain %d, continuing to confirm blocks", chainConfig.ChainID)
					b.Reset()
				}
			}
		})
	}
	if err := g.Wait(); err != nil {
		return fmt.Errorf("livefill failed: %w", err)
	}

	return nil
}

//nolint:gocognit, cyclop
func (s Scribe) confirmBlocks(ctx context.Context, chainID uint32, requiredConfirmations uint32) error {
<<<<<<< HEAD
=======
	logger.Infof("[LIVEFILL] start livefilling chain: %d", chainID)
>>>>>>> cb4191b4
	newBlock, err := s.clients[chainID][0].BlockNumber(ctx)
	if err != nil {
		return fmt.Errorf("could not get current block number: %w", err)
	}
	// In the range (last confirmed block number, current block number - required confirmations],
	// check the validity of the blocks, and modify the database accordingly.
	lastBlockNumber, err := s.eventDB.RetrieveLastConfirmedBlock(ctx, chainID)
	if err != nil {
		return fmt.Errorf("could not retrieve last confirmed block: %w", err)
	}

	// If the last block number is 0 and current block - required confirmations is greater than 0,
	// then set all blocks up to current block - required confirmations to confirmed.
	if lastBlockNumber == 0 && newBlock > uint64(requiredConfirmations) {
		err := s.confirmToBlockNumber(ctx, newBlock-uint64(requiredConfirmations), chainID)
		if err != nil {
			logger.Errorf("[LIVEFILL] could not confirm to block number %d chain: %d: %v", newBlock-uint64(requiredConfirmations), chainID, err)
			return fmt.Errorf("could not confirm blocks: %w", err)
		}

		lastBlockNumber, err = s.eventDB.RetrieveLastConfirmedBlock(ctx, chainID)
		if err != nil {
			logger.Errorf("[LIVEFILL] could not retrieve last confirmed block %d chain: %d: %v", newBlock-uint64(requiredConfirmations), chainID, err)

			return fmt.Errorf("could not retrieve last confirmed block: %w", err)
		}
	}

	for i := lastBlockNumber + 1; i <= newBlock-uint64(requiredConfirmations); i++ {
		block, err := s.clients[chainID][0].BlockByNumber(ctx, big.NewInt(int64(i)))
		if err != nil {
			logger.Errorf("[LIVEFILL] could not get block by number %d chain: %d, block: %d, %v", newBlock-uint64(requiredConfirmations), chainID, i, err)

			return fmt.Errorf("could not get block by number: %w", err)
		}

		receiptFilter := db.ReceiptFilter{
			ChainID:     chainID,
			BlockNumber: i,
		}

		receipts, err := s.eventDB.RetrieveReceiptsWithFilter(ctx, receiptFilter, 1)
		if err != nil {
			logger.Errorf("[LIVEFILL] could not retrieve receipts with filter %d chain: %d, block: %d, %v", newBlock-uint64(requiredConfirmations), chainID, i, err)

			return fmt.Errorf("could not retrieve receipts with filter: %w", err)
		}

		// No receipts for this block, so we can't confirm it.
		if len(receipts) == 0 {
			logger.Infof("[LIVEFILL] no receipts found for block %d chain: %d, block: %d, with filter %v", newBlock-uint64(requiredConfirmations), chainID, i, receiptFilter)

			continue
		}

		// If the block hash is not the same, then the block is invalid. Otherwise, mark the block as valid.
		//nolint:nestif
		if block.Hash() != receipts[0].BlockHash {
			logger.Errorf(" [LIVEFILL] incorrect blockhash, deleting blockhash %s on chain %d. correct block hash: %s", receipts[0].BlockHash.String(), chainID, block.Hash().String())
<<<<<<< HEAD

=======
>>>>>>> cb4191b4
			g, groupCtx := errgroup.WithContext(ctx)

			g.Go(func() error {
				err := s.eventDB.DeleteLogsForBlockHash(groupCtx, receipts[0].BlockHash, chainID)
				if err != nil {
					logger.Errorf(" [LIVEFILL] could not delete logs %d chain: %d,  %v", receipts[0].BlockHash, chainID, err)

					return fmt.Errorf("could not delete logs: %w", err)
				}

				return nil
			})

			g.Go(func() error {
				err := s.eventDB.DeleteReceiptsForBlockHash(groupCtx, chainID, receipts[0].BlockHash)
				if err != nil {
					logger.Errorf(" [LIVEFILL] could not delete receipts %d chain: %d, %v", receipts[0].BlockHash, chainID, err)

					return fmt.Errorf("could not delete receipts: %w", err)
				}

				return nil
			})

			g.Go(func() error {
				err := s.eventDB.DeleteEthTxsForBlockHash(groupCtx, receipts[0].BlockHash, chainID)
				if err != nil {
					logger.Errorf(" [LIVEFILL] could not delete eth txs %d chain: %d, %v", receipts[0].BlockHash, chainID, err)

					return fmt.Errorf("could not delete eth txs: %w", err)
				}

				return nil
			})

			if err := g.Wait(); err != nil {
				logger.Errorf(" [LIVEFILL] could not delete block %d chain: %d, block: %d, %v", newBlock-uint64(requiredConfirmations), chainID, i, err)

				return fmt.Errorf("could not delete block: %w", err)
			}

			blockNumber := block.Number().Uint64()
			err = s.scribeBackfiller.ChainBackfillers[chainID].Backfill(ctx, &blockNumber, false)
			if err != nil {
				logger.Errorf(" [LIVEFILL] could not backfill %d chain: %d, block: %d, %v", newBlock-uint64(requiredConfirmations), chainID, i, err)

				return fmt.Errorf("could not backfill: %w", err)
			}
		} else {
			// Mark each receipt, log, and transaction belonging to block i to be confirmed.
			g, groupCtx := errgroup.WithContext(ctx)

			g.Go(func() error {
				err := s.eventDB.ConfirmLogsForBlockHash(groupCtx, chainID, block.Hash())
				if err != nil {
					logger.Errorf(" [LIVEFILL] could not confirm log %d chain: %d,  %v", block.Hash(), chainID, err)

					return fmt.Errorf("could not confirm log: %w", err)
				}

				return nil
			})
			g.Go(func() error {
				err := s.eventDB.ConfirmReceiptsForBlockHash(groupCtx, chainID, block.Hash())
				if err != nil {
					logger.Errorf(" [LIVEFILL] could not confirm transaction %d chain: %d,  %v", block.Hash(), chainID, err)

					return fmt.Errorf("could not confirm transaction: %w", err)
				}

				return nil
			})
			g.Go(func() error {
				err := s.eventDB.ConfirmEthTxsForBlockHash(groupCtx, block.Hash(), chainID)
				if err != nil {
					logger.Errorf(" [LIVEFILL] could not confirm transaction %d chain: %d,  %v", block.Hash(), chainID, err)

					return fmt.Errorf("could not confirm transaction: %w", err)
				}

				return nil
			})

			if err := g.Wait(); err != nil {
				logger.Errorf(" [LIVEFILL] could not confirm block %d chain: %d, block: %d, %v", newBlock-uint64(requiredConfirmations), chainID, i, err)

				return fmt.Errorf("could not confirm block: %w", err)
			}
		}

		// update the last confirmed block number
		err = s.eventDB.StoreLastConfirmedBlock(ctx, chainID, i)
		if err != nil {
			logger.Errorf(" [LIVEFILL] could not store last confirmed block %d chain: %d, block: %d, %v", newBlock-uint64(requiredConfirmations), chainID, i, err)

			return fmt.Errorf("could not store last confirmed block: %w", err)
		}
		logger.Warnf("Confirmed block %d chainID: %d", i, chainID)
	}

	return nil
}

func (s Scribe) confirmToBlockNumber(ctx context.Context, blockNumber uint64, chainID uint32) error {
	g, groupCtx := errgroup.WithContext(ctx)

	g.Go(func() error {
		err := s.eventDB.ConfirmLogsInRange(groupCtx, 0, blockNumber, chainID)
		if err != nil {
			logger.Errorf(" [LIVEFILL] confirmToBlockNumber() could not confirm log %d chain: %d, %v", blockNumber, chainID, err)

			return fmt.Errorf("could not confirm log: %w", err)
		}

		return nil
	})
	g.Go(func() error {
		err := s.eventDB.ConfirmReceiptsInRange(groupCtx, 0, blockNumber, chainID)

		if err != nil {
			logger.Errorf(" [LIVEFILL] confirmToBlockNumber() could not confirm receipt %d chain: %d, %v", blockNumber, chainID, err)

			return fmt.Errorf("could not confirm receipt: %w", err)
		}

		return nil
	})

	g.Go(func() error {
		err := s.eventDB.ConfirmEthTxsInRange(groupCtx, 0, blockNumber, chainID)
		if err != nil {
			logger.Errorf(" [LIVEFILL] confirmToBlockNumber() could not confirm tx %d chain: %d, %v", blockNumber, chainID, err)

			return fmt.Errorf("could not confirm transaction: %w", err)
		}

		return nil
	})

	if err := g.Wait(); err != nil {
		logger.Errorf(" [LIVEFILL] confirmToBlockNumber() could not confirm blocks %d chain: %d, %v", blockNumber, chainID, err)

		return fmt.Errorf("could not confirm blocks: %w", err)
	}

	err := s.eventDB.StoreLastConfirmedBlock(ctx, chainID, blockNumber)
	if err != nil {
		logger.Errorf(" [LIVEFILL] confirmToBlockNumber() could not store last confirmed blocks %d chain: %d, %v", blockNumber, chainID, err)

		return fmt.Errorf("could not store last confirmed block: %w", err)
	}

	return nil
}<|MERGE_RESOLUTION|>--- conflicted
+++ resolved
@@ -72,13 +72,8 @@
 			b := &backoff.Backoff{
 				Factor: 2,
 				Jitter: true,
-<<<<<<< HEAD
-				Min:    1 * time.Second,
-				Max:    3 * time.Second,
-=======
 				Min:    30 * time.Millisecond,
 				Max:    2 * time.Second,
->>>>>>> cb4191b4
 			}
 			timeout := confirmationRefreshRateTime
 			for {
@@ -112,10 +107,7 @@
 
 //nolint:gocognit, cyclop
 func (s Scribe) confirmBlocks(ctx context.Context, chainID uint32, requiredConfirmations uint32) error {
-<<<<<<< HEAD
-=======
 	logger.Infof("[LIVEFILL] start livefilling chain: %d", chainID)
->>>>>>> cb4191b4
 	newBlock, err := s.clients[chainID][0].BlockNumber(ctx)
 	if err != nil {
 		return fmt.Errorf("could not get current block number: %w", err)
@@ -175,10 +167,7 @@
 		//nolint:nestif
 		if block.Hash() != receipts[0].BlockHash {
 			logger.Errorf(" [LIVEFILL] incorrect blockhash, deleting blockhash %s on chain %d. correct block hash: %s", receipts[0].BlockHash.String(), chainID, block.Hash().String())
-<<<<<<< HEAD
-
-=======
->>>>>>> cb4191b4
+
 			g, groupCtx := errgroup.WithContext(ctx)
 
 			g.Go(func() error {
