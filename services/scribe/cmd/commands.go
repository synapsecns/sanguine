package cmd

import (
	"context"
	"time"

	// used to embed markdown.
	_ "embed"
	"fmt"
	markdown "github.com/MichaelMure/go-term-markdown"
	"github.com/hashicorp/consul/sdk/freeport"
	"github.com/jftuga/termsize"
	"github.com/synapsecns/sanguine/core"
	"github.com/synapsecns/sanguine/services/scribe/api"
	"github.com/synapsecns/sanguine/services/scribe/backfill"
	"github.com/synapsecns/sanguine/services/scribe/config"
	"github.com/synapsecns/sanguine/services/scribe/db"
	"github.com/synapsecns/sanguine/services/scribe/node"
	"github.com/urfave/cli/v2"
)

//go:embed cmd.md
var help string

var maxConfirmations = 3

// infoComand gets info about using the scribe service.
var infoCommand = &cli.Command{
	Name:        "info",
	Description: "learn how to use scribe cli",
	Action: func(c *cli.Context) error {
		fmt.Println(string(markdown.Render(help, termsize.Width(), 6)))
		return nil
	},
}

var configFlag = &cli.StringFlag{
	Name:      "config",
	Usage:     "--config /Users/synapsecns/config.yaml",
	TakesFile: true,
	Required:  true,
}

var portFlag = &cli.UintFlag{
	Name:  "port",
	Usage: "--port 5121",
	Value: 0,
}

var grpcPortFlag = &cli.UintFlag{
	Name:  "grpc-port",
	Usage: "--port 5121",
	Value: 0,
}

var dbFlag = &cli.StringFlag{
	Name:     "db",
	Usage:    "--db <sqlite> or <mysql>",
	Value:    "sqlite",
	Required: true,
}

var pathFlag = &cli.StringFlag{
	Name:     "path",
	Usage:    "--path <path/to/database> or <database url>",
	Value:    "",
	Required: true,
}

func createScribeParameters(c *cli.Context) (eventDB db.EventDB, clients map[uint32][]backfill.ScribeBackend, scribeConfig config.Config, err error) {
	scribeConfig, err = config.DecodeConfig(core.ExpandOrReturnPath(c.String(configFlag.Name)))
	if err != nil {
		return nil, nil, scribeConfig, fmt.Errorf("could not decode config: %w", err)
	}

	eventDB, err = api.InitDB(c.Context, c.String(dbFlag.Name), c.String(pathFlag.Name))
	if err != nil {
		return nil, nil, scribeConfig, fmt.Errorf("could not initialize database: %w", err)
	}

	clients = make(map[uint32][]backfill.ScribeBackend)
	for _, client := range scribeConfig.Chains {
		for confNum := 1; confNum <= maxConfirmations; confNum++ {
			backendClient, err := backfill.DialBackend(c.Context, fmt.Sprintf("%s/%d/rpc/%d", scribeConfig.RPCURL, confNum, client.ChainID))
			if err != nil {
				return nil, nil, scribeConfig, fmt.Errorf("could not start client for %s", fmt.Sprintf("%s/1/rpc/%d", scribeConfig.RPCURL, client.ChainID))
			}
			clients[client.ChainID] = append(clients[client.ChainID], backendClient)
		}
	}

	return eventDB, clients, scribeConfig, nil
}

var backfillCommand = &cli.Command{
	Name:        "backfill",
	Description: "backfills up to a block and then halts",
	Flags:       []cli.Flag{configFlag, dbFlag, pathFlag},
	Action: func(c *cli.Context) error {
		db, clients, decodeConfig, err := createScribeParameters(c)
		if err != nil {
			return err
		}

		// TODO delete once livefilling done
<<<<<<< HEAD
		ctx, cancel := context.WithTimeout(c.Context, time.Hour*2)
=======
		ctx, cancel := context.WithTimeout(c.Context, time.Minute*30)
>>>>>>> 6c704c38
		cancelVar := cancel
		for {
			// Create a large heap allocation of 10 GiB
			// See: https://blog.twitch.tv/en/2019/04/10/go-memory-ballast-how-i-learnt-to-stop-worrying-and-love-the-heap/
			_ = make([]byte, 10<<30)

			scribeBackfiller, err := backfill.NewScribeBackfiller(db, clients, decodeConfig)
			if err != nil {
				return fmt.Errorf("could not create scribe backfiller: %w", err)
			}

			err = scribeBackfiller.Backfill(ctx)
			if err != nil {
				cancelVar()
<<<<<<< HEAD
				ctx, cancel = context.WithTimeout(c.Context, time.Hour*2)
=======
				ctx, cancel = context.WithTimeout(c.Context, time.Minute*30)
>>>>>>> 6c704c38
				cancelVar = cancel
			}
		}
	},
}

var scribeCommand = &cli.Command{
	Name:        "scribe",
	Description: "scribe runs the scribe, livefilling across all specified chains",
	Flags:       []cli.Flag{configFlag, dbFlag, pathFlag},
	Action: func(c *cli.Context) error {
		db, clients, decodeConfig, err := createScribeParameters(c)
		if err != nil {
			return err
		}
		scribe, err := node.NewScribe(db, clients, decodeConfig)
		if err != nil {
			return fmt.Errorf("could not create scribe: %w", err)
		}
		err = scribe.Start(c.Context)
		if err != nil {
			return fmt.Errorf("could not start scribe: %w", err)
		}
		return nil
	},
}

var serverCommand = &cli.Command{
	Name:        "server",
	Description: "starts a graphql server",
	Flags:       []cli.Flag{portFlag, dbFlag, pathFlag, omniRPCFlag},
	Action: func(c *cli.Context) error {
		err := api.Start(c.Context, api.Config{
			HTTPPort:   uint16(c.Uint(portFlag.Name)),
			Database:   c.String(dbFlag.Name),
			Path:       c.String(pathFlag.Name),
			GRPCPort:   uint16(c.Uint(grpcPortFlag.Name)),
			OmniRPCURL: c.String(omniRPCFlag.Name),
		})
		if err != nil {
			return fmt.Errorf("could not start server: %w", err)
		}

		return nil
	},
}

var omniRPCFlag = &cli.StringFlag{
	Name:     "omnirpc",
	Usage:    "--omnirpc https://omnirpc.url",
	Required: true,
}

var deploymentsPath = &cli.StringFlag{
	Name:     "deployments-dir",
	Usage:    "--deployments-dir /path/to/contracts/deployments",
	Required: true,
}

var confirmationsFlag = &cli.UintFlag{
	Name:  "confirmations",
	Value: 50,
}

var outputPathFlag = &cli.StringFlag{
	Name:      "output-path",
	TakesFile: true,
}

var skippedChainIdsFlag = &cli.IntSliceFlag{
	Name:  "skipped-chains",
	Usage: "--skipped-chains 1,2,3",
	// skip common testnets by default
	Value: cli.NewIntSlice(5, 335, 43113, 1666700000),
}

var generateCommand = &cli.Command{
	Name:        "generate",
	Description: "generates a config from a hardhat deployment folder",
	Flags: []cli.Flag{
		omniRPCFlag,
		deploymentsPath,
		confirmationsFlag,
		skippedChainIdsFlag,
		outputPathFlag,
	},
	Action: func(c *cli.Context) error {
		//nolint: wrapcheck
		return config.GenerateConfig(c.Context, c.String(omniRPCFlag.Name), core.ExpandOrReturnPath(c.String(deploymentsPath.Name)),
			uint32(c.Uint(confirmationsFlag.Name)), core.ExpandOrReturnPath(c.String(outputPathFlag.Name)), c.IntSlice(skippedChainIdsFlag.Name), config.DefaultClientGenerator)
	},
}

func init() {
	ports, err := freeport.Take(1)
	if len(ports) > 0 && err != nil {
		portFlag.Value = uint(ports[0])
	}
}<|MERGE_RESOLUTION|>--- conflicted
+++ resolved
@@ -97,23 +97,19 @@
 	Description: "backfills up to a block and then halts",
 	Flags:       []cli.Flag{configFlag, dbFlag, pathFlag},
 	Action: func(c *cli.Context) error {
+		// Create a large heap allocation of 10 GiB
+		// See: https://blog.twitch.tv/en/2019/04/10/go-memory-ballast-how-i-learnt-to-stop-worrying-and-love-the-heap/
+		_ = make([]byte, 10<<30)
+
 		db, clients, decodeConfig, err := createScribeParameters(c)
 		if err != nil {
 			return err
 		}
 
 		// TODO delete once livefilling done
-<<<<<<< HEAD
 		ctx, cancel := context.WithTimeout(c.Context, time.Hour*2)
-=======
-		ctx, cancel := context.WithTimeout(c.Context, time.Minute*30)
->>>>>>> 6c704c38
 		cancelVar := cancel
 		for {
-			// Create a large heap allocation of 10 GiB
-			// See: https://blog.twitch.tv/en/2019/04/10/go-memory-ballast-how-i-learnt-to-stop-worrying-and-love-the-heap/
-			_ = make([]byte, 10<<30)
-
 			scribeBackfiller, err := backfill.NewScribeBackfiller(db, clients, decodeConfig)
 			if err != nil {
 				return fmt.Errorf("could not create scribe backfiller: %w", err)
@@ -122,11 +118,7 @@
 			err = scribeBackfiller.Backfill(ctx)
 			if err != nil {
 				cancelVar()
-<<<<<<< HEAD
 				ctx, cancel = context.WithTimeout(c.Context, time.Hour*2)
-=======
-				ctx, cancel = context.WithTimeout(c.Context, time.Minute*30)
->>>>>>> 6c704c38
 				cancelVar = cancel
 			}
 		}
