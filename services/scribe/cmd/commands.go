--- conflicted
+++ resolved
@@ -4,6 +4,7 @@
 	// used to embed markdown.
 	_ "embed"
 	"fmt"
+
 	markdown "github.com/MichaelMure/go-term-markdown"
 	"github.com/hashicorp/consul/sdk/freeport"
 	"github.com/jftuga/termsize"
@@ -76,10 +77,6 @@
 	clients = make(map[uint32][]backfill.ScribeBackend)
 	for _, client := range scribeConfig.Chains {
 		backendClient, err := backfill.NewScribeBackend(c.Context, fmt.Sprintf("%s/1/rpc/%d", scribeConfig.RPCURL, client.ChainID))
-<<<<<<< HEAD
-
-=======
->>>>>>> 73e5c666
 		if err != nil {
 			return nil, nil, scribeConfig, fmt.Errorf("could not start client for %s", fmt.Sprintf("%s/1/rpc/%d", scribeConfig.RPCURL, client.ChainID))
 		}
