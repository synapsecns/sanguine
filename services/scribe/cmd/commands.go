package cmd

import (
	// used to embed markdown.
	_ "embed"
	"fmt"
	markdown "github.com/MichaelMure/go-term-markdown"
	"github.com/hashicorp/consul/sdk/freeport"
	"github.com/jftuga/termsize"
	"github.com/synapsecns/sanguine/core"
	"github.com/synapsecns/sanguine/services/scribe/api"
	"github.com/synapsecns/sanguine/services/scribe/backfill"
	"github.com/synapsecns/sanguine/services/scribe/config"
	"github.com/synapsecns/sanguine/services/scribe/db"
	"github.com/synapsecns/sanguine/services/scribe/node"
	"github.com/urfave/cli/v2"
)

//go:embed cmd.md
var help string

// infoComand gets info about using the scribe service.
var infoCommand = &cli.Command{
	Name:        "info",
	Description: "learn how to use scribe cli",
	Action: func(c *cli.Context) error {
		fmt.Println(string(markdown.Render(help, termsize.Width(), 6)))
		return nil
	},
}

var configFlag = &cli.StringFlag{
	Name:      "config",
	Usage:     "--config /Users/synapsecns/config.yaml",
	TakesFile: true,
	Required:  true,
}

var portFlag = &cli.UintFlag{
	Name:  "port",
	Usage: "--port 5121",
	Value: 0,
}

var grpcPortFlag = &cli.UintFlag{
	Name:  "grpc-port",
	Usage: "--port 5121",
	Value: 0,
}

var dbFlag = &cli.StringFlag{
	Name:     "db",
	Usage:    "--db <sqlite> or <mysql>",
	Value:    "sqlite",
	Required: true,
}

var pathFlag = &cli.StringFlag{
	Name:     "path",
	Usage:    "--path <path/to/database> or <database url>",
	Value:    "",
	Required: true,
}

func createScribeParameters(c *cli.Context) (eventDB db.EventDB, clients map[uint32][]backfill.ScribeBackend, scribeConfig config.Config, err error) {
	scribeConfig, err = config.DecodeConfig(core.ExpandOrReturnPath(c.String(configFlag.Name)))
	if err != nil {
		return nil, nil, scribeConfig, fmt.Errorf("could not decode config: %w", err)
	}

	eventDB, err = api.InitDB(c.Context, c.String(dbFlag.Name), c.String(pathFlag.Name))
	if err != nil {
		return nil, nil, scribeConfig, fmt.Errorf("could not initialize database: %w", err)
	}

	clients = make(map[uint32][]backfill.ScribeBackend)
	for _, client := range scribeConfig.Chains {
<<<<<<< HEAD
		scribeBackend, err := backfill.NewScribeBackend(c.Context, client.RPCUrl)
		if err != nil {
			return nil, nil, scribeConfig, fmt.Errorf("could not create scribe backend: %w", err)
		}
		clients[client.ChainID] = scribeBackend
=======
		backendClient, err := ethclient.DialContext(c.Context, fmt.Sprintf("%s/1/rpc/%d", scribeConfig.RPCURL, client.ChainID))
		if err != nil {
			return nil, nil, scribeConfig, fmt.Errorf("could not start client for %s", fmt.Sprintf("%s/1/rpc/%d", scribeConfig.RPCURL, client.ChainID))
		}
		backendClientWConfirmations, err := ethclient.DialContext(c.Context, fmt.Sprintf("%s/2/rpc/%d", scribeConfig.RPCURL, client.ChainID))
		if err != nil {
			return nil, nil, scribeConfig, fmt.Errorf("could not start client for %s", fmt.Sprintf("%s/4/rpc/%d", scribeConfig.RPCURL, client.ChainID))
		}
		clients[client.ChainID] = append(clients[client.ChainID], backendClient)
		clients[client.ChainID] = append(clients[client.ChainID], backendClientWConfirmations)
>>>>>>> c548383b
	}

	return eventDB, clients, scribeConfig, nil
}

var backfillCommand = &cli.Command{
	Name:        "backfill",
	Description: "backfills up to a block and then halts",
	Flags:       []cli.Flag{configFlag, dbFlag, pathFlag},
	Action: func(c *cli.Context) error {
		db, clients, decodeConfig, err := createScribeParameters(c)
		if err != nil {
			return err
		}
		scribeBackfiller, err := backfill.NewScribeBackfiller(db, clients, decodeConfig)
		if err != nil {
			return fmt.Errorf("could not create scribe backfiller: %w", err)
		}
		err = scribeBackfiller.Backfill(c.Context)
		if err != nil {
			return fmt.Errorf("could not backfill backfiller: %w", err)
		}
		return nil

	},
}

var scribeCommand = &cli.Command{
	Name:        "scribe",
	Description: "scribe runs the scribe, livefilling across all specified chains",
	Flags:       []cli.Flag{configFlag, dbFlag, pathFlag},
	Action: func(c *cli.Context) error {
		db, clients, decodeConfig, err := createScribeParameters(c)
		if err != nil {
			return err
		}
		scribe, err := node.NewScribe(db, clients, decodeConfig)
		if err != nil {
			return fmt.Errorf("could not create scribe: %w", err)
		}
		err = scribe.Start(c.Context)
		if err != nil {
			return fmt.Errorf("could not start scribe: %w", err)
		}
		return nil
	},
}

var serverCommand = &cli.Command{
	Name:        "server",
	Description: "starts a graphql server",
	Flags:       []cli.Flag{portFlag, dbFlag, pathFlag},
	Action: func(c *cli.Context) error {
		err := api.Start(c.Context, api.Config{
			HTTPPort: uint16(c.Uint(portFlag.Name)),
			Database: c.String(dbFlag.Name),
			Path:     c.String(pathFlag.Name),
			GRPCPort: uint16(c.Uint(grpcPortFlag.Name)),
		})
		if err != nil {
			return fmt.Errorf("could not start server: %w", err)
		}

		return nil
	},
}

var omniRPCFlag = &cli.StringFlag{
	Name:     "omnirpc",
	Usage:    "--omnirpc https://omnirpc.url",
	Required: true,
}

var deploymentsPath = &cli.StringFlag{
	Name:     "deployments-dir",
	Usage:    "--deployments-dir /path/to/contracts/deployments",
	Required: true,
}

var confirmationsFlag = &cli.UintFlag{
	Name:  "confirmations",
	Value: 50,
}

var outputPathFlag = &cli.StringFlag{
	Name:      "output-path",
	TakesFile: true,
}

var skippedChainIdsFlag = &cli.IntSliceFlag{
	Name:  "skipped-chains",
	Usage: "--skipped-chains 1,2,3",
	// skip common testnets by default
	Value: cli.NewIntSlice(5, 335, 43113, 1666700000),
}

var generateCommand = &cli.Command{
	Name:        "generate",
	Description: "generates a config from a hardhat deployment folder",
	Flags: []cli.Flag{
		omniRPCFlag,
		deploymentsPath,
		confirmationsFlag,
		skippedChainIdsFlag,
		outputPathFlag,
	},
	Action: func(c *cli.Context) error {
		//nolint: wrapcheck
		return config.GenerateConfig(c.Context, c.String(omniRPCFlag.Name), core.ExpandOrReturnPath(c.String(deploymentsPath.Name)),
			uint32(c.Uint(confirmationsFlag.Name)), core.ExpandOrReturnPath(c.String(outputPathFlag.Name)), c.IntSlice(skippedChainIdsFlag.Name), config.DefaultClientGenerator)
	},
}

func init() {
	ports, err := freeport.Take(1)
	if len(ports) > 0 && err != nil {
		portFlag.Value = uint(ports[0])
	}
}<|MERGE_RESOLUTION|>--- conflicted
+++ resolved
@@ -4,6 +4,7 @@
 	// used to embed markdown.
 	_ "embed"
 	"fmt"
+
 	markdown "github.com/MichaelMure/go-term-markdown"
 	"github.com/hashicorp/consul/sdk/freeport"
 	"github.com/jftuga/termsize"
@@ -75,24 +76,17 @@
 
 	clients = make(map[uint32][]backfill.ScribeBackend)
 	for _, client := range scribeConfig.Chains {
-<<<<<<< HEAD
-		scribeBackend, err := backfill.NewScribeBackend(c.Context, client.RPCUrl)
-		if err != nil {
-			return nil, nil, scribeConfig, fmt.Errorf("could not create scribe backend: %w", err)
-		}
-		clients[client.ChainID] = scribeBackend
-=======
-		backendClient, err := ethclient.DialContext(c.Context, fmt.Sprintf("%s/1/rpc/%d", scribeConfig.RPCURL, client.ChainID))
+
+		backendClient, err := backfill.NewScribeBackend(c.Context, fmt.Sprintf("%s/1/rpc/%d", scribeConfig.RPCURL, client.ChainID))
 		if err != nil {
 			return nil, nil, scribeConfig, fmt.Errorf("could not start client for %s", fmt.Sprintf("%s/1/rpc/%d", scribeConfig.RPCURL, client.ChainID))
 		}
-		backendClientWConfirmations, err := ethclient.DialContext(c.Context, fmt.Sprintf("%s/2/rpc/%d", scribeConfig.RPCURL, client.ChainID))
+		backendClientWConfirmations, err := backfill.NewScribeBackend(c.Context, fmt.Sprintf("%s/2/rpc/%d", scribeConfig.RPCURL, client.ChainID))
 		if err != nil {
 			return nil, nil, scribeConfig, fmt.Errorf("could not start client for %s", fmt.Sprintf("%s/4/rpc/%d", scribeConfig.RPCURL, client.ChainID))
 		}
 		clients[client.ChainID] = append(clients[client.ChainID], backendClient)
 		clients[client.ChainID] = append(clients[client.ChainID], backendClientWConfirmations)
->>>>>>> c548383b
 	}
 
 	return eventDB, clients, scribeConfig, nil
