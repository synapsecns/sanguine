package sql

import (
	"context"
	"fmt"

	"github.com/synapsecns/sanguine/services/explorer/graphql/server/graph/model"
)

/*╔══════════════════════════════════════════════════════════════════════╗*\
▏*║                        Generic Read Functions                        ║*▕
\*╚══════════════════════════════════════════════════════════════════════╝*/

// GetUint64 gets a uint64 from a given query.
func (s *Store) GetUint64(ctx context.Context, query string) (uint64, error) {
	var res int64

	dbTx := s.db.WithContext(ctx).Raw(query).Find(&res)
	if dbTx.Error != nil {
		return 0, fmt.Errorf("failed to read bridge event: %w", dbTx.Error)
	}

	return uint64(res), nil
}

// GetFloat64 gets a float64 from a given query.
func (s *Store) GetFloat64(ctx context.Context, query string) (float64, error) {
	var res float64
	dbTx := s.db.WithContext(ctx).Raw(query).Find(&res)
	if dbTx.Error != nil {
		return 0, fmt.Errorf("failed to read bridge event: %w", dbTx.Error)
	}

	return res, nil
}

// GetStringArray returns a string array for a given query.
func (s *Store) GetStringArray(ctx context.Context, query string) ([]string, error) {
	var res []string

	dbTx := s.db.WithContext(ctx).Raw(query + " SETTINGS readonly=1").Find(&res)
	if dbTx.Error != nil {
		return nil, fmt.Errorf("failed to read bridge event: %w", dbTx.Error)
	}

	return res, nil
}

// GetBridgeEvent returns a bridge event.
func (s *Store) GetBridgeEvent(ctx context.Context, query string) (*BridgeEvent, error) {
	var res BridgeEvent

	dbTx := s.db.WithContext(ctx).Raw(query).Find(&res)
	if dbTx.Error != nil {
		return nil, fmt.Errorf("failed to read bridge event: %w", dbTx.Error)
	}

	return &res, nil
}

// GetBridgeEvents returns bridge events.
func (s *Store) GetBridgeEvents(ctx context.Context, query string) ([]BridgeEvent, error) {
	var res []BridgeEvent
	dbTx := s.db.WithContext(ctx).Raw(query).Find(&res)
	if dbTx.Error != nil {
		return nil, fmt.Errorf("failed to read bridge event: %w", dbTx.Error)
	}

	return res, nil
}

// GetAllBridgeEvents returns bridge events.
func (s *Store) GetAllBridgeEvents(ctx context.Context, query string) ([]HybridBridgeEvent, error) {
	var res []HybridBridgeEvent
	dbTx := s.db.WithContext(ctx).Raw(query).Find(&res)
	if dbTx.Error != nil {
		return nil, fmt.Errorf("failed to read bridge event: %w", dbTx.Error)
	}
	return res, nil
}

// GetDailyTotals returns bridge events.
func (s *Store) GetDailyTotals(ctx context.Context, query string) ([]*model.DateResultByChain, error) {
	var res []*model.DateResultByChain

	dbTx := s.db.WithContext(ctx).Raw(query).Find(&res)
	if dbTx.Error != nil {
		return nil, fmt.Errorf("failed to read bridge event: %w", dbTx.Error)
	}
	return res, nil
}

// GetAllMessageBusEvents returns message bus events.
func (s *Store) GetAllMessageBusEvents(ctx context.Context, query string) ([]HybridMessageBusEvent, error) {
	var res []HybridMessageBusEvent
	dbTx := s.db.WithContext(ctx).Raw(query).Find(&res)
	if dbTx.Error != nil {
		return nil, fmt.Errorf("failed to read message bus event: %w", dbTx.Error)
	}
	return res, nil
}

// GetTxCounts returns Tx counts.
func (s *Store) GetTxCounts(ctx context.Context, query string) ([]*model.TransactionCountResult, error) {
	var res []*model.TransactionCountResult
	dbTx := s.db.WithContext(ctx).Raw(query).Find(&res)
	if dbTx.Error != nil {
		return nil, fmt.Errorf("failed to read bridge event: %w", dbTx.Error)
	}

	return res, nil
}

// GetTokenCounts returns Tx counts.
func (s *Store) GetTokenCounts(ctx context.Context, query string) ([]*model.TokenCountResult, error) {
	var res []*model.TokenCountResult
	dbTx := s.db.WithContext(ctx).Raw(query).Find(&res)
	if dbTx.Error != nil {
		return nil, fmt.Errorf("failed to read bridge event: %w", dbTx.Error)
	}

	return res, nil
}

// GetRankedChainsByVolume gets ranked chains by volume.
func (s *Store) GetRankedChainsByVolume(ctx context.Context, query string) ([]*model.VolumeByChainID, error) {
	var res []*model.VolumeByChainID
	dbTx := s.db.WithContext(ctx).Raw(query).Find(&res)
	if dbTx.Error != nil {
		return nil, fmt.Errorf("failed to read bridge event: %w", dbTx.Error)
	}

	return res, nil
}

// GetDateResults returns the dya by day data.
func (s *Store) GetDateResults(ctx context.Context, query string) ([]*model.DateResult, error) {
	var res []*model.DateResult
	dbTx := s.db.WithContext(ctx).Raw(query + " SETTINGS readonly=1").Scan(&res)

	if dbTx.Error != nil {
		return nil, fmt.Errorf("failed to get date results: %w", dbTx.Error)
	}

	return res, nil
}

// GetAddressData returns the address data.
func (s *Store) GetAddressData(ctx context.Context, query string) (float64, float64, int, error) {
	type addressData struct {
		VolumeTotal float64 `gorm:"column:volumeTotal"`
		FeeTotal    float64 `gorm:"column:feeTotal"`
		TxTotal     int     `gorm:"column:txTotal"`
	}
	var res addressData
	// var test map[string]interface{}
	dbTx := s.db.WithContext(ctx).Raw(query).Scan(&res)
	if dbTx.Error != nil {
		return 0, 0, 0, fmt.Errorf("failed to get address data: %w", dbTx.Error)
	}

	return res.VolumeTotal, res.FeeTotal, res.TxTotal, nil
}

// GetAddressChainRanking ranks chains by volume for a given address.
func (s *Store) GetAddressChainRanking(ctx context.Context, query string) ([]*model.AddressChainRanking, error) {
	var res []*model.AddressChainRanking
	dbTx := s.db.WithContext(ctx).Raw(query).Scan(&res)
	if dbTx.Error != nil {
		return nil, fmt.Errorf("failed to get address chain ranking: %w", dbTx.Error)
	}

	return res, nil
}

// GetAddressDailyData gets daily data (number of txs_ for a given address.
func (s *Store) GetAddressDailyData(ctx context.Context, query string) ([]*model.AddressDailyCount, error) {
	var res []*model.AddressDailyCount
	dbTx := s.db.WithContext(ctx).Raw(query).Scan(&res)
	if dbTx.Error != nil {
		return nil, fmt.Errorf("failed to get address daily data: %w", dbTx.Error)
	}

	return res, nil
}

// GetAddressRanking gets AddressRanking for a given query.
func (s *Store) GetAddressRanking(ctx context.Context, query string) ([]*model.AddressRanking, error) {
	var res []*model.AddressRanking

	dbTx := s.db.WithContext(ctx).Raw(query + " SETTINGS readonly=1").Scan(&res)
	if dbTx.Error != nil {
		return nil, fmt.Errorf("failed to read bridge event: %w", dbTx.Error)
	}
	if len(res) == 0 {
		return nil, nil
	}

	return res, nil
}

<<<<<<< HEAD
// GetLastStoredBlock returns the last stored block for a given chainID and contract.
func (s *Store) GetLastStoredBlock(ctx context.Context, chainID uint32, contract string) (uint64, error) {
	query := fmt.Sprintf("SELECT %s FROM last_blocks WHERE %s = %d AND %s = '%s' ORDER BY %s DESC LIMIT 1", BlockNumberFieldName, ChainIDFieldName, chainID, ContractAddressFieldName, contract, BlockNumberFieldName)
	lastBlock, err := s.GetUint64(ctx, query)
	if err != nil {
		return 0, fmt.Errorf("failed to get last block: %w", err)
	}

	return lastBlock, nil
=======
// GetLeaderboard gets the bridge leaderboard.
func (s *Store) GetLeaderboard(ctx context.Context, query string) ([]*model.Leaderboard, error) {
	var res []*model.Leaderboard
	dbTx := s.db.WithContext(ctx).Raw(query).Scan(&res)
	if dbTx.Error != nil {
		return nil, fmt.Errorf("failed to get leaderboard: %w", dbTx.Error)
	}
	if len(res) == 0 {
		return nil, nil
	}

	return res, nil
>>>>>>> b96545d7
}<|MERGE_RESOLUTION|>--- conflicted
+++ resolved
@@ -199,7 +199,6 @@
 	return res, nil
 }
 
-<<<<<<< HEAD
 // GetLastStoredBlock returns the last stored block for a given chainID and contract.
 func (s *Store) GetLastStoredBlock(ctx context.Context, chainID uint32, contract string) (uint64, error) {
 	query := fmt.Sprintf("SELECT %s FROM last_blocks WHERE %s = %d AND %s = '%s' ORDER BY %s DESC LIMIT 1", BlockNumberFieldName, ChainIDFieldName, chainID, ContractAddressFieldName, contract, BlockNumberFieldName)
@@ -209,7 +208,8 @@
 	}
 
 	return lastBlock, nil
-=======
+
+}
 // GetLeaderboard gets the bridge leaderboard.
 func (s *Store) GetLeaderboard(ctx context.Context, query string) ([]*model.Leaderboard, error) {
 	var res []*model.Leaderboard
@@ -222,5 +222,4 @@
 	}
 
 	return res, nil
->>>>>>> b96545d7
 }