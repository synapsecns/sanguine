package db

import (
	"context"

	"github.com/synapsecns/sanguine/services/explorer/db/sql"
	"github.com/synapsecns/sanguine/services/explorer/graphql/server/graph/model"
	"gorm.io/gorm"
)

// ConsumerDBWriter is the interface for writing to the ConsumerDB.
type ConsumerDBWriter interface {
	// StoreEvent stores an event.
	StoreEvent(ctx context.Context, event interface{}) error
	// StoreEvents stores a list of events.
	StoreEvents(ctx context.Context, events []interface{}) error
	// StoreLastBlock stores the last block number that has been backfilled for a given chain.
	StoreLastBlock(ctx context.Context, chainID uint32, blockNumber uint64, contractAddress string) error
	// StoreTokenIndex stores the token index data.
	StoreTokenIndex(ctx context.Context, chainID uint32, tokenIndex uint8, tokenAddress string, contractAddress string) error
	// StoreSwapFee stores the swap fee data.
	StoreSwapFee(ctx context.Context, chainID uint32, timestamp uint64, contractAddress string, fee uint64, feeType string) error
	// UNSAFE_DB gets the underlying gorm db. This is not intended for use in production.
	//
	//nolint:golint
	UNSAFE_DB() *gorm.DB
}

// ConsumerDBReader is the interface for reading events from the ConsumerDB.
// nolint:interfacebloat
type ConsumerDBReader interface {
	// GetUint64 gets a uint64 for a given query.
	GetUint64(ctx context.Context, query string) (uint64, error)
	// GetFloat64 gets a float64 out of the database
	GetFloat64(ctx context.Context, query string) (float64, error)
	// GetStringArray gets an array of strings from a given query.
	GetStringArray(ctx context.Context, query string) ([]string, error)
	// GetTxCounts gets the counts for each of tx_hash from a given query.
	GetTxCounts(ctx context.Context, query string) ([]*model.TransactionCountResult, error)
	// GetTokenCounts gets the counts for each of token address from a given query.
	GetTokenCounts(ctx context.Context, query string) ([]*model.TokenCountResult, error)
	// GetBridgeEvent returns a bridge event.
	GetBridgeEvent(ctx context.Context, query string) (*sql.BridgeEvent, error)
	// GetBridgeEvents returns a bridge event.
	GetBridgeEvents(ctx context.Context, query string) ([]sql.BridgeEvent, error)
	// GetAllBridgeEvents returns a bridge event.
	GetAllBridgeEvents(ctx context.Context, query string) ([]sql.HybridBridgeEvent, error)
	// GetAllMessageBusEvents returns a bridge event.
	GetAllMessageBusEvents(ctx context.Context, query string) ([]sql.HybridMessageBusEvent, error)
	// GetDateResults gets day by day data for a given query.
	GetDateResults(ctx context.Context, query string) ([]*model.DateResult, error)
	// GetAddressRanking gets AddressRanking for a given query.
	GetAddressRanking(ctx context.Context, query string) ([]*model.AddressRanking, error)
	// GetDailyTotals gets the daily stats for each date broken down by chain
	GetDailyTotals(ctx context.Context, query string) ([]*model.DateResultByChain, error)
	// GetRankedChainsByVolume gets the volume for each chain
	GetRankedChainsByVolume(ctx context.Context, query string) ([]*model.VolumeByChainID, error)
<<<<<<< HEAD
	// GetLastStoredBlock gets the last stored block for a given chain.
	GetLastStoredBlock(ctx context.Context, chainID uint32, contractAddress string) (uint64, error)
=======
	// GetAddressData gets data for an address
	GetAddressData(ctx context.Context, query string) (float64, float64, int, error)
	// GetAddressDailyData gets daily data for a given address
	GetAddressDailyData(ctx context.Context, query string) ([]*model.AddressDailyCount, error)
	// GetAddressChainRanking gets ranking of an address's  chain activity
	GetAddressChainRanking(ctx context.Context, query string) ([]*model.AddressChainRanking, error)
	// GetLeaderboard gets the bridge leaderboard.
	GetLeaderboard(ctx context.Context, query string) ([]*model.Leaderboard, error)
>>>>>>> b96545d7
}

// ConsumerDB is the interface for the ConsumerDB.
//
//go:generate go run github.com/vektra/mockery/v2 --name=ConsumerDB --output=mocks --case=underscore
type ConsumerDB interface {
	ConsumerDBWriter
	ConsumerDBReader
}<|MERGE_RESOLUTION|>--- conflicted
+++ resolved
@@ -55,10 +55,8 @@
 	GetDailyTotals(ctx context.Context, query string) ([]*model.DateResultByChain, error)
 	// GetRankedChainsByVolume gets the volume for each chain
 	GetRankedChainsByVolume(ctx context.Context, query string) ([]*model.VolumeByChainID, error)
-<<<<<<< HEAD
 	// GetLastStoredBlock gets the last stored block for a given chain.
 	GetLastStoredBlock(ctx context.Context, chainID uint32, contractAddress string) (uint64, error)
-=======
 	// GetAddressData gets data for an address
 	GetAddressData(ctx context.Context, query string) (float64, float64, int, error)
 	// GetAddressDailyData gets daily data for a given address
@@ -67,7 +65,6 @@
 	GetAddressChainRanking(ctx context.Context, query string) ([]*model.AddressChainRanking, error)
 	// GetLeaderboard gets the bridge leaderboard.
 	GetLeaderboard(ctx context.Context, query string) ([]*model.Leaderboard, error)
->>>>>>> b96545d7
 }
 
 // ConsumerDB is the interface for the ConsumerDB.
