--- conflicted
+++ resolved
@@ -2,7 +2,6 @@
 
 import (
 	"context"
-	"github.com/synapsecns/sanguine/services/explorer/graphql/server/graph/model"
 	"github.com/synapsecns/sanguine/services/explorer/types/bridge"
 	"github.com/synapsecns/sanguine/services/explorer/types/swap"
 	"gorm.io/gorm"
@@ -11,7 +10,7 @@
 // ConsumerDBWriter is the interface for writing to the ConsumerDB.
 type ConsumerDBWriter interface {
 	// StoreEvent stores an event.
-	StoreEvent(ctx context.Context, bridgeEvent bridge.EventLog, swapEvent swap.EventLog, chainID uint32, tokenID *string, sender string) error
+	StoreEvent(ctx context.Context, bridgeEvent bridge.EventLog, swapEvent swap.EventLog, chainID uint32, tokenID *string) error
 }
 
 // ConsumerDBReader is the interface for reading events from the ConsumerDB.
@@ -24,7 +23,6 @@
 	BridgeEventCount(ctx context.Context, chainID uint32, address *string, tokenAddress *string, directionIn bool, firstBlock uint64) (count uint64, err error)
 	// GetTokenAddressesByChainID gets all token addresses that have been used in bridge events for a given chain ID.
 	GetTokenAddressesByChainID(ctx context.Context, chainID uint32) ([]string, error)
-<<<<<<< HEAD
 	// BridgeEventsFromIdentifiers returns events given identifiers.
 	BridgeEventsFromIdentifiers(ctx context.Context, chainID *uint32, address, tokenAddress, kappa, txHash *string, page int) (partialInfos []*model.PartialInfo, err error)
 	// GetSwapSuccess returns if an event had a successful swap.
@@ -33,10 +31,8 @@
 	GetTxHashFromKappa(ctx context.Context, kappa string) (*string, error)
 	// GetKappaFromTxHash returns the kappa for a given transaction hash.
 	GetKappaFromTxHash(ctx context.Context, txHash string, chainID *uint32) (*string, error)
-=======
 	// GetTransactionCountForEveryAddress gets the count of transactions (origin) for each address.
 	GetTransactionCountForEveryAddress(ctx context.Context, subQuery string) ([]*model.AddressRanking, error)
->>>>>>> fefad2d7
 	// DB gets the underlying gorm db.
 	DB() *gorm.DB
 }
