package db

import (
	"context"
	"github.com/synapsecns/sanguine/services/explorer/types/bridge"
	"github.com/synapsecns/sanguine/services/explorer/types/swap"
	"gorm.io/gorm"
)

// ConsumerDBWriter is the interface for writing to the ConsumerDB.
type ConsumerDBWriter interface {
	// StoreEvent stores an event.
	StoreEvent(ctx context.Context, bridgeEvent bridge.EventLog, swapEvent swap.EventLog, chainID uint32, tokenID *string) error
}

// ConsumerDBReader is the interface for reading events from the ConsumerDB.
type ConsumerDBReader interface {
<<<<<<< HEAD
	// ReadEvent reads an event from the database.
	ReadEvent(ctx context.Context, eventType int8, chainID uint32) error
	// DB gets the underlying gorm db.
	DB() *gorm.DB
=======
	// ReadBlockNumberByChainID reads an event from the database by chainID.
	ReadBlockNumberByChainID(ctx context.Context, eventType int8, chainID uint32) (*uint64, error)
>>>>>>> c74d00bc
}

// ConsumerDB is the interface for the ConsumerDB.
//
//go:generate go run github.com/vektra/mockery/v2 --name=ConsumerDB --output=mocks --case=underscore
type ConsumerDB interface {
	ConsumerDBWriter
	ConsumerDBReader
}<|MERGE_RESOLUTION|>--- conflicted
+++ resolved
@@ -4,7 +4,6 @@
 	"context"
 	"github.com/synapsecns/sanguine/services/explorer/types/bridge"
 	"github.com/synapsecns/sanguine/services/explorer/types/swap"
-	"gorm.io/gorm"
 )
 
 // ConsumerDBWriter is the interface for writing to the ConsumerDB.
@@ -15,15 +14,12 @@
 
 // ConsumerDBReader is the interface for reading events from the ConsumerDB.
 type ConsumerDBReader interface {
-<<<<<<< HEAD
 	// ReadEvent reads an event from the database.
 	ReadEvent(ctx context.Context, eventType int8, chainID uint32) error
 	// DB gets the underlying gorm db.
 	DB() *gorm.DB
-=======
 	// ReadBlockNumberByChainID reads an event from the database by chainID.
 	ReadBlockNumberByChainID(ctx context.Context, eventType int8, chainID uint32) (*uint64, error)
->>>>>>> c74d00bc
 }
 
 // ConsumerDB is the interface for the ConsumerDB.
