--- conflicted
+++ resolved
@@ -8,10 +8,7 @@
 	"github.com/ethereum/go-ethereum/core/types"
 	. "github.com/stretchr/testify/assert"
 	"github.com/synapsecns/sanguine/core"
-<<<<<<< HEAD
 	"github.com/synapsecns/sanguine/services/explorer/config"
-=======
->>>>>>> 63c2f51b
 	"github.com/synapsecns/sanguine/services/explorer/consumer"
 	"github.com/synapsecns/sanguine/services/explorer/consumer/backfill"
 	"github.com/synapsecns/sanguine/services/explorer/db/sql"
@@ -146,7 +143,6 @@
 	bcf, err := consumer.NewBridgeConfigFetcher(b.bridgeConfigContract.Address(), b.testBackend)
 	Nil(b.T(), err)
 	bp, err := consumer.NewBridgeParser(b.db, bridgeContract.Address(), *bcf, b.consumerFetcher)
-<<<<<<< HEAD
 	Nil(b.T(), err)
 
 	// srB is the swap ref for getting token data
@@ -158,19 +154,6 @@
 	// srB is the swap ref for getting token data
 	srB, err := consumer.NewSwapFetcher(swapContractB.Address(), b.testBackend)
 	Nil(b.T(), err)
-=======
-	Nil(b.T(), err)
-
-	// srB is the swap ref for getting token data
-	srA, err := consumer.NewSwapFetcher(swapContractA.Address(), b.testBackend)
-	Nil(b.T(), err)
-	spA, err := consumer.NewSwapParser(b.db, swapContractA.Address(), *srA, b.consumerFetcher)
-	Nil(b.T(), err)
-
-	// srB is the swap ref for getting token data
-	srB, err := consumer.NewSwapFetcher(swapContractB.Address(), b.testBackend)
-	Nil(b.T(), err)
->>>>>>> 63c2f51b
 	spB, err := consumer.NewSwapParser(b.db, swapContractB.Address(), *srB, b.consumerFetcher)
 	Nil(b.T(), err)
 	spMap := map[common.Address]*consumer.SwapParser{}
