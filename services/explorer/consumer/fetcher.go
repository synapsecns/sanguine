--- conflicted
+++ resolved
@@ -26,7 +26,6 @@
 	}
 }
 
-<<<<<<< HEAD
 // FetchLastBlock fetches the last block that Scribe has stored.
 func (f Fetcher) FetchLastBlock(ctx context.Context, chainID uint32) (uint64, error) {
 	getEndHeight, err := f.fetchClient.GetLastStoredBlockNumber(ctx, int(chainID))
@@ -36,8 +35,6 @@
 	return uint64(*getEndHeight.Response), nil
 }
 
-=======
->>>>>>> 63c2f51b
 // FetchTxSender fetches the sender of a transaction.
 func (f Fetcher) FetchTxSender(ctx context.Context, chainID uint32, txHash string) (string, error) {
 	sender, err := f.fetchClient.GetTxSender(ctx, int(chainID), txHash)
@@ -283,13 +280,8 @@
 		return nil, fmt.Errorf("invalid token id")
 	}
 	tok, err := b.bridgeConfig.GetToken(&bind.CallOpts{
-<<<<<<< HEAD
-		// TODO add block number here
-		Context: ctx,
-=======
 		BlockNumber: big.NewInt(int64(blockNumber)),
 		Context:     ctx,
->>>>>>> 63c2f51b
 	}, *tokenID, big.NewInt(int64(chainID)))
 	if err != nil {
 		return nil, fmt.Errorf("could not get token at block number %d: %w", blockNumber, err)
