--- conflicted
+++ resolved
@@ -4,6 +4,9 @@
 	"context"
 	"database/sql"
 	"fmt"
+	"strings"
+	"time"
+
 	"github.com/ethereum/go-ethereum/common"
 	ethTypes "github.com/ethereum/go-ethereum/core/types"
 	"github.com/synapsecns/sanguine/services/explorer/consumer/fetcher"
@@ -13,8 +16,6 @@
 	model "github.com/synapsecns/sanguine/services/explorer/db/sql"
 	"github.com/synapsecns/sanguine/services/explorer/static"
 	swapTypes "github.com/synapsecns/sanguine/services/explorer/types/swap"
-	"strings"
-	"time"
 )
 
 // SwapParser parses events from the swap contract.
@@ -39,16 +40,8 @@
 	if err != nil {
 		return nil, fmt.Errorf("could not create %T: %w", bridge.SynapseBridgeFilterer{}, err)
 	}
-<<<<<<< HEAD
-	symbolPath, err := filepath.Abs("./static/tokenSymbolToCoinGeckoID.yaml")
-	if err != nil {
-		return nil, fmt.Errorf("could find path to yaml file: %w", err)
-	}
-	symbolCoinGeckoIDs, err := OpenYaml(symbolPath)
-=======
 
 	symbolCoinGeckoIDs, err := ParseYaml(static.GetTokenSymbolToCoingeckoConfig())
->>>>>>> acfda411
 	if err != nil {
 		return nil, fmt.Errorf("could not open yaml file: %w", err)
 	}
@@ -279,15 +272,5 @@
 		}
 	}
 
-<<<<<<< HEAD
-=======
-	sender, err := p.consumerFetcher.FetchTxSender(ctx, chainID, iFace.GetTxHash().String())
-	if err != nil {
-		logger.Errorf("could not get tx sender: %v", err)
-	}
-
-	swapEvent.Sender = sender
-
->>>>>>> acfda411
 	return swapEvent, nil
 }