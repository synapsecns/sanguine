package tokendata

import (
	"context"
	"fmt"
	"github.com/ethereum/go-ethereum/common"
	lru "github.com/hashicorp/golang-lru/v2"
	"github.com/synapsecns/sanguine/core/retry"
	"github.com/synapsecns/sanguine/services/explorer/consumer/fetcher"
	"golang.org/x/sync/errgroup"
	"math/big"
	"strings"
	"time"
)

// Service provides data about tokens using either a cache or bridgeconfig
// cache keys sare always ${KEY_NAME}_CHAIN_ID_ADDRESS so unless a token changes tokenID's
// (not the other way around), data is guaranteed to be accurate.
type Service interface {
	// GetTokenData attempts to get token data from the cache otherwise its fetched from the bridge config
	GetTokenData(ctx context.Context, chainID uint32, token common.Address) (ImmutableTokenData, error)
	// GetPoolTokenData attempts to get pool token data from the cache otherwise its fetched from the erc20 interface
	GetPoolTokenData(ctx context.Context, chainID uint32, token common.Address, swapService fetcher.SwapService) (ImmutableTokenData, error)
}

const cacheSize = 3000

// maxAttemptTime is how many times we will attempt to get the token data.
const maxAttemptTime = time.Minute * 5
const maxAttempt = 10

type tokenDataServiceImpl struct {
	// tokenCache is the tokenCache of the tokenDataServices
	tokenCache *lru.TwoQueueCache[string, ImmutableTokenData]
	// fetcher is the fetcher used to fetch data from the bridge config contract
	service fetcher.Service
	// tokenSymbolToIDs is a mapping of token symbols to token IDs.
	tokenSymbolToIDs map[string]string
}

// NewTokenDataService creates a new token data service.
func NewTokenDataService(service fetcher.Service, tokenSymbolToIDs map[string]string) (Service, error) {
	cache, err := lru.New2Q[string, ImmutableTokenData](cacheSize)
	if err != nil {
		return nil, fmt.Errorf("could not create token data cache: %w", err)
	}

	return &tokenDataServiceImpl{
		tokenCache:       cache,
		service:          service,
		tokenSymbolToIDs: tokenSymbolToIDs,
	}, nil
}

func (t *tokenDataServiceImpl) GetTokenData(ctx context.Context, chainID uint32, token common.Address) (ImmutableTokenData, error) {
	key := fmt.Sprintf("token_%d_%s", chainID, token.Hex())
	if data, ok := t.tokenCache.Get(key); ok {
		return data, nil
	}

	tokenData, err := t.retrieveTokenData(ctx, chainID, token)
	if err != nil {
		return nil, fmt.Errorf("could not get token data: %w", err)
	}

	t.tokenCache.Add(key, tokenData)

	return tokenData, nil
}

func (t *tokenDataServiceImpl) GetPoolTokenData(ctx context.Context, chainID uint32, token common.Address, swapService fetcher.SwapService) (ImmutableTokenData, error) {
	key := fmt.Sprintf("token_%d_%s", chainID, token.Hex())
	if data, ok := t.tokenCache.Get(key); ok {
		return data, nil
	}

	tokenData, err := t.retrievePoolTokenData(ctx, token, swapService)
	if err != nil {
		return nil, fmt.Errorf("could not get token data: %w", err)
	}

	t.tokenCache.Add(key, tokenData)

	return tokenData, nil
}

// retrieveTokenData retrieves the token data from the bridge config contract
// this will retry for maxAttemptTime.
func (t *tokenDataServiceImpl) retrieveTokenData(parentCtx context.Context, chainID uint32, token common.Address) (ImmutableTokenData, error) {
	res := immutableTokenImpl{}

	ctx, cancel := context.WithTimeout(parentCtx, maxAttemptTime)
	defer cancel()

	g, ctx := errgroup.WithContext(ctx)
	g.Go(func() error {
		//nolint: wrapcheck
		return retry.WithBackoff(ctx, func(ctx context.Context) error {
			tokenData, err := t.service.GetToken(ctx, chainID, token)
			if err != nil {
				return fmt.Errorf("could not get token data: %w", err)
			}

			res.decimals = tokenData.TokenDecimals

			return nil
		}, retry.WithMaxAttemptTime(maxAttemptTime), retry.WithMaxAttempts(maxAttempt))
	})

	g.Go(func() error {
		//nolint: wrapcheck
		return retry.WithBackoff(ctx, func(ctx context.Context) error {
			nullableTokenID, err := t.service.GetTokenID(ctx, big.NewInt(int64(chainID)), token)
			if err != nil {
				return fmt.Errorf("could not get token data: %w", err)
			}

			res.tokenID = *nullableTokenID

			return nil
		}, retry.WithMaxAttemptTime(maxAttemptTime), retry.WithMaxAttempts(maxAttempt))
	})

	err := g.Wait()
	if err != nil {
		return nil, fmt.Errorf("could not get token data: %w", err)
	}
	res.tokenAddress = token.String()

	return res, nil
}

// retrieveTokenData retrieves the token data from the bridge config contract
// this will retry for maxAttemptTime.
//
// nolint:cyclop
func (t *tokenDataServiceImpl) retrievePoolTokenData(parentCtx context.Context, token common.Address, swapService fetcher.SwapService) (ImmutableTokenData, error) {
	res := immutableTokenImpl{}

	ctx, cancel := context.WithTimeout(parentCtx, maxAttemptTime)
	defer cancel()

	err := retry.WithBackoff(ctx, func(ctx context.Context) error {
		symbol, decimals, err := swapService.GetTokenMetaData(ctx, token)
		if err != nil {
			return fmt.Errorf("could not get token data: %w", err)
		}

		if strings.Contains(strings.ToLower(*symbol), "dai") {
			*symbol = "dai"
		}
		if strings.Contains(strings.ToLower(*symbol), "usdc") {
			*symbol = "usdc"
		}
		if strings.Contains(strings.ToLower(*symbol), "nusd") {
			*symbol = "nusd"
		}
		if strings.Contains(strings.ToLower(*symbol), "usdt") {
			*symbol = "usdt"
		}
		if strings.Contains(strings.ToLower(*symbol), "eth") {
			*symbol = "eth"
		}
		if strings.Contains(strings.ToLower(*symbol), "avax") {
			*symbol = "avax"
		}
		if strings.Contains(strings.ToLower(*symbol), "movr") {
			*symbol = "movr"
		}
		if strings.Contains(strings.ToLower(*symbol), "frax") {
			*symbol = "frax"
		}
		if strings.Contains(strings.ToLower(*symbol), "jewel") {
			*symbol = "jewel"
		}

		res.tokenID = t.tokenSymbolToIDs[strings.ToLower(*symbol)]
		res.decimals = *decimals
		res.tokenAddress = token.String()

		return nil
	})
	if err != nil {
		return nil, fmt.Errorf("could not get pool token data: %w", err)
	}

	return res, nil
}

<<<<<<< HEAD
type retryableFunc func(ctx context.Context) error

// retryWithBackoff will retry to get data with a backoff.
func (t *tokenDataServiceImpl) retryWithBackoff(ctx context.Context, doFunc retryableFunc) error {
	b := &backoff.Backoff{
		Factor: 2,
		Jitter: true,
		Min:    200 * time.Millisecond,
		Max:    5 * time.Second,
	}

	timeout := time.Duration(0)
	attempts := 0
	for attempts < maxAttempt {
		select {
		case <-ctx.Done():
			return fmt.Errorf("%w while retrying", ctx.Err())
		case <-time.After(timeout):
			err := doFunc(ctx)
			if err != nil {
				timeout = b.Duration()
				attempts++
			} else {
				return nil
			}
		}
	}
	return fmt.Errorf("max attempts reached")
}
=======
// maxAttemptTime is how many times we will attempt to get the token data.
var maxAttemptTime = time.Second * 10

const maxAttempt = 10
>>>>>>> 6166a63f
<|MERGE_RESOLUTION|>--- conflicted
+++ resolved
@@ -3,14 +3,16 @@
 import (
 	"context"
 	"fmt"
+	"math/big"
+	"strings"
+	"time"
+
 	"github.com/ethereum/go-ethereum/common"
 	lru "github.com/hashicorp/golang-lru/v2"
+	"github.com/jpillora/backoff"
 	"github.com/synapsecns/sanguine/core/retry"
 	"github.com/synapsecns/sanguine/services/explorer/consumer/fetcher"
 	"golang.org/x/sync/errgroup"
-	"math/big"
-	"strings"
-	"time"
 )
 
 // Service provides data about tokens using either a cache or bridgeconfig
@@ -187,7 +189,6 @@
 	return res, nil
 }
 
-<<<<<<< HEAD
 type retryableFunc func(ctx context.Context) error
 
 // retryWithBackoff will retry to get data with a backoff.
@@ -216,10 +217,4 @@
 		}
 	}
 	return fmt.Errorf("max attempts reached")
-}
-=======
-// maxAttemptTime is how many times we will attempt to get the token data.
-var maxAttemptTime = time.Second * 10
-
-const maxAttempt = 10
->>>>>>> 6166a63f
+}