package parser

import (
	"context"
	"database/sql"
	"fmt"
	"math/big"
	"time"

	"github.com/synapsecns/sanguine/services/explorer/consumer/parser/tokendata"
	"golang.org/x/sync/errgroup"

	"github.com/ethereum/go-ethereum/common"
	ethTypes "github.com/ethereum/go-ethereum/core/types"
	"github.com/ethereum/go-ethereum/crypto"
	"github.com/synapsecns/sanguine/services/explorer/consumer/fetcher"
	"github.com/synapsecns/sanguine/services/explorer/contracts/bridge"
	"github.com/synapsecns/sanguine/services/explorer/contracts/bridge/bridgev1"
	"github.com/synapsecns/sanguine/services/explorer/db"
	model "github.com/synapsecns/sanguine/services/explorer/db/sql"
	"github.com/synapsecns/sanguine/services/explorer/static"
	bridgeTypes "github.com/synapsecns/sanguine/services/explorer/types/bridge"
<<<<<<< HEAD
	"math/big"
	"time"
=======
>>>>>>> 80c58549
)

// BridgeParser parses events from the bridge contract.
type BridgeParser struct {
	// consumerDB is the database to store parsed data in.
	consumerDB db.ConsumerDB
	// Filterer is the bridge Filterer we use to parse events.
	Filterer *bridge.SynapseBridgeFilterer
	// Filterer is the bridge Filterer we use to parse events.
	FiltererV1 *bridgev1.SynapseBridgeFilterer
	// bridgeAddress is the address of the bridge.
	bridgeAddress common.Address
	// fetcher is a Bridge Config ScribeFetcher.
	fetcher fetcher.Service
	// tokenDataService contains the token data service/cache
	tokenDataService tokendata.Service
	// consumerFetcher is the ScribeFetcher for sender and timestamp.
	consumerFetcher *fetcher.ScribeFetcher
	// coinGeckoIDs is the mapping of token id to coin gecko ID
	coinGeckoIDs map[string]string
}

// NewBridgeParser creates a new parser for a given bridge.
func NewBridgeParser(consumerDB db.ConsumerDB, bridgeAddress common.Address, bridgeConfigFetcher fetcher.Service, consumerFetcher *fetcher.ScribeFetcher) (*BridgeParser, error) {
	filterer, err := bridge.NewSynapseBridgeFilterer(bridgeAddress, nil)
	if err != nil {
		return nil, fmt.Errorf("could not create %T: %w", bridge.SynapseBridgeFilterer{}, err)
	}

	// Old bridge contract to filter all events across all times.
	filtererV1, err := bridgev1.NewSynapseBridgeFilterer(bridgeAddress, nil)
	if err != nil {
		return nil, fmt.Errorf("could not create %T: %w", bridgev1.SynapseBridgeFilterer{}, err)
	}

	idCoinGeckoIDs, err := ParseYaml(static.GetTokenIDToCoingekoConfig())
<<<<<<< HEAD
=======
	if err != nil {
		return nil, fmt.Errorf("could not open yaml file: %w", err)
	}

	tokenDataService, err := tokendata.NewTokenDataService(bridgeConfigFetcher)
>>>>>>> 80c58549
	if err != nil {
		return nil, fmt.Errorf("could not create token data service: %w", err)
	}

	return &BridgeParser{
		consumerDB:       consumerDB,
		Filterer:         filterer,
		FiltererV1:       filtererV1,
		bridgeAddress:    bridgeAddress,
		fetcher:          bridgeConfigFetcher,
		tokenDataService: tokenDataService,
		consumerFetcher:  consumerFetcher,
		coinGeckoIDs:     idCoinGeckoIDs,
	}, nil
}

// EventType returns the event type of a bridge log.
func (p *BridgeParser) EventType(log ethTypes.Log) (_ bridgeTypes.EventType, ok bool) {
	for _, logTopic := range log.Topics {
		eventType := bridge.EventTypeFromTopic(logTopic)
		if eventType == nil {
			continue
		}

		return *eventType, true
	}

	// Return an unknown event to avoid cases where user failed to check the event type.
	return bridgeTypes.EventType(len(bridgeTypes.AllEventTypes()) + 2), false
}

// eventToBridgeEvent stores a bridge event.
func eventToBridgeEvent(event bridgeTypes.EventLog, chainID uint32) model.BridgeEvent {
	var recipient sql.NullString

	if event.GetRecipient() != nil {
		recipient.Valid = true
		recipient.String = event.GetRecipient().String()
	} else {
		recipient.Valid = false
	}

	var recipientBytes sql.NullString

	if event.GetRecipientBytes() != nil {
		recipientBytes.Valid = true
		recipientBytes.String = common.Bytes2Hex(event.GetRecipientBytes()[:])
	} else {
		recipientBytes.Valid = false
	}

	var destinationChainID *big.Int
	var destinationKappa string
	if event.GetDestinationChainID() != nil {
		destinationChainID = big.NewInt(int64(event.GetDestinationChainID().Uint64()))
		destinationKappa = crypto.Keccak256Hash([]byte(event.GetTxHash().String())).String()[2:]
	}

	var tokenIndexFrom *big.Int

	if event.GetTokenIndexFrom() != nil {
		tokenIndexFrom = big.NewInt(int64(*event.GetTokenIndexFrom()))
	}

	var tokenIndexTo *big.Int

	if event.GetTokenIndexTo() != nil {
		tokenIndexTo = big.NewInt(int64(*event.GetTokenIndexTo()))
	}

	var swapSuccess *big.Int

	if event.GetSwapSuccess() != nil {
		swapSuccess = big.NewInt(int64(*BoolToUint8(event.GetSwapSuccess())))
	}

	var swapTokenIndex *big.Int

	if event.GetSwapTokenIndex() != nil {
		swapTokenIndex = big.NewInt(int64(*event.GetSwapTokenIndex()))
	}

	var kappa sql.NullString

	if event.GetKappa() != nil {
		kappa.Valid = true
		kappa.String = common.Bytes2Hex(event.GetKappa()[:])
	} else {
		kappa.Valid = false
	}

	return model.BridgeEvent{
		InsertTime:         uint64(time.Now().UnixNano()),
		ContractAddress:    event.GetContractAddress().String(),
		ChainID:            chainID,
		EventType:          event.GetEventType().Int(),
		BlockNumber:        event.GetBlockNumber(),
		TxHash:             event.GetTxHash().String(),
		Amount:             event.GetAmount(),
		EventIndex:         event.GetEventIndex(),
		DestinationKappa:   destinationKappa,
		Sender:             "",
		Recipient:          recipient,
		RecipientBytes:     recipientBytes,
		DestinationChainID: destinationChainID,
		Token:              event.GetToken().String(),
		Fee:                event.GetFee(),
		Kappa:              kappa,
		TokenIndexFrom:     tokenIndexFrom,
		TokenIndexTo:       tokenIndexTo,
		MinDy:              event.GetMinDy(),
		Deadline:           event.GetDeadline(),
		SwapSuccess:        swapSuccess,
		SwapTokenIndex:     swapTokenIndex,
		SwapMinAmount:      event.GetSwapMinAmount(),
		SwapDeadline:       event.GetSwapDeadline(),

		// Placeholders for further data maturation of this event.
		TokenID:      sql.NullString{},
		TimeStamp:    nil,
		AmountUSD:    nil,
		FeeAmountUSD: nil,
		TokenDecimal: nil,
		TokenSymbol:  sql.NullString{},
	}
}

// ParseAndStore parses the bridge logs and returns a model that can be stored
// Deprecated: use Parse and store separately.
func (p *BridgeParser) ParseAndStore(ctx context.Context, log ethTypes.Log, chainID uint32) error {
	bridgeEvent, err := p.Parse(ctx, log, chainID)
	if err != nil {
		return fmt.Errorf("could not parse event: %w", err)
	}
	err = p.consumerDB.StoreEvent(ctx, &bridgeEvent)

	if err != nil {
		return fmt.Errorf("could not store event: %w chain: %d address %s", err, chainID, log.Address.String())
	}
	return nil
}

// Parse parses the bridge logs and returns a model that can be stored
//
// nolint:gocognit,cyclop,dupl,maintidx
func (p *BridgeParser) Parse(ctx context.Context, log ethTypes.Log, chainID uint32) (interface{}, error) {
	logTopic := log.Topics[0]

	iFace, err := func(log ethTypes.Log) (bridgeTypes.EventLog, error) {
		switch logTopic {
		case bridge.Topic(bridgeTypes.DepositEvent):
			iFace, err := p.Filterer.ParseTokenDeposit(log)
			if err != nil {
				iFaceV1, err := p.FiltererV1.ParseTokenDeposit(log)
				if err != nil {
					return nil, fmt.Errorf("could not parse deposit: %w", err)
				}

				logger.Warnf("used v1 bridge contract to parse deposit")

				return iFaceV1, nil
			}

			return iFace, nil
		case bridge.Topic(bridgeTypes.RedeemEvent):
			iFace, err := p.Filterer.ParseTokenRedeem(log)
			if err != nil {
				iFaceV1, err := p.FiltererV1.ParseTokenRedeem(log)
				if err != nil {
					return nil, fmt.Errorf("could not parse redeem: %w", err)
				}

				logger.Warnf("used v1 bridge contract to parse redeem")

				return iFaceV1, nil
			}

			return iFace, nil
		case bridge.Topic(bridgeTypes.WithdrawEvent):
			iFace, err := p.Filterer.ParseTokenWithdraw(log)
			if err != nil {
				iFaceV1, err := p.FiltererV1.ParseTokenWithdraw(log)
				if err != nil {
					return nil, fmt.Errorf("could not parse withdraw: %w", err)
				}

				logger.Warnf("used v1 bridge contract to parse withdraw")

				return iFaceV1, nil
			}

			return iFace, nil
		case bridge.Topic(bridgeTypes.MintEvent):
			iFace, err := p.Filterer.ParseTokenMint(log)
			if err != nil {
				iFaceV1, err := p.FiltererV1.ParseTokenMint(log)
				if err != nil {
					return nil, fmt.Errorf("could not parse mint: %w", err)
				}

				logger.Warnf("used v1 bridge contract to parse mint")

				return iFaceV1, nil
			}

			return iFace, nil
		case bridge.Topic(bridgeTypes.DepositAndSwapEvent):
			iFace, err := p.Filterer.ParseTokenDepositAndSwap(log)
			if err != nil {
				iFaceV1, err := p.FiltererV1.ParseTokenDepositAndSwap(log)
				if err != nil {
					return nil, fmt.Errorf("could not parse deposit and swap: %w", err)
				}

				logger.Warnf("used v1 bridge contract to parse deposit and swap")

				return iFaceV1, nil
			}

			return iFace, nil
		case bridge.Topic(bridgeTypes.MintAndSwapEvent):
			iFace, err := p.Filterer.ParseTokenMintAndSwap(log)
			if err != nil {
				iFaceV1, err := p.FiltererV1.ParseTokenMintAndSwap(log)
				if err != nil {
					return nil, fmt.Errorf("could not parse mint and swap: %w", err)
				}

				logger.Warnf("used v1 bridge contract to parse mint and swap")

				return iFaceV1, nil
			}

			return iFace, nil
		case bridge.Topic(bridgeTypes.RedeemAndSwapEvent):
			iFace, err := p.Filterer.ParseTokenRedeemAndSwap(log)
			if err != nil {
				iFaceV1, err := p.FiltererV1.ParseTokenRedeemAndSwap(log)
				if err != nil {
					return nil, fmt.Errorf("could not parse redeem and swap: %w", err)
				}

				logger.Warnf("used v1 bridge contract to parse redeem and swap")

				return iFaceV1, nil
			}

			return iFace, nil
		case bridge.Topic(bridgeTypes.RedeemAndRemoveEvent):
			iFace, err := p.Filterer.ParseTokenRedeemAndRemove(log)
			if err != nil {
				iFaceV1, err := p.FiltererV1.ParseTokenRedeemAndRemove(log)
				if err != nil {
					return nil, fmt.Errorf("could not parse redeem and remove: %w", err)
				}

				logger.Warnf("used v1 bridge contract to parse redeem and remove")

				return iFaceV1, nil
			}

			return iFace, nil
		case bridge.Topic(bridgeTypes.WithdrawAndRemoveEvent):
			iFace, err := p.Filterer.ParseTokenWithdrawAndRemove(log)
			if err != nil {
				iFaceV1, err := p.FiltererV1.ParseTokenWithdrawAndRemove(log)
				if err != nil {
					return nil, fmt.Errorf("could not parse withdraw and remove: %w", err)
				}

				logger.Warnf("used v1 bridge contract to parse withdraw and remove")

				return iFaceV1, nil
			}

			return iFace, nil
		case bridge.Topic(bridgeTypes.RedeemV2Event):
			iFace, err := p.Filterer.ParseTokenRedeemV2(log)
			if err != nil {
				return nil, fmt.Errorf("could not parse redeem v2: %w", err)
			}

			return iFace, nil
		default:
			logger.Errorf("ErrUnknownTopic in bridge: %s %s chain: %d address: %s", log.TxHash, logTopic.String(), chainID, log.Address.Hex())

			return nil, fmt.Errorf(ErrUnknownTopic)
		}
	}(log)

	if err != nil {
		// Switch failed.
		return nil, err
	}

	bridgeEvent := eventToBridgeEvent(iFace, chainID)
	g, groupCtx := errgroup.WithContext(ctx)

	g.Go(func() error {
		bridgeEvent.Sender, err = p.consumerFetcher.FetchTxSender(groupCtx, chainID, iFace.GetTxHash().String())
		if err != nil {
			logger.Errorf("could not get tx sender: %v", err)
		}
		return nil
	})

	var timeStampBig uint64
	var timeStamp *int
	g.Go(func() error {
		timeStamp, err = p.consumerFetcher.FetchBlockTime(groupCtx, int(chainID), int(iFace.GetBlockNumber()))
		if err != nil {
			return fmt.Errorf("could unknownTopic get block time: %w, %d, %d", err, int(chainID), int(iFace.GetBlockNumber()))
		}
		timeStampBig = uint64(*timeStamp)
		return nil
	})

	var tokenData tokendata.ImmutableTokenData
	g.Go(func() error {
		// Get Token from BridgeConfig data (for getting token decimal but use this for anything else).
		tokenData, err = p.tokenDataService.GetTokenData(ctx, chainID, iFace.GetToken())
		if err != nil {
			return fmt.Errorf("could not parse get token from bridge config event: %w", err)
		}

		return nil
	})

	err = g.Wait()
	if err != nil {
		return nil, fmt.Errorf("could not parse bridge event: %w", err)
	}
	if *timeStamp == 0 {
		logger.Errorf("empty block time: chain: %d address %s", chainID, log.Address.Hex())
		return nil, fmt.Errorf("empty block time: chain: %d address %s", chainID, log.Address.Hex())
	}

	bridgeEvent.TimeStamp = &timeStampBig

	if tokenData.TokenID() == fetcher.NoTokenID {
		// handle an inauthentic token.
		return &bridgeEvent, nil
	}

	realDecimals := tokenData.Decimals()
	realID := tokenData.TokenID()
	bridgeEvent.TokenDecimal = &realDecimals

	// Add the price of the token at the block the event occurred using coin gecko (to bridgeEvent).
	coinGeckoID := p.coinGeckoIDs[tokenData.TokenID()]

	// Add TokenSymbol to bridgeEvent.
	bridgeEvent.TokenSymbol = ToNullString(&realID)
	var tokenPrice *float64
	if !(coinGeckoID == "xjewel" && *timeStamp < 1649030400) && !(coinGeckoID == "synapse-2" && *timeStamp < 1619827200) && !(coinGeckoID == "governance-ohm" && *timeStamp < 1668646800) {
		tokenPrice, _ = fetcher.GetDefiLlamaData(ctx, *timeStamp, coinGeckoID)
	}
	if tokenPrice != nil {
		// Add AmountUSD to bridgeEvent (if price is not nil).
		bridgeEvent.AmountUSD = GetAmountUSD(iFace.GetAmount(), tokenData.Decimals(), tokenPrice)

		// Add FeeAmountUSD to bridgeEvent (if price is not nil).
		if iFace.GetFee() != nil {
			bridgeEvent.FeeAmountUSD = GetAmountUSD(iFace.GetFee(), tokenData.Decimals(), tokenPrice)
		}
	}

	return bridgeEvent, nil
}<|MERGE_RESOLUTION|>--- conflicted
+++ resolved
@@ -20,11 +20,6 @@
 	model "github.com/synapsecns/sanguine/services/explorer/db/sql"
 	"github.com/synapsecns/sanguine/services/explorer/static"
 	bridgeTypes "github.com/synapsecns/sanguine/services/explorer/types/bridge"
-<<<<<<< HEAD
-	"math/big"
-	"time"
-=======
->>>>>>> 80c58549
 )
 
 // BridgeParser parses events from the bridge contract.
@@ -61,14 +56,11 @@
 	}
 
 	idCoinGeckoIDs, err := ParseYaml(static.GetTokenIDToCoingekoConfig())
-<<<<<<< HEAD
-=======
 	if err != nil {
 		return nil, fmt.Errorf("could not open yaml file: %w", err)
 	}
 
 	tokenDataService, err := tokendata.NewTokenDataService(bridgeConfigFetcher)
->>>>>>> 80c58549
 	if err != nil {
 		return nil, fmt.Errorf("could not create token data service: %w", err)
 	}
