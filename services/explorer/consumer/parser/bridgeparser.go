package parser

import (
	"context"
	"database/sql"
	"fmt"
	"math/big"
	"time"

	"github.com/ethereum/go-ethereum/common"
	ethTypes "github.com/ethereum/go-ethereum/core/types"
	"github.com/ethereum/go-ethereum/crypto"
	"github.com/synapsecns/sanguine/services/explorer/consumer/fetcher"
	"github.com/synapsecns/sanguine/services/explorer/contracts/bridge"
	"github.com/synapsecns/sanguine/services/explorer/contracts/bridge/bridgev1"
	"github.com/synapsecns/sanguine/services/explorer/db"
	model "github.com/synapsecns/sanguine/services/explorer/db/sql"
	"github.com/synapsecns/sanguine/services/explorer/static"
	bridgeTypes "github.com/synapsecns/sanguine/services/explorer/types/bridge"
<<<<<<< HEAD
=======
	"math/big"
	"time"
>>>>>>> 7eb48e9b
)

// BridgeParser parses events from the bridge contract.
type BridgeParser struct {
	// consumerDB is the database to store parsed data in.
	consumerDB db.ConsumerDB
	// Filterer is the bridge Filterer we use to parse events.
	Filterer *bridge.SynapseBridgeFilterer
	// Filterer is the bridge Filterer we use to parse events.
	FiltererV1 *bridgev1.SynapseBridgeFilterer
	// bridgeAddress is the address of the bridge.
	bridgeAddress common.Address
	// fetcher is a Bridge Config ScribeFetcher.
	fetcher fetcher.BridgeConfigFetcher
	// consumerFetcher is the ScribeFetcher for sender and timestamp.
	consumerFetcher *fetcher.ScribeFetcher
	// coinGeckoIDs is the mapping of token id to coin gecko ID
	coinGeckoIDs map[string]string
}

// NewBridgeParser creates a new parser for a given bridge.
func NewBridgeParser(consumerDB db.ConsumerDB, bridgeAddress common.Address, bridgeConfigFetcher fetcher.BridgeConfigFetcher, consumerFetcher *fetcher.ScribeFetcher) (*BridgeParser, error) {
	filterer, err := bridge.NewSynapseBridgeFilterer(bridgeAddress, nil)
	if err != nil {
		return nil, fmt.Errorf("could not create %T: %w", bridge.SynapseBridgeFilterer{}, err)
	}

	// Old bridge contract to filter all events across all times.
	filtererV1, err := bridgev1.NewSynapseBridgeFilterer(bridgeAddress, nil)
	if err != nil {
		return nil, fmt.Errorf("could not create %T: %w", bridgev1.SynapseBridgeFilterer{}, err)
	}

	idCoinGeckoIDs, err := ParseYaml(static.GetTokenIDToCoingekoConfig())
	if err != nil {
		return nil, fmt.Errorf("could not open yaml file: %w", err)
	}

	return &BridgeParser{consumerDB, filterer, filtererV1, bridgeAddress, bridgeConfigFetcher, consumerFetcher, idCoinGeckoIDs}, nil
}

// EventType returns the event type of a bridge log.
func (p *BridgeParser) EventType(log ethTypes.Log) (_ bridgeTypes.EventType, ok bool) {
	for _, logTopic := range log.Topics {
		eventType := bridge.EventTypeFromTopic(logTopic)
		if eventType == nil {
			continue
		}

		return *eventType, true
	}

	// Return an unknown event to avoid cases where user failed to check the event type.
	return bridgeTypes.EventType(len(bridgeTypes.AllEventTypes()) + 2), false
}

// eventToBridgeEvent stores a bridge event.
func eventToBridgeEvent(event bridgeTypes.EventLog, chainID uint32) model.BridgeEvent {
	var recipient sql.NullString

	if event.GetRecipient() != nil {
		recipient.Valid = true
		recipient.String = event.GetRecipient().String()
	} else {
		recipient.Valid = false
	}

	var recipientBytes sql.NullString

	if event.GetRecipientBytes() != nil {
		recipientBytes.Valid = true
		recipientBytes.String = common.Bytes2Hex(event.GetRecipientBytes()[:])
	} else {
		recipientBytes.Valid = false
	}

	var destinationChainID *big.Int
	var destinationKappa string
	if event.GetDestinationChainID() != nil {
		destinationChainID = big.NewInt(int64(event.GetDestinationChainID().Uint64()))
		destinationKappa = crypto.Keccak256Hash([]byte(event.GetTxHash().String())).String()[2:]
	}

	var tokenIndexFrom *big.Int

	if event.GetTokenIndexFrom() != nil {
		tokenIndexFrom = big.NewInt(int64(*event.GetTokenIndexFrom()))
	}

	var tokenIndexTo *big.Int

	if event.GetTokenIndexTo() != nil {
		tokenIndexTo = big.NewInt(int64(*event.GetTokenIndexTo()))
	}

	var swapSuccess *big.Int

	if event.GetSwapSuccess() != nil {
		swapSuccess = big.NewInt(int64(*BoolToUint8(event.GetSwapSuccess())))
	}

	var swapTokenIndex *big.Int

	if event.GetSwapTokenIndex() != nil {
		swapTokenIndex = big.NewInt(int64(*event.GetSwapTokenIndex()))
	}

	var kappa sql.NullString

	if event.GetKappa() != nil {
		kappa.Valid = true
		kappa.String = common.Bytes2Hex(event.GetKappa()[:])
	} else {
		kappa.Valid = false
	}

	return model.BridgeEvent{
		InsertTime:         uint64(time.Now().UnixNano()),
		ContractAddress:    event.GetContractAddress().String(),
		ChainID:            chainID,
		EventType:          event.GetEventType().Int(),
		BlockNumber:        event.GetBlockNumber(),
		TxHash:             event.GetTxHash().String(),
		Amount:             event.GetAmount(),
		EventIndex:         event.GetEventIndex(),
		DestinationKappa:   destinationKappa,
		Sender:             "",
		Recipient:          recipient,
		RecipientBytes:     recipientBytes,
		DestinationChainID: destinationChainID,
		Token:              event.GetToken().String(),
		Fee:                event.GetFee(),
		Kappa:              kappa,
		TokenIndexFrom:     tokenIndexFrom,
		TokenIndexTo:       tokenIndexTo,
		MinDy:              event.GetMinDy(),
		Deadline:           event.GetDeadline(),
		SwapSuccess:        swapSuccess,
		SwapTokenIndex:     swapTokenIndex,
		SwapMinAmount:      event.GetSwapMinAmount(),
		SwapDeadline:       event.GetSwapDeadline(),

		// Placeholders for further data maturation of this event.
		TokenID:      sql.NullString{},
		TimeStamp:    nil,
		AmountUSD:    nil,
		FeeAmountUSD: nil,
		TokenDecimal: nil,
		TokenSymbol:  sql.NullString{},
	}
}

// ParseAndStore parses the bridge logs and returns a model that can be stored
// Deprecated: use Parse and store separately.
func (p *BridgeParser) ParseAndStore(ctx context.Context, log ethTypes.Log, chainID uint32) error {
	bridgeEvent, err := p.Parse(ctx, log, chainID)
	if err != nil {
		return fmt.Errorf("could not parse event: %w", err)
	}
	err = p.consumerDB.StoreEvent(ctx, &bridgeEvent)

	if err != nil {
		return fmt.Errorf("could not store event: %w chain: %d address %s", err, chainID, log.Address.String())
	}
	return nil
}

// Parse parses the bridge logs and returns a model that can be stored
//
// nolint:gocognit,cyclop,dupl,maintidx
func (p *BridgeParser) Parse(ctx context.Context, log ethTypes.Log, chainID uint32) (interface{}, error) {
	logTopic := log.Topics[0]

	iFace, err := func(log ethTypes.Log) (bridgeTypes.EventLog, error) {
		switch logTopic {
		case bridge.Topic(bridgeTypes.DepositEvent):
			iFace, err := p.Filterer.ParseTokenDeposit(log)
			if err != nil {
				iFaceV1, err := p.FiltererV1.ParseTokenDeposit(log)
				if err != nil {
					return nil, fmt.Errorf("could not parse deposit: %w", err)
				}

				logger.Warnf("used v1 bridge contract to parse deposit")

				return iFaceV1, nil
			}

			return iFace, nil
		case bridge.Topic(bridgeTypes.RedeemEvent):
			iFace, err := p.Filterer.ParseTokenRedeem(log)
			if err != nil {
				iFaceV1, err := p.FiltererV1.ParseTokenRedeem(log)
				if err != nil {
					return nil, fmt.Errorf("could not parse redeem: %w", err)
				}

				logger.Warnf("used v1 bridge contract to parse redeem")

				return iFaceV1, nil
			}

			return iFace, nil
		case bridge.Topic(bridgeTypes.WithdrawEvent):
			iFace, err := p.Filterer.ParseTokenWithdraw(log)
			if err != nil {
				iFaceV1, err := p.FiltererV1.ParseTokenWithdraw(log)
				if err != nil {
					return nil, fmt.Errorf("could not parse withdraw: %w", err)
				}

				logger.Warnf("used v1 bridge contract to parse withdraw")

				return iFaceV1, nil
			}

			return iFace, nil
		case bridge.Topic(bridgeTypes.MintEvent):
			iFace, err := p.Filterer.ParseTokenMint(log)
			if err != nil {
				iFaceV1, err := p.FiltererV1.ParseTokenMint(log)
				if err != nil {
					return nil, fmt.Errorf("could not parse mint: %w", err)
				}

				logger.Warnf("used v1 bridge contract to parse mint")

				return iFaceV1, nil
			}

			return iFace, nil
		case bridge.Topic(bridgeTypes.DepositAndSwapEvent):
			iFace, err := p.Filterer.ParseTokenDepositAndSwap(log)
			if err != nil {
				iFaceV1, err := p.FiltererV1.ParseTokenDepositAndSwap(log)
				if err != nil {
					return nil, fmt.Errorf("could not parse deposit and swap: %w", err)
				}

				logger.Warnf("used v1 bridge contract to parse deposit and swap")

				return iFaceV1, nil
			}

			return iFace, nil
		case bridge.Topic(bridgeTypes.MintAndSwapEvent):
			iFace, err := p.Filterer.ParseTokenMintAndSwap(log)
			if err != nil {
				iFaceV1, err := p.FiltererV1.ParseTokenMintAndSwap(log)
				if err != nil {
					return nil, fmt.Errorf("could not parse mint and swap: %w", err)
				}

				logger.Warnf("used v1 bridge contract to parse mint and swap")

				return iFaceV1, nil
			}

			return iFace, nil
		case bridge.Topic(bridgeTypes.RedeemAndSwapEvent):
			iFace, err := p.Filterer.ParseTokenRedeemAndSwap(log)
			if err != nil {
				iFaceV1, err := p.FiltererV1.ParseTokenRedeemAndSwap(log)
				if err != nil {
					return nil, fmt.Errorf("could not parse redeem and swap: %w", err)
				}

				logger.Warnf("used v1 bridge contract to parse redeem and swap")

				return iFaceV1, nil
			}

			return iFace, nil
		case bridge.Topic(bridgeTypes.RedeemAndRemoveEvent):
			iFace, err := p.Filterer.ParseTokenRedeemAndRemove(log)
			if err != nil {
				iFaceV1, err := p.FiltererV1.ParseTokenRedeemAndRemove(log)
				if err != nil {
					return nil, fmt.Errorf("could not parse redeem and remove: %w", err)
				}

				logger.Warnf("used v1 bridge contract to parse redeem and remove")

				return iFaceV1, nil
			}

			return iFace, nil
		case bridge.Topic(bridgeTypes.WithdrawAndRemoveEvent):
			iFace, err := p.Filterer.ParseTokenWithdrawAndRemove(log)
			if err != nil {
				iFaceV1, err := p.FiltererV1.ParseTokenWithdrawAndRemove(log)
				if err != nil {
					return nil, fmt.Errorf("could not parse withdraw and remove: %w", err)
				}

				logger.Warnf("used v1 bridge contract to parse withdraw and remove")

				return iFaceV1, nil
			}

			return iFace, nil
		case bridge.Topic(bridgeTypes.RedeemV2Event):
			iFace, err := p.Filterer.ParseTokenRedeemV2(log)
			if err != nil {
				return nil, fmt.Errorf("could not parse redeem v2: %w", err)
			}

			return iFace, nil
		default:
			logger.Errorf("unknown bridge topic: %s %s chain: %d add: %s", log.TxHash, logTopic.String(), chainID, log.Address.Hex())
			return nil, nil
		}
	}(log)

	if err != nil {
		// Switch failed.
		return nil, err
	}

	// TODO: investigate better way to implement this
	if iFace == nil {
		// unknown topic.
		return nil, fmt.Errorf("unknown topic: %s", logTopic.String())
	}

	bridgeEvent := eventToBridgeEvent(iFace, chainID)
	sender, err := p.consumerFetcher.FetchTxSender(ctx, chainID, iFace.GetTxHash().String())
	if err != nil {
		logger.Errorf("could not get tx sender: %v", err)
	}

	bridgeEvent.Sender = sender

	timeStamp, err := p.consumerFetcher.FetchBlockTime(ctx, int(chainID), int(iFace.GetBlockNumber()))
	if err != nil {
		return nil, fmt.Errorf("could not get block time: %w, %d, %d", err, int(chainID), int(iFace.GetBlockNumber()))
	}

	timeStampBig := uint64(*timeStamp)
	bridgeEvent.TimeStamp = &timeStampBig

	// Get TokenID from BridgeConfig data.
	tokenID, err := p.fetcher.GetTokenID(ctx, big.NewInt(int64(chainID)), iFace.GetToken())
	if err != nil {
		return nil, fmt.Errorf("could not parse get token from bridge config event: %w", err)
	}

	bridgeEvent.TokenID = ToNullString(tokenID) // TODO Change to coingecko ID.

	if *tokenID == fetcher.NoTokenID {
		// handle an inauthentic token.
		return &bridgeEvent, nil
	}
	// Get Token from BridgeConfig data (for getting token decimal but use this for anything else).
	token, err := p.fetcher.GetToken(ctx, chainID, tokenID, uint32(iFace.GetBlockNumber()))
	if err != nil {
		return nil, fmt.Errorf("could not parse get token from bridge config event: %w", err)
	}

	bridgeEvent.TokenDecimal = &token.TokenDecimals
<<<<<<< HEAD
=======
	timeStamp, err := p.consumerFetcher.FetchBlockTime(ctx, int(chainID), int(iFace.GetBlockNumber()))
	if err != nil {
		return nil, fmt.Errorf("could not get block time: %w", err)
	}

	timeStampBig := uint64(*timeStamp)
	bridgeEvent.TimeStamp = &timeStampBig
>>>>>>> 7eb48e9b

	// Add the price of the token at the block the event occurred using coin gecko (to bridgeEvent).
	coinGeckoID := p.coinGeckoIDs[*tokenID]

	// Add TokenSymbol to bridgeEvent.
	bridgeEvent.TokenSymbol = ToNullString(tokenID)
	var tokenPrice *float64
<<<<<<< HEAD
	if !(coinGeckoID == "xjewel" && *timeStamp < 1649030400) && !(coinGeckoID == "synapse-2" && *timeStamp < 1619827200) && !(coinGeckoID == "governance-ohm" && *timeStamp < 1668646800) {
=======

	// TODO: this should be done in a separate interface
	if !(coinGeckoID == "xjewel" && *timeStamp < 1649030400) {
>>>>>>> 7eb48e9b
		tokenPrice, _ = fetcher.GetDefiLlamaData(ctx, *timeStamp, coinGeckoID)
	}
	if tokenPrice != nil {
		// Add AmountUSD to bridgeEvent (if price is not nil).
		bridgeEvent.AmountUSD = GetAmountUSD(iFace.GetAmount(), token.TokenDecimals, tokenPrice)

		// Add FeeAmountUSD to bridgeEvent (if price is not nil).
		if iFace.GetFee() != nil {
			bridgeEvent.FeeAmountUSD = GetAmountUSD(iFace.GetFee(), token.TokenDecimals, tokenPrice)
		}
	}

	return bridgeEvent, nil
}<|MERGE_RESOLUTION|>--- conflicted
+++ resolved
@@ -17,12 +17,7 @@
 	model "github.com/synapsecns/sanguine/services/explorer/db/sql"
 	"github.com/synapsecns/sanguine/services/explorer/static"
 	bridgeTypes "github.com/synapsecns/sanguine/services/explorer/types/bridge"
-<<<<<<< HEAD
-=======
-	"math/big"
-	"time"
->>>>>>> 7eb48e9b
-)
+
 
 // BridgeParser parses events from the bridge contract.
 type BridgeParser struct {
@@ -382,16 +377,6 @@
 	}
 
 	bridgeEvent.TokenDecimal = &token.TokenDecimals
-<<<<<<< HEAD
-=======
-	timeStamp, err := p.consumerFetcher.FetchBlockTime(ctx, int(chainID), int(iFace.GetBlockNumber()))
-	if err != nil {
-		return nil, fmt.Errorf("could not get block time: %w", err)
-	}
-
-	timeStampBig := uint64(*timeStamp)
-	bridgeEvent.TimeStamp = &timeStampBig
->>>>>>> 7eb48e9b
 
 	// Add the price of the token at the block the event occurred using coin gecko (to bridgeEvent).
 	coinGeckoID := p.coinGeckoIDs[*tokenID]
@@ -399,13 +384,7 @@
 	// Add TokenSymbol to bridgeEvent.
 	bridgeEvent.TokenSymbol = ToNullString(tokenID)
 	var tokenPrice *float64
-<<<<<<< HEAD
 	if !(coinGeckoID == "xjewel" && *timeStamp < 1649030400) && !(coinGeckoID == "synapse-2" && *timeStamp < 1619827200) && !(coinGeckoID == "governance-ohm" && *timeStamp < 1668646800) {
-=======
-
-	// TODO: this should be done in a separate interface
-	if !(coinGeckoID == "xjewel" && *timeStamp < 1649030400) {
->>>>>>> 7eb48e9b
 		tokenPrice, _ = fetcher.GetDefiLlamaData(ctx, *timeStamp, coinGeckoID)
 	}
 	if tokenPrice != nil {
