--- conflicted
+++ resolved
@@ -3,6 +3,8 @@
 import (
 	"context"
 	"fmt"
+	"time"
+
 	"github.com/ethereum/go-ethereum/common"
 	ethTypes "github.com/ethereum/go-ethereum/core/types"
 	"github.com/synapsecns/sanguine/services/explorer/consumer/fetcher"
@@ -10,7 +12,6 @@
 	"github.com/synapsecns/sanguine/services/explorer/db"
 	model "github.com/synapsecns/sanguine/services/explorer/db/sql"
 	messageBusTypes "github.com/synapsecns/sanguine/services/explorer/types/messagebus"
-	"time"
 )
 
 // MessageBusParser parses messagebus logs.
@@ -137,11 +138,7 @@
 	// Get timestamp from consumer
 	timeStamp, err := m.consumerFetcher.FetchBlockTime(ctx, int(chainID), int(iFace.GetBlockNumber()))
 	if err != nil {
-<<<<<<< HEAD
-		return fmt.Errorf("could not get block time: %w, %d, %d", err, int(chainID), int(iFace.GetBlockNumber()))
-=======
 		return nil, fmt.Errorf("could not get block time: %w", err)
->>>>>>> acfda411
 	}
 
 	// If we have a timestamp, populate the following attributes of messageEvent.
