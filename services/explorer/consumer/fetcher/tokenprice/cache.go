package tokenprice

import (
	"context"
	"fmt"
	lru "github.com/hashicorp/golang-lru/v2"
	"github.com/synapsecns/sanguine/services/explorer/consumer/fetcher"
	"time"
)

// Service provides price data about tokens using either a cache or defillama
// cache keys sare always ${coin gecko id}_${timestamp}.
type Service interface {
	// GetPriceData attempts to get price data from the cache otherwise it requests defillama
	GetPriceData(context.Context, int, string) *float64
}

const cacheSize = 5000

type tokenPriceServiceImpl struct {
	// tokenCache is the cache of the token prices
	tokenPriceCache *lru.TwoQueueCache[string, float64]
}

// NewPriceDataService creates a new token price data service.
func NewPriceDataService() (Service, error) {
	cache, err := lru.New2Q[string, float64](cacheSize)
	if err != nil {
		return nil, fmt.Errorf("could not create token price data cache: %w", err)
	}

	return &tokenPriceServiceImpl{
		tokenPriceCache: cache,
	}, nil
}

func (t *tokenPriceServiceImpl) GetPriceData(parentCtx context.Context, timestamp int, coinGeckoID string) *float64 {
	ctx, cancel := context.WithTimeout(parentCtx, 3*time.Minute)
	defer cancel()
	key := fmt.Sprintf("%s_%d", coinGeckoID, timestamp)
<<<<<<< HEAD
	// truncate key to save requests
	key = key[:len(key)-3]
=======

	// truncate key to save requests
	key = key[:len(key)-3]

>>>>>>> 0ab45ca7
	if data, ok := t.tokenPriceCache.Get(key); ok {
		return &data
	}
	tokenPrice := fetcher.GetDefiLlamaData(ctx, timestamp, coinGeckoID)
	if tokenPrice == nil {
		return nil
	}
	t.tokenPriceCache.Add(key, *tokenPrice)

	return tokenPrice
}<|MERGE_RESOLUTION|>--- conflicted
+++ resolved
@@ -3,9 +3,10 @@
 import (
 	"context"
 	"fmt"
+	"time"
+
 	lru "github.com/hashicorp/golang-lru/v2"
 	"github.com/synapsecns/sanguine/services/explorer/consumer/fetcher"
-	"time"
 )
 
 // Service provides price data about tokens using either a cache or defillama
@@ -38,15 +39,8 @@
 	ctx, cancel := context.WithTimeout(parentCtx, 3*time.Minute)
 	defer cancel()
 	key := fmt.Sprintf("%s_%d", coinGeckoID, timestamp)
-<<<<<<< HEAD
 	// truncate key to save requests
-	key = key[:len(key)-3]
-=======
-
-	// truncate key to save requests
-	key = key[:len(key)-3]
-
->>>>>>> 0ab45ca7
+	key = key[:len(key)-4]
 	if data, ok := t.tokenPriceCache.Get(key); ok {
 		return &data
 	}
