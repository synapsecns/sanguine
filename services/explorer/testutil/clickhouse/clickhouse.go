--- conflicted
+++ resolved
@@ -58,24 +58,17 @@
 	address := fmt.Sprintf("%s:%s", "localhost", resource.GetPort("9000/tcp"))
 
 	// Docker will hard kill the container in 120 seconds (this is a test env)
-<<<<<<< HEAD
-	// if resource.Expire(120) != nil {
-	//	return nil, nil, err
-	//}
-	//pool.MaxWait = time.Minute * 2
-=======
 	if resource.Expire(120) != nil {
 		return nil, nil, err
 	}
 	pool.MaxWait = time.Minute * 2
 
->>>>>>> 6317bd56
 	// Teardown function
 	cleanup := func() {
 		fmt.Println("Destroying container")
-		// if err := pool.Purge(resource); err != nil {
-		//	fmt.Printf("failed to purge resource: %v \n", err)
-		//}
+		if err := pool.Purge(resource); err != nil {
+			fmt.Printf("failed to purge resource: %v \n", err)
+		}
 	}
 
 	var db *sql.DB
