package api_test

import (
	gosql "database/sql"
	"fmt"
	"github.com/brianvoe/gofakeit/v6"
	"github.com/ethereum/go-ethereum/common"
	. "github.com/stretchr/testify/assert"
	"github.com/synapsecns/sanguine/services/explorer/db/sql"
	"github.com/synapsecns/sanguine/services/explorer/graphql/server/graph/model"
	"math/big"
	"sort"
	"time"
)

<<<<<<< HEAD
// nolint:cyclop
func (g APISuite) TestBridgeAmountStatistic() {
=======
//nolint:cyclop
func (g APISuite) TestGetCountByChainID() {
>>>>>>> bd2c902a
	chainID := gofakeit.Uint32()
	destinationChainIDA := gofakeit.Uint32()
	destinationChainIDB := gofakeit.Uint32()
	address := common.BigToAddress(big.NewInt(gofakeit.Int64()))
	tokenAddr := common.BigToAddress(big.NewInt(gofakeit.Int64())).String()

	cumulativePrice := []float64{}
	// Generate bridge events for different chain IDs.
	for blockNumber := uint64(1); blockNumber <= 10; blockNumber++ {
		var destinationChainID uint32
		if blockNumber%2 == 0 {
			destinationChainID = destinationChainIDA
		} else {
			destinationChainID = destinationChainIDB
		}
		price := float64(gofakeit.Number(1, 300))
		cumulativePrice = append(cumulativePrice, price)
		txHash := common.BigToHash(big.NewInt(gofakeit.Int64()))
		g.db.DB().WithContext(g.GetTestContext()).Create(&sql.BridgeEvent{
			ChainID:            chainID,
			Recipient:          gosql.NullString{String: address.String(), Valid: true},
			DestinationChainID: big.NewInt(int64(destinationChainID)),
			BlockNumber:        blockNumber,
			TxHash:             txHash.String(),
			EventIndex:         gofakeit.Uint64(),
			Token:              tokenAddr,
			Amount:             big.NewInt(int64(gofakeit.Number(1, 300))),
			AmountUSD:          &price,
		})
		// Set all times after current time, so we can get the events.
		err := g.eventDB.StoreBlockTime(g.GetTestContext(), chainID, blockNumber, uint64(time.Now().Unix())*blockNumber)
		Nil(g.T(), err)
		err = g.eventDB.StoreBlockTime(g.GetTestContext(), destinationChainIDA, blockNumber, uint64(time.Now().Unix())*blockNumber)
		Nil(g.T(), err)
		err = g.eventDB.StoreBlockTime(g.GetTestContext(), destinationChainIDB, blockNumber, uint64(time.Now().Unix())*blockNumber)
		Nil(g.T(), err)
	}

	total := 0.0
	for _, v := range cumulativePrice {
		total += v
	}
	count := float64(len(cumulativePrice))
	mean := total / count
	median := 0.0
	sort.Float64s(cumulativePrice)
	switch {
	case count == 0:
		median = 0.0
	case len(cumulativePrice)%2 == 0:
		median = (cumulativePrice[len(cumulativePrice)/2-1] + cumulativePrice[len(cumulativePrice)/2]) / 2
	default:
		median = cumulativePrice[len(cumulativePrice)/2]
	}

	statType := model.StatisticTypeTotal
	duration := model.DurationPastDay
	result, err := g.client.GetBridgeAmountStatistic(g.GetTestContext(), statType, &duration, nil, nil, nil)
	Nil(g.T(), err)
<<<<<<< HEAD
	NotNil(g.T(), result)
	Equal(g.T(), fmt.Sprintf("%f", total), *result.Response.USDValue)
=======
	// Again, there should be 4 results, two for each token on two chain. Each on the source chain ID should have 0 events,
	// while each on the destination chain ID should have 5 events.
	Equal(g.T(), len(resultIn.Response), 4)
	reached = 0
	for _, res := range resultIn.Response {
		if *res.ChainID == int(destinationChainID) {
			if *res.TokenAddress == tokenAddressA.String() {
				Equal(g.T(), *res.Count, 5)
				reached++
			}
			if *res.TokenAddress == tokenAddressB.String() {
				Equal(g.T(), *res.Count, 5)
				reached++
			}
		}
		if *res.ChainID == int(chainID) {
			if *res.TokenAddress == tokenAddressA.String() {
				Equal(g.T(), *res.Count, 0)
				reached++
			}
			if *res.TokenAddress == tokenAddressB.String() {
				Equal(g.T(), *res.Count, 0)
				reached++
			}
		}
	}
	Equal(g.T(), reached, 4)
}

func (g APISuite) TestGetBridgeTransactions() {
	chainID := gofakeit.Uint32()
	destinationChainID := gofakeit.Uint32()
	tokenAddress := common.BigToAddress(big.NewInt(gofakeit.Int64()))
	address := common.BigToAddress(big.NewInt(gofakeit.Int64()))
	senderAddress := common.BigToAddress(big.NewInt(gofakeit.Int64()))
	senderString := senderAddress.String()
	txHashA := common.BigToHash(big.NewInt(gofakeit.Int64()))
	txHashB := common.BigToHash(big.NewInt(gofakeit.Int64()))
	kappaString := crypto.Keccak256Hash(txHashA.Bytes()).String()
	txHashString := txHashA.String()
	page := 1

	g.db.DB().WithContext(g.GetTestContext()).Create(&sql.BridgeEvent{
		ChainID:            chainID,
		Sender:             senderString,
		Recipient:          gosql.NullString{address.String(), true},
		DestinationChainID: big.NewInt(int64(destinationChainID)),
		Token:              tokenAddress.String(),
		BlockNumber:        1,
		TxHash:             txHashA.String(),
		DestinationKappa:   kappaString,
		EventIndex:         gofakeit.Uint64(),
	})
	g.db.DB().WithContext(g.GetTestContext()).Create(&sql.BridgeEvent{
		ChainID:            destinationChainID,
		Recipient:          gosql.NullString{address.String(), true},
		DestinationChainID: big.NewInt(int64(chainID)),
		Token:              tokenAddress.String(),
		BlockNumber:        1,
		TxHash:             txHashB.String(),
		Kappa:              gosql.NullString{kappaString, true},
		SwapSuccess:        big.NewInt(1),
		EventIndex:         gofakeit.Uint64(),
	})
	timestamp := uint64(time.Now().Unix())
	err := g.eventDB.StoreBlockTime(g.GetTestContext(), chainID, 1, timestamp)
	Nil(g.T(), err)
	err = g.eventDB.StoreBlockTime(g.GetTestContext(), destinationChainID, 1, timestamp)
	Nil(g.T(), err)

	originRes, err := g.client.GetBridgeTransactions(g.GetTestContext(), nil, nil, &txHashString, nil, nil, &page, nil)
	Nil(g.T(), err)
	Equal(g.T(), len(originRes.Response), 1)
	originResOne := *originRes.Response[0]
	Equal(g.T(), *originResOne.Kappa, kappaString)
	// do pending
	Equal(g.T(), *originResOne.SwapSuccess, true)

	fromInfo := *originResOne.FromInfo
	Equal(g.T(), *fromInfo.ChainID, int(chainID))
	Equal(g.T(), *fromInfo.Address, address.String())
	Equal(g.T(), *fromInfo.TxnHash, txHashA.String())
	// do value
	// do formatted value
	// do usd value
	Equal(g.T(), *fromInfo.TokenAddress, tokenAddress.String())
	// do token symbol
	Equal(g.T(), *fromInfo.BlockNumber, 1)
	Equal(g.T(), *fromInfo.Time, int(timestamp))

	toInfo := *originResOne.ToInfo
	Equal(g.T(), *toInfo.ChainID, int(destinationChainID))
	Equal(g.T(), *toInfo.Address, address.String())
	Equal(g.T(), *toInfo.TxnHash, txHashB.String())
	// do value
	// do formatted value
	// do usd value
	Equal(g.T(), *toInfo.TokenAddress, tokenAddress.String())
	// do token symbol
	Equal(g.T(), *toInfo.BlockNumber, 1)
	Equal(g.T(), *toInfo.Time, int(timestamp))
>>>>>>> bd2c902a

	statType = model.StatisticTypeCount
	result, err = g.client.GetBridgeAmountStatistic(g.GetTestContext(), statType, &duration, nil, nil, nil)
	Nil(g.T(), err)
	NotNil(g.T(), result)
	Equal(g.T(), fmt.Sprintf("%f", count), *result.Response.USDValue)

	statType = model.StatisticTypeMean
	result, err = g.client.GetBridgeAmountStatistic(g.GetTestContext(), statType, &duration, nil, nil, nil)
	Nil(g.T(), err)
<<<<<<< HEAD
	NotNil(g.T(), result)
	Equal(g.T(), fmt.Sprintf("%f", mean), *result.Response.USDValue)
=======
	Equal(g.T(), len(addressRes.Response), 1)
	addressResOne := *addressRes.Response[0]
	Equal(g.T(), originResOne, addressResOne)

}

func (g APISuite) TestLatestBridgeTransaction() {
	//var kappaStringA, kappaStringB string
	chainIDA := gofakeit.Uint32()
	chainIDB := gofakeit.Uint32()

	//txHashString := txHashA.String()
	page := 1

	var lastKappaStringB string
	var lastKappaStringA string

	var blockNumber uint64
	// Generate multiple bridge events for different chain IDs.
	for blockNumber = uint64(1); blockNumber <= 10; blockNumber++ {
		txHashA := common.BigToHash(big.NewInt(gofakeit.Int64()))
		txHashB := common.BigToHash(big.NewInt(gofakeit.Int64()))
		kappaStringA := crypto.Keccak256Hash(txHashA.Bytes()).String()
		kappaStringB := crypto.Keccak256Hash(txHashB.Bytes()).String()
		fmt.Println("Block Number: ", blockNumber)
		fmt.Println("Tx Hash A: ", txHashA.String())
		fmt.Println("Tx Hash B: ", txHashB.String())
		fmt.Println("Kappa String A: ", kappaStringA)
		fmt.Println("Kappa String B: ", kappaStringB)
		//if blockNumber%2 == 0 {
		fmt.Println("PEE")
		g.db.DB().WithContext(g.GetTestContext()).Create(&sql.BridgeEvent{
			ChainID:            chainIDA,
			DestinationChainID: big.NewInt(int64(chainIDB)),
			BlockNumber:        blockNumber,
			TxHash:             txHashA.String(),
			DestinationKappa:   kappaStringA,
			Kappa:              gosql.NullString{kappaStringB, true},
		})
		//} else {
		fmt.Println("POO")
		g.db.DB().WithContext(g.GetTestContext()).Create(&sql.BridgeEvent{
			ChainID:            chainIDB,
			DestinationChainID: big.NewInt(int64(chainIDA)),
			BlockNumber:        blockNumber,
			TxHash:             txHashB.String(),
			DestinationKappa:   kappaStringB,
			Kappa:              gosql.NullString{kappaStringA, true},
		})
		//}
		if blockNumber == 10 {
			lastKappaStringA = kappaStringA
			lastKappaStringB = kappaStringB
		}
		// Set all times after current time, so we can get the events.
		err := g.eventDB.StoreBlockTime(g.GetTestContext(), chainIDA, blockNumber, blockNumber)
		Nil(g.T(), err)
		err = g.eventDB.StoreBlockTime(g.GetTestContext(), chainIDB, blockNumber, blockNumber)
		Nil(g.T(), err)
	}
	// Get the latest bridge transactions.
	// Start with pending being true.
	trueRef := true
	bridgeTransactions, err := g.client.GetLatestBridgeTransactions(g.GetTestContext(), &trueRef, &page)
	Nil(g.T(), err)
	Equal(g.T(), len(bridgeTransactions.Response), 2)
	for _, bridgeTransaction := range bridgeTransactions.Response {
		switch *bridgeTransaction.FromInfo.ChainID {
		case int(chainIDA):
			fmt.Println("A: ", *bridgeTransaction.FromInfo.BlockNumber)
			fmt.Println("A: ", *bridgeTransaction.Kappa)
			Equal(g.T(), *bridgeTransaction.Kappa, lastKappaStringA)
		case int(chainIDB):
			fmt.Println("B: ", *bridgeTransaction.FromInfo.BlockNumber)
			fmt.Println("B: ", *bridgeTransaction.Kappa)
			Equal(g.T(), *bridgeTransaction.Kappa, lastKappaStringB)
		}
	}
}

//nolint:cyclop
func (g APISuite) TestAddressRanking() {
	var chainID uint32
	chainIDs := []uint32{gofakeit.Uint32(), gofakeit.Uint32(), gofakeit.Uint32()}
	destinationChainIDA := gofakeit.Uint32()
	destinationChainIDB := gofakeit.Uint32()
	address := common.BigToAddress(big.NewInt(gofakeit.Int64()))

	// used for validation later
	var addressesTried = make(map[string]int)

	// this counter lets us have a random variation in address occurrence
	resetTokenAddrCounter := gofakeit.Number(1, 3)
	// random token addr
	tokenAddr := common.BigToAddress(big.NewInt(gofakeit.Int64())).String()
	// for holding the current token addr in line the gofakeit.Bool() decides to pass true
	lastTokenAddr := tokenAddr
	// Generate bridge events for different chain IDs.
	for blockNumber := uint64(1); blockNumber <= 10; blockNumber++ {
		var destinationChainID uint32
		if blockNumber%2 == 0 {
			destinationChainID = destinationChainIDA
		} else {
			destinationChainID = destinationChainIDB
		}

		// if the token counter is zero reset it
		if resetTokenAddrCounter == 0 {
			tokenAddr = common.BigToAddress(big.NewInt(gofakeit.Int64())).String()
			lastTokenAddr = tokenAddr
			resetTokenAddrCounter = gofakeit.Number(1, 3)
		} else {
			// before using the current token addr, let throw in some randomness
			if gofakeit.Bool() {
				tokenAddr = common.BigToAddress(big.NewInt(gofakeit.Int64())).String()
			} else {
				resetTokenAddrCounter--
			}
		}
		// change up chainID (1/3 chance of using a new chain)
		chainID = chainIDs[gofakeit.Number(0, 2)]
		txHash := common.BigToHash(big.NewInt(gofakeit.Int64()))
		g.db.DB().WithContext(g.GetTestContext()).Create(&sql.BridgeEvent{
			ChainID:            chainID,
			Recipient:          gosql.NullString{address.String(), true},
			DestinationChainID: big.NewInt(int64(destinationChainID)),
			BlockNumber:        blockNumber,
			TxHash:             txHash.String(),
			EventIndex:         gofakeit.Uint64(),
			Token:              tokenAddr,
		})

		// add the tokenAddr inserted to the test map (for validation later)
		addressesTried[tokenAddr]++

		// Set all times after current time, so we can get the events.
		err := g.eventDB.StoreBlockTime(g.GetTestContext(), chainID, blockNumber, uint64(time.Now().Unix())*blockNumber)
		Nil(g.T(), err)
		err = g.eventDB.StoreBlockTime(g.GetTestContext(), destinationChainIDA, blockNumber, uint64(time.Now().Unix())*blockNumber)
		Nil(g.T(), err)
		err = g.eventDB.StoreBlockTime(g.GetTestContext(), destinationChainIDB, blockNumber, uint64(time.Now().Unix())*blockNumber)
		Nil(g.T(), err)
>>>>>>> bd2c902a

	statType = model.StatisticTypeMedian
	result, err = g.client.GetBridgeAmountStatistic(g.GetTestContext(), statType, &duration, nil, nil, nil)
	Nil(g.T(), err)
	NotNil(g.T(), result)
	Equal(g.T(), fmt.Sprintf("%f", median), *result.Response.USDValue)
}<|MERGE_RESOLUTION|>--- conflicted
+++ resolved
@@ -5,6 +5,7 @@
 	"fmt"
 	"github.com/brianvoe/gofakeit/v6"
 	"github.com/ethereum/go-ethereum/common"
+	"github.com/ethereum/go-ethereum/crypto"
 	. "github.com/stretchr/testify/assert"
 	"github.com/synapsecns/sanguine/services/explorer/db/sql"
 	"github.com/synapsecns/sanguine/services/explorer/graphql/server/graph/model"
@@ -13,13 +14,8 @@
 	"time"
 )
 
-<<<<<<< HEAD
 // nolint:cyclop
 func (g APISuite) TestBridgeAmountStatistic() {
-=======
-//nolint:cyclop
-func (g APISuite) TestGetCountByChainID() {
->>>>>>> bd2c902a
 	chainID := gofakeit.Uint32()
 	destinationChainIDA := gofakeit.Uint32()
 	destinationChainIDB := gofakeit.Uint32()
@@ -79,10 +75,172 @@
 	duration := model.DurationPastDay
 	result, err := g.client.GetBridgeAmountStatistic(g.GetTestContext(), statType, &duration, nil, nil, nil)
 	Nil(g.T(), err)
-<<<<<<< HEAD
 	NotNil(g.T(), result)
 	Equal(g.T(), fmt.Sprintf("%f", total), *result.Response.USDValue)
-=======
+
+	statType = model.StatisticTypeCount
+	result, err = g.client.GetBridgeAmountStatistic(g.GetTestContext(), statType, &duration, nil, nil, nil)
+	Nil(g.T(), err)
+	NotNil(g.T(), result)
+	Equal(g.T(), fmt.Sprintf("%f", count), *result.Response.USDValue)
+
+	statType = model.StatisticTypeMean
+	result, err = g.client.GetBridgeAmountStatistic(g.GetTestContext(), statType, &duration, nil, nil, nil)
+	Nil(g.T(), err)
+	NotNil(g.T(), result)
+	Equal(g.T(), fmt.Sprintf("%f", mean), *result.Response.USDValue)
+
+	statType = model.StatisticTypeMedian
+	result, err = g.client.GetBridgeAmountStatistic(g.GetTestContext(), statType, &duration, nil, nil, nil)
+	Nil(g.T(), err)
+	NotNil(g.T(), result)
+	Equal(g.T(), fmt.Sprintf("%f", median), *result.Response.USDValue)
+}
+
+//nolint:cyclop
+func (g APISuite) TestGetCountByChainID() {
+	chainID := gofakeit.Uint32()
+	destinationChainIDA := gofakeit.Uint32()
+	destinationChainIDB := gofakeit.Uint32()
+	address := common.BigToAddress(big.NewInt(gofakeit.Int64()))
+
+	// Generate bridge events for different chain IDs.
+	for blockNumber := uint64(1); blockNumber <= 10; blockNumber++ {
+		var destinationChainID uint32
+		if blockNumber%2 == 0 {
+			destinationChainID = destinationChainIDA
+		} else {
+			destinationChainID = destinationChainIDB
+		}
+		txHash := common.BigToHash(big.NewInt(gofakeit.Int64()))
+		g.db.DB().WithContext(g.GetTestContext()).Create(&sql.BridgeEvent{
+			ChainID:            chainID,
+			Recipient:          gosql.NullString{address.String(), true},
+			DestinationChainID: big.NewInt(int64(destinationChainID)),
+			BlockNumber:        blockNumber,
+			TxHash:             txHash.String(),
+			EventIndex:         gofakeit.Uint64(),
+		})
+		// Set all times after current time, so we can get the events.
+		err := g.eventDB.StoreBlockTime(g.GetTestContext(), chainID, blockNumber, uint64(time.Now().Unix())*blockNumber)
+		Nil(g.T(), err)
+		err = g.eventDB.StoreBlockTime(g.GetTestContext(), destinationChainIDA, blockNumber, uint64(time.Now().Unix())*blockNumber)
+		Nil(g.T(), err)
+		err = g.eventDB.StoreBlockTime(g.GetTestContext(), destinationChainIDB, blockNumber, uint64(time.Now().Unix())*blockNumber)
+		Nil(g.T(), err)
+	}
+	addressRef := address.String()
+	directionRef := model.DirectionOut
+	resultOut, err := g.client.GetCountByChainID(g.GetTestContext(), nil, &addressRef, &directionRef, nil)
+	Nil(g.T(), err)
+	// There should be 3 chains, 2 for the destination chain IDs and 1 for the source chain ID.
+	Equal(g.T(), len(resultOut.Response), 3)
+	// The source chain ID should have 10 events out, and the destination chain IDs should have 0 events out.
+	var reached = 0
+	for _, res := range resultOut.Response {
+		switch *res.ChainID {
+		case int(chainID):
+			Equal(g.T(), *res.Count, 10)
+			reached++
+		case int(destinationChainIDA):
+			Equal(g.T(), *res.Count, 0)
+			reached++
+		case int(destinationChainIDB):
+			Equal(g.T(), *res.Count, 0)
+			reached++
+		}
+	}
+	Equal(g.T(), reached, 3)
+
+	directionRef = model.DirectionIn
+	resultIn, err := g.client.GetCountByChainID(g.GetTestContext(), nil, &addressRef, &directionRef, nil)
+	Nil(g.T(), err)
+	// Again, there should be 3 chains, 2 for the destination chain IDs and 1 for the source chain ID.
+	Equal(g.T(), len(resultIn.Response), 3)
+	// The source chain ID should have 0 events in, and the destination chain IDs should have 5 events in.
+	reached = 0
+	for _, res := range resultIn.Response {
+		switch *res.ChainID {
+		case int(chainID):
+			Equal(g.T(), *res.Count, 0)
+			reached++
+		case int(destinationChainIDA):
+			Equal(g.T(), *res.Count, 5)
+			reached++
+		case int(destinationChainIDB):
+			Equal(g.T(), *res.Count, 5)
+			reached++
+		}
+	}
+	Equal(g.T(), reached, 3)
+}
+
+func (g APISuite) TestGetCountByTokenAddress() {
+	chainID := gofakeit.Uint32()
+	destinationChainID := gofakeit.Uint32()
+	tokenAddressA := common.BigToAddress(big.NewInt(gofakeit.Int64()))
+	tokenAddressB := common.BigToAddress(big.NewInt(gofakeit.Int64()))
+	address := common.BigToAddress(big.NewInt(gofakeit.Int64()))
+
+	// Generate bridge events for different chain IDs.
+	for blockNumber := uint64(1); blockNumber <= 10; blockNumber++ {
+		var tokenAddress common.Address
+		if blockNumber%2 == 0 {
+			tokenAddress = tokenAddressA
+		} else {
+			tokenAddress = tokenAddressB
+		}
+		txHash := common.BigToHash(big.NewInt(gofakeit.Int64()))
+		g.db.DB().WithContext(g.GetTestContext()).Create(&sql.BridgeEvent{
+			ChainID:            chainID,
+			Recipient:          gosql.NullString{address.String(), true},
+			DestinationChainID: big.NewInt(int64(destinationChainID)),
+			Token:              tokenAddress.String(),
+			BlockNumber:        blockNumber,
+			TxHash:             txHash.String(),
+			EventIndex:         gofakeit.Uint64(),
+		})
+		// Set all times after current time, so we can get the events.
+		err := g.eventDB.StoreBlockTime(g.GetTestContext(), chainID, blockNumber, uint64(time.Now().Unix())*blockNumber)
+		Nil(g.T(), err)
+		err = g.eventDB.StoreBlockTime(g.GetTestContext(), destinationChainID, blockNumber, uint64(time.Now().Unix())*blockNumber)
+		Nil(g.T(), err)
+	}
+	addressRef := address.String()
+	directionRef := model.DirectionOut
+	resultOut, err := g.client.GetCountByTokenAddress(g.GetTestContext(), nil, &addressRef, &directionRef, nil)
+	Nil(g.T(), err)
+	// There should be 4 results, two for each token on two chain. Each on the source chain ID should have 5 events,
+	// while each on the destination chain ID should have 0 events.
+	Equal(g.T(), len(resultOut.Response), 4)
+	reached := 0
+	for _, res := range resultOut.Response {
+		if *res.ChainID == int(chainID) {
+			if *res.TokenAddress == tokenAddressA.String() {
+				Equal(g.T(), *res.Count, 5)
+				reached++
+			}
+			if *res.TokenAddress == tokenAddressB.String() {
+				Equal(g.T(), *res.Count, 5)
+				reached++
+			}
+		}
+		if *res.ChainID == int(destinationChainID) {
+			if *res.TokenAddress == tokenAddressA.String() {
+				Equal(g.T(), *res.Count, 0)
+				reached++
+			}
+			if *res.TokenAddress == tokenAddressB.String() {
+				Equal(g.T(), *res.Count, 0)
+				reached++
+			}
+		}
+	}
+	Equal(g.T(), reached, 4)
+
+	directionRef = model.DirectionIn
+	resultIn, err := g.client.GetCountByTokenAddress(g.GetTestContext(), nil, nil, &directionRef, nil)
+	Nil(g.T(), err)
 	// Again, there should be 4 results, two for each token on two chain. Each on the source chain ID should have 0 events,
 	// while each on the destination chain ID should have 5 events.
 	Equal(g.T(), len(resultIn.Response), 4)
@@ -184,33 +342,26 @@
 	// do token symbol
 	Equal(g.T(), *toInfo.BlockNumber, 1)
 	Equal(g.T(), *toInfo.Time, int(timestamp))
->>>>>>> bd2c902a
-
-	statType = model.StatisticTypeCount
-	result, err = g.client.GetBridgeAmountStatistic(g.GetTestContext(), statType, &duration, nil, nil, nil)
-	Nil(g.T(), err)
-	NotNil(g.T(), result)
-	Equal(g.T(), fmt.Sprintf("%f", count), *result.Response.USDValue)
-
-	statType = model.StatisticTypeMean
-	result, err = g.client.GetBridgeAmountStatistic(g.GetTestContext(), statType, &duration, nil, nil, nil)
-	Nil(g.T(), err)
-<<<<<<< HEAD
-	NotNil(g.T(), result)
-	Equal(g.T(), fmt.Sprintf("%f", mean), *result.Response.USDValue)
-=======
+
+	destinationRes, err := g.client.GetBridgeTransactions(g.GetTestContext(), nil, nil, nil, &kappaString, nil, &page, nil)
+	Nil(g.T(), err)
+	Equal(g.T(), len(destinationRes.Response), 1)
+	destinationResOne := *destinationRes.Response[0]
+	Equal(g.T(), originResOne, destinationResOne)
+
+	addressRes, err := g.client.GetBridgeTransactions(g.GetTestContext(), nil, &senderString, nil, nil, nil, &page, nil)
+	Nil(g.T(), err)
 	Equal(g.T(), len(addressRes.Response), 1)
 	addressResOne := *addressRes.Response[0]
 	Equal(g.T(), originResOne, addressResOne)
-
 }
 
 func (g APISuite) TestLatestBridgeTransaction() {
-	//var kappaStringA, kappaStringB string
+	// var kappaStringA, kappaStringB string
 	chainIDA := gofakeit.Uint32()
 	chainIDB := gofakeit.Uint32()
 
-	//txHashString := txHashA.String()
+	// txHashString := txHashA.String()
 	page := 1
 
 	var lastKappaStringB string
@@ -228,7 +379,7 @@
 		fmt.Println("Tx Hash B: ", txHashB.String())
 		fmt.Println("Kappa String A: ", kappaStringA)
 		fmt.Println("Kappa String B: ", kappaStringB)
-		//if blockNumber%2 == 0 {
+		// if blockNumber%2 == 0 {
 		fmt.Println("PEE")
 		g.db.DB().WithContext(g.GetTestContext()).Create(&sql.BridgeEvent{
 			ChainID:            chainIDA,
@@ -238,7 +389,7 @@
 			DestinationKappa:   kappaStringA,
 			Kappa:              gosql.NullString{kappaStringB, true},
 		})
-		//} else {
+		// } else {
 		fmt.Println("POO")
 		g.db.DB().WithContext(g.GetTestContext()).Create(&sql.BridgeEvent{
 			ChainID:            chainIDB,
@@ -341,11 +492,25 @@
 		Nil(g.T(), err)
 		err = g.eventDB.StoreBlockTime(g.GetTestContext(), destinationChainIDB, blockNumber, uint64(time.Now().Unix())*blockNumber)
 		Nil(g.T(), err)
->>>>>>> bd2c902a
-
-	statType = model.StatisticTypeMedian
-	result, err = g.client.GetBridgeAmountStatistic(g.GetTestContext(), statType, &duration, nil, nil, nil)
+
+		// if a random address was inserted, revert to address corresponding to resetTokenAddrCounter
+		if lastTokenAddr != tokenAddr {
+			tokenAddr = lastTokenAddr
+		}
+	}
+	result, err := g.client.GetAddressRanking(g.GetTestContext(), nil)
 	Nil(g.T(), err)
 	NotNil(g.T(), result)
-	Equal(g.T(), fmt.Sprintf("%f", median), *result.Response.USDValue)
+
+	// check if the length of the response is same to the number of unique addresses inserted into test db
+	Equal(g.T(), len(result.Response), len(addressesTried))
+
+	// Validate contents of response by comparing to addressesTried
+	for k, v := range addressesTried {
+		for _, res := range result.Response {
+			if *res.Address == k {
+				Equal(g.T(), v, *res.Count)
+			}
+		}
+	}
 }