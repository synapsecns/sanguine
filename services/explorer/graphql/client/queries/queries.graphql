--- conflicted
+++ resolved
@@ -81,7 +81,6 @@
   }
 }
 
-<<<<<<< HEAD
 query GetRankedChainIDsByVolume($duration: Duration) {
   response: rankedChainIDsByVolume(
     duration: $duration
@@ -90,9 +89,6 @@
     total
   }
 }
-=======
-
->>>>>>> 339aeb31
 
 
 
