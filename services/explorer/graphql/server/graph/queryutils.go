package graph

import (
	"context"
	"fmt"
	"github.com/ethereum/go-ethereum/common"
	"github.com/ethereum/go-ethereum/crypto"
	"github.com/synapsecns/sanguine/services/explorer/graphql/server/graph/model"
	"time"
)

func (r *queryResolver) getChainIDs(ctx context.Context, chainID *int) ([]uint32, error) {
	var chainIDs []uint32
	// if the chain ID is not specified, get all chain IDs
	if chainID == nil {
		chainIDsInt, err := r.DB.GetAllChainIDs(ctx)
		if err != nil {
			return nil, fmt.Errorf("failed to get all chain IDs: %w", err)
		}
		chainIDs = append(chainIDs, chainIDsInt...)
	} else {
		chainIDs = append(chainIDs, uint32(*chainID))
	}
	return chainIDs, nil
}

func (r *queryResolver) getDirectionIn(direction *model.Direction) bool {
	var directionIn bool
	if direction != nil {
		directionIn = *direction == model.DirectionIn
	} else {
		directionIn = true
	}
	return directionIn
}

func (r *queryResolver) getTargetTime(hours *int) uint64 {
	var targetTime uint64
	if hours == nil {
		targetTime = uint64(time.Now().Add(-time.Hour * 24).Unix())
	} else {
		targetTime = uint64(time.Now().Add(-time.Hour * time.Duration(*hours)).Unix())
	}
	return targetTime
}

<<<<<<< HEAD
// nolint complexity
func (r *queryResolver) originToDestinationBridge(ctx context.Context, address *string, kappa *string, includePending *bool, page *int, tokenAddress *string, fromInfos []*model.PartialInfo) ([]*model.BridgeTransaction, error) {
=======
func (r *queryResolver) getTokenAddressesByChainID(ctx context.Context, chainID uint32) ([]string, error) {
	tokenAddresses, err := r.DB.GetTokenAddressesByChainID(ctx, chainID)
	if err != nil {
		return nil, fmt.Errorf("failed to get token addresses by chain ID: %w", err)
	}
	return tokenAddresses, nil
}

func (r *queryResolver) originToDestinationBridge(ctx context.Context, address *string, txnHash *string, kappa *string, includePending *bool, page *int, tokenAddress *string, fromInfos []*model.PartialInfo, order bool) ([]*model.BridgeTransaction, error) {
>>>>>>> bd2c902a
	var results []*model.BridgeTransaction
	for _, fromInfo := range fromInfos {
		blockTime, err := r.Fetcher.FetchClient.GetBlockTime(ctx, *fromInfo.ChainID, *fromInfo.BlockNumber)
		if err != nil {
			return nil, fmt.Errorf("failed to get block time: %w", err)
		}
		fromInfo.Time = blockTime.Response
		txHash := common.HexToHash(*fromInfo.TxnHash)
		destinationKappa := crypto.Keccak256Hash(txHash.Bytes()).String()
		if kappa != nil {
			destinationKappa = *kappa
		}
		toInfos, err := r.DB.PartialInfosFromIdentifiers(ctx, nil, address, tokenAddress, &destinationKappa, nil, *page, order)
		if err != nil {
			return nil, fmt.Errorf("failed to get bridge events from identifiers: %w", err)
		}
		switch len(toInfos) {
		case 1:
			toInfo := toInfos[0]
			blockTime, err = r.Fetcher.FetchClient.GetBlockTime(ctx, *toInfo.ChainID, *toInfo.BlockNumber)
			if err != nil {
				return nil, fmt.Errorf("failed to get block time: %w", err)
			}
			toInfo.Time = blockTime.Response
			swapSuccess, err := r.DB.GetSwapSuccess(ctx, destinationKappa, uint32(*toInfo.ChainID))
			if err != nil {
				return nil, fmt.Errorf("failed to get swap success: %w", err)
			}
			pending := false
			results = append(results, &model.BridgeTransaction{
				FromInfo:    fromInfo,
				ToInfo:      toInfo,
				Kappa:       &destinationKappa,
				Pending:     &pending,
				SwapSuccess: swapSuccess,
			})
		case 0:
			if *includePending {
				results = append(results, &model.BridgeTransaction{
					FromInfo:    fromInfo,
					ToInfo:      nil,
					Kappa:       &destinationKappa,
					Pending:     includePending,
					SwapSuccess: nil,
				})
			}
		default:
			return nil, fmt.Errorf("multiple toInfos found for kappa %s", destinationKappa)
		}
	}
	return results, nil
}

// nolint complexity
func (r *queryResolver) destinationToOriginBridge(ctx context.Context, address *string, txnHash *string, kappa *string, page *int, tokenAddress *string, toInfos []*model.PartialInfo) ([]*model.BridgeTransaction, error) {
	var results []*model.BridgeTransaction
	pending := false
	for _, toInfo := range toInfos {
		blockTime, err := r.Fetcher.FetchClient.GetBlockTime(ctx, *toInfo.ChainID, *toInfo.BlockNumber)
		if err != nil {
			return nil, fmt.Errorf("failed to get block time: %w", err)
		}
		toInfo.Time = blockTime.Response
		swapSuccess, err := r.DB.GetSwapSuccess(ctx, *kappa, uint32(*toInfo.ChainID))
		if err != nil {
			return nil, fmt.Errorf("failed to get swap success: %w", err)
		}
		originTxHash, err := r.DB.GetTxHashFromKappa(ctx, *kappa)
		if txnHash != nil {
			originTxHash = txnHash
		}
		if err != nil {
			return nil, fmt.Errorf("failed to get origin tx hash: %w", err)
		}
		fromInfos, err := r.DB.PartialInfosFromIdentifiers(ctx, nil, address, tokenAddress, nil, originTxHash, *page, false)
		if err != nil {
			return nil, fmt.Errorf("failed to get bridge events from identifiers: %w", err)
		}
		switch {
		case len(fromInfos) > 1:
			return nil, fmt.Errorf("multiple fromInfos found for kappa %s", *kappa)
		case len(fromInfos) == 1:
			fromInfo := fromInfos[0]
			blockTime, err = r.Fetcher.FetchClient.GetBlockTime(ctx, *fromInfo.ChainID, *fromInfo.BlockNumber)
			if err != nil {
				return nil, fmt.Errorf("failed to get block time: %w", err)
			}
			fromInfo.Time = blockTime.Response

			results = append(results, &model.BridgeTransaction{
				FromInfo:    fromInfo,
				ToInfo:      toInfo,
				Kappa:       kappa,
				Pending:     &pending,
				SwapSuccess: swapSuccess,
			})
<<<<<<< HEAD
		case len(fromInfos) == 0:
			results = append(results, &model.BridgeTransaction{
				FromInfo:    nil,
				ToInfo:      toInfo,
				Kappa:       kappa,
				Pending:     &pending,
				SwapSuccess: swapSuccess,
			})
=======
		}
		if len(fromInfos) == 0 {
			return nil, fmt.Errorf("no fromInfo found for kappa %s", *kappa)
>>>>>>> bd2c902a
		}
	}
	return results, nil
}

func (r *queryResolver) originOrDestinationBridge(ctx context.Context, chainID *uint32, address *string, txnHash *string, kappa *string, includePending *bool, page *int, tokenAddress *string, order bool) ([]*model.BridgeTransaction, error) {
	var results []*model.BridgeTransaction
	var toInfos []*model.PartialInfo
	var fromInfos []*model.PartialInfo
	infos, err := r.DB.PartialInfosFromIdentifiers(ctx, chainID, address, tokenAddress, kappa, txnHash, *page, false)
	if err != nil {
		return nil, fmt.Errorf("failed to get bridge events from identifiers: %w", err)
	}
	for _, info := range infos {
		kappa, err := r.DB.GetKappaFromTxHash(ctx, *info.TxnHash, chainID)
		if err != nil {
			return nil, fmt.Errorf("failed to get kappa from tx hash: %w", err)
		}
		if kappa == nil {
			fromInfos = append(fromInfos, info)
		} else {
			toInfos = append(toInfos, info)
		}
	}
<<<<<<< HEAD
	originResults, err := r.originToDestinationBridge(ctx, nil, nil, includePending, page, tokenAddress, fromInfos)
=======
	originResults, err := r.originToDestinationBridge(ctx, nil, nil, nil, includePending, page, tokenAddress, fromInfos, order)
>>>>>>> bd2c902a
	if err != nil {
		return nil, fmt.Errorf("failed to get origin -> destination bridge transactions: %w", err)
	}
	destinationResults, err := r.destinationToOriginBridge(ctx, nil, nil, nil, page, tokenAddress, toInfos)
	if err != nil {
		return nil, fmt.Errorf("failed to get destination -> origin bridge transactions: %w", err)
	}
	results = r.mergeBridgeTransactions(originResults, destinationResults)

	return results, nil
}

func (r *queryResolver) mergeBridgeTransactions(origin []*model.BridgeTransaction, destination []*model.BridgeTransaction) []*model.BridgeTransaction {
	var results []*model.BridgeTransaction
	uniqueBridgeTransactions := make(map[*model.BridgeTransaction]bool)
	for _, originTx := range origin {
		uniqueBridgeTransactions[originTx] = true
	}
	for _, destinationTx := range destination {
		uniqueBridgeTransactions[destinationTx] = true
	}
	for tx := range uniqueBridgeTransactions {
		results = append(results, tx)
	}
	return results
}<|MERGE_RESOLUTION|>--- conflicted
+++ resolved
@@ -44,10 +44,6 @@
 	return targetTime
 }
 
-<<<<<<< HEAD
-// nolint complexity
-func (r *queryResolver) originToDestinationBridge(ctx context.Context, address *string, kappa *string, includePending *bool, page *int, tokenAddress *string, fromInfos []*model.PartialInfo) ([]*model.BridgeTransaction, error) {
-=======
 func (r *queryResolver) getTokenAddressesByChainID(ctx context.Context, chainID uint32) ([]string, error) {
 	tokenAddresses, err := r.DB.GetTokenAddressesByChainID(ctx, chainID)
 	if err != nil {
@@ -56,8 +52,8 @@
 	return tokenAddresses, nil
 }
 
+// nolint complexity
 func (r *queryResolver) originToDestinationBridge(ctx context.Context, address *string, txnHash *string, kappa *string, includePending *bool, page *int, tokenAddress *string, fromInfos []*model.PartialInfo, order bool) ([]*model.BridgeTransaction, error) {
->>>>>>> bd2c902a
 	var results []*model.BridgeTransaction
 	for _, fromInfo := range fromInfos {
 		blockTime, err := r.Fetcher.FetchClient.GetBlockTime(ctx, *fromInfo.ChainID, *fromInfo.BlockNumber)
@@ -154,20 +150,8 @@
 				Pending:     &pending,
 				SwapSuccess: swapSuccess,
 			})
-<<<<<<< HEAD
 		case len(fromInfos) == 0:
-			results = append(results, &model.BridgeTransaction{
-				FromInfo:    nil,
-				ToInfo:      toInfo,
-				Kappa:       kappa,
-				Pending:     &pending,
-				SwapSuccess: swapSuccess,
-			})
-=======
-		}
-		if len(fromInfos) == 0 {
 			return nil, fmt.Errorf("no fromInfo found for kappa %s", *kappa)
->>>>>>> bd2c902a
 		}
 	}
 	return results, nil
@@ -192,11 +176,7 @@
 			toInfos = append(toInfos, info)
 		}
 	}
-<<<<<<< HEAD
-	originResults, err := r.originToDestinationBridge(ctx, nil, nil, includePending, page, tokenAddress, fromInfos)
-=======
 	originResults, err := r.originToDestinationBridge(ctx, nil, nil, nil, includePending, page, tokenAddress, fromInfos, order)
->>>>>>> bd2c902a
 	if err != nil {
 		return nil, fmt.Errorf("failed to get origin -> destination bridge transactions: %w", err)
 	}
