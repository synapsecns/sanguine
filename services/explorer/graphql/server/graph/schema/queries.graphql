type Query {

  """
  Returns bridged transactions filterable by chain, to/from address, to/from txn hash, token address, and keccak hash.
  """
  bridgeTransactions(
    chainID:        [Int]
    address:        String
    maxAmount:      Int
    minAmount:      Int
    startTime:      Int
    endTime:        Int
    txnHash:        String
    kappa:          String
    pending:        Boolean = false
    page:           Int = 1
    tokenAddress:   [String]
  ): [BridgeTransaction]

  """
  Message bus transactions
  """
  messageBusTransactions(
    chainID:        [Int]
    contractAddress:        String
    startTime:      Int
    endTime:        Int
    txnHash:        String
    messageID:      String
    pending:        Boolean = false
    reverted:       Boolean = false
    page:           Int = 1
  ): [MessageBusTransaction]

<<<<<<< HEAD

=======
>>>>>>> 339aeb31
  """
  Returns the COUNT of bridged transactions for a given chain. If direction of bridge transactions
  is not specified, it defaults to IN.
  Specifying no duration defaults to the last 24 hours.
  """
  countByChainId(
    chainID:    Int
    address:    String
    direction:  Direction = IN
    hours:      Int = 720
  ): [TransactionCountResult]
  """
  Returns counts of token addresses source and time.
  Specifying no parameters defaults to origin and 24 hours.
  """
  countByTokenAddress(
    chainID:    Int
    address:    String
    direction:  Direction = IN
    hours:      Int = 24
  ): [TokenCountResult]
  """
  Returns addresses and transaction count (origin) over time.
  Specifying no parameters defaults to 24 hours.
  """
  addressRanking(hours: Int = 24): [AddressRanking]

  """
  Returns mean/median/total/count of transactions transacted for a given duration, chain and address.
  Specifying no duration defaults to ALL_TIME, and no chain or address searches across all.
  """
  amountStatistic(
    type:         StatisticType!
    duration:     Duration = ALL_TIME
    platform:     Platform = ALL
    chainID:      Int
    address:      String
    tokenAddress: String
  ): ValueResult
  """
  Daily statistic data
  """
  dailyStatistics(
    chainID:  Int
    type:     DailyStatisticType = VOLUME
    platform: Platform = BRIDGE
    days:     Int = 30
  ): DailyResult

  """
  Daily statistic data
  """
  dailyStatisticsByChain(
    chainID:  Int
    type:     DailyStatisticType = VOLUME
    duration:     Duration = ALL_TIME
  ): [DateResultByChain]

  """
Ranked chainIDs by volume
  """
  rankedChainIDsByVolume(
    duration:     Duration = ALL_TIME
  ): [VolumeByChainID]

}<|MERGE_RESOLUTION|>--- conflicted
+++ resolved
@@ -32,10 +32,6 @@
     page:           Int = 1
   ): [MessageBusTransaction]
 
-<<<<<<< HEAD
-
-=======
->>>>>>> 339aeb31
   """
   Returns the COUNT of bridged transactions for a given chain. If direction of bridge transactions
   is not specified, it defaults to IN.
