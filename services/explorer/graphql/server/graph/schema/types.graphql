"""
BridgeTransaction represents an entire bridge transaction, including both
to and from transactions. If a `from` transaction does not have a corresponding
`to` transaction, `pending` will be true.
"""
type BridgeTransaction {
  fromInfo: PartialInfo
  toInfo:   PartialInfo
  kappa:        String
  pending:      Boolean
  swapSuccess:  Boolean
}
"""
PartialInfo is a transaction that occurred on one chain.
"""
type PartialInfo {
  chainID: Int
  address: String
  txnHash: String
  value:          String
  formattedValue: Float
  USDValue:       Float
  tokenAddress:   String
  tokenSymbol:    String
  blockNumber:    Int
  time:           Int
  formattedTime: String
}
"""
DateResult is a given statistic for a given date.
"""
type DateResult {
  date:   String,
  total:  Float
}
"""
HistoricalResult is a given statistic for dates.
"""
type HistoricalResult {
  total:        Float
  dateResults:  [DateResult]
  type:         HistoricalResultType
}
"""
DailyResult is a given statistic for dates.
"""
type DailyResult {
  total:        Float
  dateResults:  [DateResult]
  type:         DailyStatisticType
}
"""
ValueResult is a value result of either USD or numeric value.
"""
type ValueResult {
  value: String
}
"""
TransactionCountResult gives the amount of transactions that occurred for a specific chain ID.
"""
type TransactionCountResult {
  chainID:  Int
  count:    Int
}
"""
TokenCountResult gives the amount of transactions that occurred for a specific token, separated by chain ID.
"""
type TokenCountResult {
  chainID:      Int
  tokenAddress: String
  count:        Int
}
"""
AddressRanking gives the amount of transactions that occurred for a specific address across all chains.
"""
type AddressRanking {
  address:  String
  count:    Int
}

enum Duration {
  PAST_DAY
  PAST_MONTH
  PAST_YEAR
  ALL_TIME
}
enum Direction {
  IN
  OUT
}
enum StatisticType {
  MEAN_VOLUME_USD
  MEDIAN_VOLUME_USD
  TOTAL_VOLUME_USD
  MEAN_FEE_USD
  MEDIAN_FEE_USD
  TOTAL_FEE_USD
  COUNT_TRANSACTIONS
  COUNT_ADDRESSES
}
enum HistoricalResultType {
  BRIDGEVOLUME
  TRANSACTIONS
  ADDRESSES
}

enum Platform{
  ALL
  SWAP
  BRIDGE
  MESSAGE_BUS
}

enum DailyStatisticType {
  VOLUME
  TRANSACTIONS
  ADDRESSES
  FEE
}


type MessageBusTransaction {
  fromInfo:   PartialMessageBusInfo
  toInfo:     PartialMessageBusInfo
  pending:    Boolean
  messageID:  String
}

type PartialMessageBusInfo {
  chainID: Int
  chainName: String
  destinationChainID: Int
  destinationChainName: String
  contractAddress: String
  txnHash: String
  message:        String
  messageType: MessageType
  blockNumber:    Int
  time:           Int
  formattedTime: String
<<<<<<< HEAD
}
"""
DateResult is a given statistic for a given date.
"""
type DateResultByChain {
  date: String
  ethereum: Float
  optimism: Float
  cronos: Float
  bsc: Float
  polygon: Float
  fantom: Float
  boba: Float
  metis: Float
  moonbeam: Float
  moonriver: Float
  klaytn: Float
  arbitrum: Float
  avalanche: Float
  dfk: Float
  aurora: Float
  harmony: Float
  canto: Float
  total:  Float
}

type VolumeByChainID {
  chainID:  Int
  total:    Float
}
=======
  revertedReason: String
}

>>>>>>> 339aeb31
<|MERGE_RESOLUTION|>--- conflicted
+++ resolved
@@ -138,7 +138,7 @@
   blockNumber:    Int
   time:           Int
   formattedTime: String
-<<<<<<< HEAD
+  revertedReason: String
 }
 """
 DateResult is a given statistic for a given date.
@@ -168,9 +168,4 @@
 type VolumeByChainID {
   chainID:  Int
   total:    Float
-}
-=======
-  revertedReason: String
-}
-
->>>>>>> 339aeb31
+}