--- conflicted
+++ resolved
@@ -49,16 +49,11 @@
 		if err != nil {
 			return nil, fmt.Errorf("failed to get bridge events from identifiers: %w", err)
 		}
-<<<<<<< HEAD
-		results, err = r.originToDestinationBridge(ctx, address, kappa, includePending, page, tokenAddress, fromInfos)
+		results, err = r.originToDestinationBridge(ctx, address, txnHash, kappa, includePending, page, tokenAddress, fromInfos, false)
 		if err != nil {
 			fmt.Println("originToDestinationBridge threw an error")
 		}
 	case kappa != nil:
-=======
-		results, err = r.originToDestinationBridge(ctx, address, txnHash, kappa, includePending, page, tokenAddress, fromInfos, false)
-	} else if kappa != nil {
->>>>>>> bd2c902a
 		// If we are given a kappa, we search for the bridge transaction on the destination chain, then locate
 		// its counterpart on the origin chain using a query to find a transaction hash given a kappa.
 		toInfos, err := r.DB.PartialInfosFromIdentifiers(ctx, chainIDRef, address, tokenAddress, kappa, nil, *page, false)
@@ -73,14 +68,10 @@
 		// If we have either just a chain ID or an address, or both a chain ID and an address, we need to search for
 		// both the origin -> destination transactions that match the search parameters, and the destination -> origin
 		// transactions that match the search parameters. Then we need to merge the results and remove duplicates.
-<<<<<<< HEAD
-		results, err = r.originOrDestinationBridge(ctx, chainIDRef, address, txnHash, kappa, includePending, page, tokenAddress)
+		results, err = r.originOrDestinationBridge(ctx, chainIDRef, address, txnHash, kappa, includePending, page, tokenAddress, false)
 		if err != nil {
 			fmt.Println("originOrDestinationBridge threw an error")
 		}
-=======
-		results, err = r.originOrDestinationBridge(ctx, chainIDRef, address, txnHash, kappa, includePending, page, tokenAddress, false)
->>>>>>> bd2c902a
 	}
 
 	if err != nil {
