--- conflicted
+++ resolved
@@ -1,11 +1,8 @@
 package rest
 
 import (
-<<<<<<< HEAD
+	"fmt"
 	"github.com/synapsecns/sanguine/services/rfq/api/config"
-=======
-	"fmt"
->>>>>>> 48063a78
 	"net/http"
 	"strconv"
 
