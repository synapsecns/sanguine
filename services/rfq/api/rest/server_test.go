package rest_test

import (
	"bytes"
	"encoding/json"
	"fmt"
	"io"
	"net/http"
	"strconv"
	"time"

	apiClient "github.com/synapsecns/sanguine/services/rfq/api/client"
	"github.com/synapsecns/sanguine/services/rfq/api/db"
	"github.com/synapsecns/sanguine/services/rfq/api/rest"

	"github.com/ethereum/go-ethereum/common/hexutil"
	"github.com/ethereum/go-ethereum/crypto"
	"github.com/synapsecns/sanguine/ethergo/signer/wallet"
	"github.com/synapsecns/sanguine/services/rfq/api/model"
	"github.com/synapsecns/sanguine/services/rfq/relayer/relapi"
)

func (c *ServerSuite) TestNewQuoterAPIServer() {
	// Start the API server in a separate goroutine and wait for it to initialize.
	c.startQuoterAPIServer()
	client := &http.Client{}
	req, err := http.NewRequestWithContext(c.GetTestContext(), http.MethodGet, fmt.Sprintf("http://localhost:%d/quotes", c.port), nil)
	c.Require().NoError(err)
	resp, err := client.Do(req)
	c.Require().NoError(err)
	defer func() {
		err = resp.Body.Close()
		c.Require().NoError(err)
	}()
	c.Equal(http.StatusOK, resp.StatusCode)
	c.GetTestContext().Done()
}

// TestEIP191_SuccessfulSignature tests the EIP191 signature process for successful authentication.
func (c *ServerSuite) TestEIP191_SuccessfulSignature() {
	// Start the API server in a separate goroutine and wait for it to initialize.
	c.startQuoterAPIServer()

	// Prepare the authorization header with a signed timestamp.
	header, err := c.prepareAuthHeader(c.testWallet)
	if err != nil {
		c.Error(err)
		return
	}

	// Perform a PUT request to the API server with the authorization header.
	resp, err := c.sendPutQuoteRequest(header)
	if err != nil {
		c.Error(err)
		return
	}
	defer func() {
		err = resp.Body.Close()
		c.Require().NoError(err)
	}()

<<<<<<< HEAD
	// Check for X-API-Version on the response
	c.Equal(resp.Header.Get("X-API-Version"), rest.APIversions.Versions[0].Version)

	// Log the response body for debugging.
	body, _ := io.ReadAll(resp.Body)
	fmt.Println(string(body))
=======
	// Assert that the response status code is HTTP 200 OK.
	c.Equal(http.StatusOK, resp.StatusCode)
}

// TestEIP191_SuccessfulSignature_vCodeNormalize tests the EIP191 signature process for successful authentication.
// using a recovery ID (v) value of 27/28 instead of the 0/1 value. Should be normalized & still authenticate successfully.
func (c *ServerSuite) TestEIP191_SuccessfulSignature_vCodeNormalize() {
	// Start the API server in a separate goroutine and wait for it to initialize.
	c.startQuoterAPIServer()

	// Prepare the authorization header with a signed timestamp.
	header, err := c.prepareAuthHeader(c.testWallet)
	if err != nil {
		c.Error(err)
		return
	}

	// swap in v code 27/28 for 0/1 respectively.
	if header[len(header)-2:] == "00" {
		header = header[:len(header)-2] + "1b"
	} else if header[len(header)-2:] == "01" {
		header = header[:len(header)-2] + "1c"
	}

	// Perform a PUT request to the API server with the authorization header.
	resp, err := c.sendPutQuoteRequest(header)
	if err != nil {
		c.Error(err)
		return
	}
	defer func() {
		err = resp.Body.Close()
		c.Require().NoError(err)
	}()
>>>>>>> 8b8fe86a

	// Assert that the response status code is HTTP 200 OK.
	c.Equal(http.StatusOK, resp.StatusCode)
}

// TestEIP191_UnsuccessfulSignature tests the EIP191 signature process with an incorrect wallet signature.
func (c *ServerSuite) TestEIP191_UnsuccessfulSignature() {
	// Start the API server in a separate goroutine and wait for it to initialize.
	c.startQuoterAPIServer()

	// Prepare the authorization header with a signed timestamp using an incorrect wallet.
	randomWallet, err := wallet.FromRandom()
	c.Require().NoError(err)
	header, err := c.prepareAuthHeader(randomWallet)
	if err != nil {
		c.Error(err)
		return
	}

	// Perform a PUT request to the API server with the incorrect authorization header.
	resp, err := c.sendPutQuoteRequest(header)
	if err != nil {
		c.Error(err)
		return
	}
	defer func() {
		err = resp.Body.Close()
		c.Require().NoError(err)
	}()
	// Log the response body for debugging.
	body, _ := io.ReadAll(resp.Body)
	fmt.Println(string(body))

	// Assert that the response status code is HTTP 400 Bad Request.
	c.Equal(http.StatusBadRequest, resp.StatusCode)
}

// TestEIP191_SuccessfulPutSubmission tests a successful PUT request submission.
func (c *ServerSuite) TestEIP191_SuccessfulPutSubmission() {
	// Start the API server in a separate goroutine and wait for it to initialize.
	c.startQuoterAPIServer()

	// Prepare the authorization header with a signed timestamp.
	header, err := c.prepareAuthHeader(c.testWallet)
	c.Require().NoError(err)

	// Perform a PUT request to the API server with the authorization header.
	resp, err := c.sendPutQuoteRequest(header)
	c.Require().NoError(err)
	defer func() {
		_ = resp.Body.Close()
	}()

	// Check for X-API-Version on the response
	c.Equal(resp.Header.Get("X-API-Version"), rest.APIversions.Versions[0].Version)

	// Log the response body for debugging.
	body, err := io.ReadAll(resp.Body)
	c.Require().NoError(err)
	fmt.Println(string(body))

	// Assert that the response status code is HTTP 200 OK.
	c.Assert().Equal(http.StatusOK, resp.StatusCode)
}

func (c *ServerSuite) TestPutAndGetQuote() {
	c.startQuoterAPIServer()

	header, err := c.prepareAuthHeader(c.testWallet)
	c.Require().NoError(err)

	// Send PUT request
	putResp, err := c.sendPutQuoteRequest(header)
	c.Require().NoError(err)
	defer func() {
		err = putResp.Body.Close()
		c.Require().NoError(err)
	}()
	c.Assert().Equal(http.StatusOK, putResp.StatusCode)

	// Check for X-API-Version on the response
	c.Equal(putResp.Header.Get("X-API-Version"), rest.APIversions.Versions[0].Version)

	// Send GET request to verify the PUT
	client := &http.Client{}
	req, err := http.NewRequestWithContext(c.GetTestContext(), http.MethodGet, fmt.Sprintf("http://localhost:%d/quotes?originChainId=1&originTokenAddr=0xOriginTokenAddrdestChainId=42161&destTokenAddr=0xDestTokenAddr", c.port), nil)
	c.Require().NoError(err)

	getResp, err := client.Do(req)
	c.Require().NoError(err)
	defer func() {
		_ = getResp.Body.Close()
	}()
	c.Assert().Equal(http.StatusOK, getResp.StatusCode)

	// Check for X-API-Version on the response
	c.Equal(getResp.Header.Get("X-API-Version"), rest.APIversions.Versions[0].Version)

	var quotes []*model.GetQuoteResponse
	err = json.NewDecoder(getResp.Body).Decode(&quotes)
	c.Require().NoError(err)

	// Check if the newly added quote is present
	found := false
	for _, q := range quotes {
		if q.FixedFee == "10" {
			found = true
			break
		}
	}
	c.Assert().True(found, "Newly added quote not found")
}

func (c *ServerSuite) TestPutAndGetQuoteByRelayer() {
	c.startQuoterAPIServer()

	header, err := c.prepareAuthHeader(c.testWallet)
	c.Require().NoError(err)

	// Send PUT request
	putResp, err := c.sendPutQuoteRequest(header)
	c.Require().NoError(err)
	defer func() {
		err = putResp.Body.Close()
		c.Require().NoError(err)
	}()
	c.Assert().Equal(http.StatusOK, putResp.StatusCode)

	// Check for X-API-Version on the response
	c.Equal(putResp.Header.Get("X-API-Version"), rest.APIversions.Versions[0].Version)

	// Send GET request to verify the PUT
	client := &http.Client{}
	req, err := http.NewRequestWithContext(c.GetTestContext(), http.MethodGet, fmt.Sprintf("http://localhost:%d/quotes?relayerAddress=%s", c.port, c.testWallet.Address().Hex()), nil)
	c.Require().NoError(err)

	getResp, err := client.Do(req)
	c.Require().NoError(err)
	defer func() {
		_ = getResp.Body.Close()
	}()
	c.Assert().Equal(http.StatusOK, getResp.StatusCode)

	// Check for X-API-Version on the response
	c.Equal(getResp.Header.Get("X-API-Version"), rest.APIversions.Versions[0].Version)

	var quotes []*model.GetQuoteResponse
	err = json.NewDecoder(getResp.Body).Decode(&quotes)
	c.Require().NoError(err)

	// Check if the newly added quote is present
	found := false
	for _, q := range quotes {
		if q.FixedFee == "10" {
			found = true
			break
		}
	}
	c.Assert().True(found, "Newly added quote not found")
}

func (c *ServerSuite) TestMultiplePutRequestsWithIncorrectAuth() {
	// Start the API server in a separate goroutine and wait for it to initialize.
	c.startQuoterAPIServer()

	// Create a random wallet for incorrect authorization
	randomWallet, err := wallet.FromRandom()
	c.Require().NoError(err)

	// Prepare the authorization header with a signed timestamp using the incorrect wallet
	header, err := c.prepareAuthHeader(randomWallet)
	c.Require().NoError(err)

	// Perform multiple PUT requests to the API server with the incorrect authorization header
	for i := 0; i < 3; i++ {
		resp, err := c.sendPutQuoteRequest(header)
		c.Require().NoError(err)
		defer func() {
			err = resp.Body.Close()
			c.Require().NoError(err)
		}()

		// Read the response body
		body, err := io.ReadAll(resp.Body)
		c.Require().NoError(err)

		// Check for X-API-Version on the response
		c.Equal(resp.Header.Get("X-API-Version"), rest.APIversions.Versions[0].Version)

		// Log the response body for debugging
		fmt.Printf("Request %d response: Status: %d, Body: %s\n", i+1, resp.StatusCode, string(body))

		switch resp.StatusCode {
		case http.StatusBadRequest, http.StatusUnauthorized, http.StatusForbidden:
			// These are acceptable error status codes for failed authentication
			c.Assert().True(true, "Request %d correctly failed with status %d", i+1, resp.StatusCode)
		case http.StatusOK:
			// The ModifyQuote method returns 200 OK with an empty body on success
			c.Assert().Empty(string(body), "Request %d should return an empty body on success", i+1)

			// Since this shouldn't happen with incorrect auth, fail the test
			c.Fail("Request %d unexpectedly succeeded, while submitting incorrect authentication", i+1)
		default:
			c.Fail("Unexpected status code %d for request %d", resp.StatusCode, i+1)
		}
	}
}

func (c *ServerSuite) TestFilterQuoteAge() {
	now := time.Now()

	// insert quote outside age range
	quotes := []*db.Quote{
		{OriginChainID: 1, UpdatedAt: now.Add(-time.Hour)},
		{OriginChainID: 2, UpdatedAt: now.Add(-time.Minute)},
	}

	filteredQuotes := rest.FilterQuoteAge(c.cfg, quotes)

	// verify old quote is filtered out
	c.Equal(1, len(filteredQuotes))
	c.Equal(quotes[1], filteredQuotes[0])
}

func (c *ServerSuite) TestPutAck() {
	c.startQuoterAPIServer()

	// Send GET request
	testTxID := "0x123"
	header, err := c.prepareAuthHeader(c.testWallet)
	c.Require().NoError(err)
	resp, err := c.sendPutAckRequest(header, testTxID)
	c.Require().NoError(err)
	c.Equal(http.StatusOK, resp.StatusCode)

	// Expect ack with shouldRelay=true
	var result relapi.PutRelayAckResponse
	err = json.NewDecoder(resp.Body).Decode(&result)
	c.Require().NoError(err)
	expectedResult := relapi.PutRelayAckResponse{
		TxID:           testTxID,
		ShouldRelay:    true,
		RelayerAddress: c.testWallet.Address().Hex(),
	}
	c.Equal(expectedResult, result)
	err = resp.Body.Close()
	c.Require().NoError(err)

	// Check for X-API-Version on the response
	c.Equal(resp.Header.Get("X-API-Version"), rest.APIversions.Versions[0].Version)

	// Send another request with same txID
	header, err = c.prepareAuthHeader(c.testWallet)
	c.Require().NoError(err)
	resp, err = c.sendPutAckRequest(header, testTxID)
	c.Require().NoError(err)
	c.Equal(http.StatusOK, resp.StatusCode)

	// Expect ack with shouldRelay=true
	err = json.NewDecoder(resp.Body).Decode(&result)
	c.Require().NoError(err)
	expectedResult = relapi.PutRelayAckResponse{
		TxID:           testTxID,
		ShouldRelay:    true,
		RelayerAddress: c.testWallet.Address().Hex(),
	}
	c.Equal(expectedResult, result)
	err = resp.Body.Close()
	c.Require().NoError(err)
	c.GetTestContext().Done()
}

// startQuoterAPIServer starts the API server and waits for it to initialize.
func (c *ServerSuite) startQuoterAPIServer() {
	go func() {
		err := c.QuoterAPIServer.Run(c.GetTestContext())
		c.Require().NoError(err)
	}()
	time.Sleep(2 * time.Second) // Wait for the server to start.
}

// prepareAuthHeader generates an authorization header using EIP191 signature with the given private key.
func (c *ServerSuite) prepareAuthHeader(wallet wallet.Wallet) (string, error) {
	// Get the current Unix timestamp as a string.
	now := strconv.Itoa(int(time.Now().Unix()))

	// Prepare the data to be signed.
	data := "\x19Ethereum Signed Message:\n" + strconv.Itoa(len(now)) + now
	digest := crypto.Keccak256([]byte(data))

	// Sign the data with the provided private key.
	sig, err := crypto.Sign(digest, wallet.PrivateKey())
	if err != nil {
		return "", fmt.Errorf("failed to sign data: %w", err)
	}
	signature := hexutil.Encode(sig)

	// Return the combined header value.
	return now + ":" + signature, nil
}

// sendPutQuoteRequest sends a PUT request to the server with the given authorization header.
func (c *ServerSuite) sendPutQuoteRequest(header string) (*http.Response, error) {
	// Prepare the PUT request with JSON data.
	client := &http.Client{}
	putData := model.PutQuoteRequest{
		OriginChainID:   1,
		OriginTokenAddr: "0xOriginTokenAddr",
		DestChainID:     42161,
		DestTokenAddr:   "0xDestTokenAddr",
		DestAmount:      "100.0",
		MaxOriginAmount: "200.0",
		FixedFee:        "10.0",
	}
	jsonData, err := json.Marshal(putData)
	if err != nil {
		return nil, fmt.Errorf("failed to marshal putData: %w", err)
	}

	req, err := http.NewRequestWithContext(c.GetTestContext(), http.MethodPut, fmt.Sprintf("http://localhost:%d/quotes", c.port), bytes.NewBuffer(jsonData))
	if err != nil {
		return nil, fmt.Errorf("failed to create PUT request: %w", err)
	}
	req.Header.Set("Content-Type", "application/json")
	req.Header.Add("Authorization", header)

	// Send the request to the server.
	resp, err := client.Do(req)
	if err != nil {
		return nil, fmt.Errorf("failed to send PUT request: %w", err)
	}
	return resp, nil
}

// sendPutAckRequest sends a PUT request to the server with the given authorization header.
func (c *ServerSuite) sendPutAckRequest(header string, txID string) (*http.Response, error) {
	// Prepare the PUT request.
	client := &http.Client{}
	putData := model.PutAckRequest{
		TxID:        txID,
		DestChainID: 42161,
	}
	jsonData, err := json.Marshal(putData)
	if err != nil {
		return nil, fmt.Errorf("failed to marshal putData: %w", err)
	}

	req, err := http.NewRequestWithContext(c.GetTestContext(), http.MethodPut, fmt.Sprintf("http://localhost:%d/ack", c.port), bytes.NewBuffer(jsonData))
	if err != nil {
		return nil, fmt.Errorf("failed to create PUT request: %w", err)
	}
	req.Header.Set("Content-Type", "application/json")
	req.Header.Add("Authorization", header)

	// Send the request to the server.
	resp, err := client.Do(req)
	if err != nil {
		return nil, fmt.Errorf("failed to send PUT request: %w", err)
	}
	return resp, nil
}

func (c *ServerSuite) TestContracts() {
	// Start the API server in a separate goroutine and wait for it to initialize.
	c.startQuoterAPIServer()

	client, err := apiClient.NewUnauthenticatedClient(c.handler, fmt.Sprintf("http://localhost:%d", c.port))
	c.Require().NoError(err)

	contracts, err := client.GetRFQContracts(c.GetTestContext())
	c.Require().NoError(err)

	c.Require().Len(contracts.Contracts, 2)
}<|MERGE_RESOLUTION|>--- conflicted
+++ resolved
@@ -59,14 +59,9 @@
 		c.Require().NoError(err)
 	}()
 
-<<<<<<< HEAD
 	// Check for X-API-Version on the response
 	c.Equal(resp.Header.Get("X-API-Version"), rest.APIversions.Versions[0].Version)
 
-	// Log the response body for debugging.
-	body, _ := io.ReadAll(resp.Body)
-	fmt.Println(string(body))
-=======
 	// Assert that the response status code is HTTP 200 OK.
 	c.Equal(http.StatusOK, resp.StatusCode)
 }
@@ -101,7 +96,6 @@
 		err = resp.Body.Close()
 		c.Require().NoError(err)
 	}()
->>>>>>> 8b8fe86a
 
 	// Assert that the response status code is HTTP 200 OK.
 	c.Equal(http.StatusOK, resp.StatusCode)
