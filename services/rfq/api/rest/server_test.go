package rest_test

import (
	"bytes"
	"encoding/json"
	"fmt"
	"io"
	"net/http"
	"strconv"
	"time"

	apiClient "github.com/synapsecns/sanguine/services/rfq/api/client"
<<<<<<< HEAD
=======
	"github.com/synapsecns/sanguine/services/rfq/api/db"
	"github.com/synapsecns/sanguine/services/rfq/api/rest"
>>>>>>> a16787b2

	"github.com/ethereum/go-ethereum/common/hexutil"
	"github.com/ethereum/go-ethereum/crypto"
	"github.com/synapsecns/sanguine/ethergo/signer/wallet"
	"github.com/synapsecns/sanguine/services/rfq/api/model"
	"github.com/synapsecns/sanguine/services/rfq/relayer/relapi"
)

func (c *ServerSuite) TestNewQuoterAPIServer() {
	// Start the API server in a separate goroutine and wait for it to initialize.
	c.startQuoterAPIServer()
	client := &http.Client{}
	req, err := http.NewRequestWithContext(c.GetTestContext(), http.MethodGet, fmt.Sprintf("http://localhost:%d/quotes", c.port), nil)
	c.Require().NoError(err)
	resp, err := client.Do(req)
	c.Require().NoError(err)
	defer func() {
		err = resp.Body.Close()
		c.Require().NoError(err)
	}()
	c.Equal(http.StatusOK, resp.StatusCode)
	c.GetTestContext().Done()
}

// TestEIP191_SuccessfulSignature tests the EIP191 signature process for successful authentication.
func (c *ServerSuite) TestEIP191_SuccessfulSignature() {
	// Start the API server in a separate goroutine and wait for it to initialize.
	c.startQuoterAPIServer()

	// Prepare the authorization header with a signed timestamp.
	header, err := c.prepareAuthHeader(c.testWallet)
	if err != nil {
		c.Error(err)
		return
	}

	// Perform a PUT request to the API server with the authorization header.
	resp, err := c.sendPutQuoteRequest(header)
	if err != nil {
		c.Error(err)
		return
	}
	defer func() {
		err = resp.Body.Close()
		c.Require().NoError(err)
	}()

	// Log the response body for debugging.
	body, _ := io.ReadAll(resp.Body)
	fmt.Println(string(body))

	// Assert that the response status code is HTTP 200 OK.
	c.Equal(http.StatusOK, resp.StatusCode)
}

// TestEIP191_UnsuccessfulSignature tests the EIP191 signature process with an incorrect wallet signature.
func (c *ServerSuite) TestEIP191_UnsuccessfulSignature() {
	// Start the API server in a separate goroutine and wait for it to initialize.
	c.startQuoterAPIServer()

	// Prepare the authorization header with a signed timestamp using an incorrect wallet.
	randomWallet, err := wallet.FromRandom()
	c.Require().NoError(err)
	header, err := c.prepareAuthHeader(randomWallet)
	if err != nil {
		c.Error(err)
		return
	}

	// Perform a PUT request to the API server with the incorrect authorization header.
	resp, err := c.sendPutQuoteRequest(header)
	if err != nil {
		c.Error(err)
		return
	}
	defer func() {
		err = resp.Body.Close()
		c.Require().NoError(err)
	}()
	// Log the response body for debugging.
	body, _ := io.ReadAll(resp.Body)
	fmt.Println(string(body))

	// Assert that the response status code is HTTP 400 Bad Request.
	c.Equal(http.StatusBadRequest, resp.StatusCode)
}

// TestEIP191_SuccessfulPutSubmission tests a successful PUT request submission.
func (c *ServerSuite) TestEIP191_SuccessfulPutSubmission() {
	// Start the API server in a separate goroutine and wait for it to initialize.
	c.startQuoterAPIServer()

	// Prepare the authorization header with a signed timestamp.
	header, err := c.prepareAuthHeader(c.testWallet)
	c.Require().NoError(err)

	// Perform a PUT request to the API server with the authorization header.
	resp, err := c.sendPutQuoteRequest(header)
	c.Require().NoError(err)
	defer func() {
		_ = resp.Body.Close()
	}()

	// Log the response body for debugging.
	body, err := io.ReadAll(resp.Body)
	c.Require().NoError(err)
	fmt.Println(string(body))

	// Assert that the response status code is HTTP 200 OK.
	c.Assert().Equal(http.StatusOK, resp.StatusCode)
}

func (c *ServerSuite) TestPutAndGetQuote() {
	c.startQuoterAPIServer()

	header, err := c.prepareAuthHeader(c.testWallet)
	c.Require().NoError(err)

	// Send PUT request
	putResp, err := c.sendPutQuoteRequest(header)
	c.Require().NoError(err)
	defer func() {
		err = putResp.Body.Close()
		c.Require().NoError(err)
	}()
	c.Assert().Equal(http.StatusOK, putResp.StatusCode)

	// Send GET request to verify the PUT
	client := &http.Client{}
	req, err := http.NewRequestWithContext(c.GetTestContext(), http.MethodGet, fmt.Sprintf("http://localhost:%d/quotes?originChainId=1&originTokenAddr=0xOriginTokenAddrdestChainId=42161&destTokenAddr=0xDestTokenAddr", c.port), nil)
	c.Require().NoError(err)

	getResp, err := client.Do(req)
	c.Require().NoError(err)
	defer func() {
		_ = getResp.Body.Close()
	}()
	c.Assert().Equal(http.StatusOK, getResp.StatusCode)

	var quotes []*model.GetQuoteResponse
	err = json.NewDecoder(getResp.Body).Decode(&quotes)
	c.Require().NoError(err)

	// Check if the newly added quote is present
	found := false
	for _, q := range quotes {
		if q.FixedFee == "10" {
			found = true
			break
		}
	}
	c.Assert().True(found, "Newly added quote not found")
}

func (c *ServerSuite) TestPutAndGetQuoteByRelayer() {
	c.startQuoterAPIServer()

	header, err := c.prepareAuthHeader(c.testWallet)
	c.Require().NoError(err)

	// Send PUT request
	putResp, err := c.sendPutQuoteRequest(header)
	c.Require().NoError(err)
	defer func() {
		err = putResp.Body.Close()
		c.Require().NoError(err)
	}()
	c.Assert().Equal(http.StatusOK, putResp.StatusCode)

	// Send GET request to verify the PUT
	client := &http.Client{}
	req, err := http.NewRequestWithContext(c.GetTestContext(), http.MethodGet, fmt.Sprintf("http://localhost:%d/quotes?relayerAddress=%s", c.port, c.testWallet.Address().Hex()), nil)
	c.Require().NoError(err)

	getResp, err := client.Do(req)
	c.Require().NoError(err)
	defer func() {
		_ = getResp.Body.Close()
	}()
	c.Assert().Equal(http.StatusOK, getResp.StatusCode)

	var quotes []*model.GetQuoteResponse
	err = json.NewDecoder(getResp.Body).Decode(&quotes)
	c.Require().NoError(err)

	// Check if the newly added quote is present
	found := false
	for _, q := range quotes {
		if q.FixedFee == "10" {
			found = true
			break
		}
	}
	c.Assert().True(found, "Newly added quote not found")
}

<<<<<<< HEAD
func (c *ServerSuite) TestMultiplePutRequestsWithIncorrectAuth() {
	// Start the API server in a separate goroutine and wait for it to initialize.
	c.startQuoterAPIServer()

	// Create a random wallet for incorrect authorization
	randomWallet, err := wallet.FromRandom()
	c.Require().NoError(err)

	// Prepare the authorization header with a signed timestamp using the incorrect wallet
	header, err := c.prepareAuthHeader(randomWallet)
	c.Require().NoError(err)

	// Perform multiple PUT requests to the API server with the incorrect authorization header
	for i := 0; i < 3; i++ {
		resp, err := c.sendPutQuoteRequest(header)
		c.Require().NoError(err)
		defer func() {
			err = resp.Body.Close()
			c.Require().NoError(err)
		}()

		// Read the response body
		body, err := io.ReadAll(resp.Body)
		c.Require().NoError(err)

		// Log the response body for debugging
		fmt.Printf("Request %d response: Status: %d, Body: %s\n", i+1, resp.StatusCode, string(body))

		switch resp.StatusCode {
		case http.StatusBadRequest, http.StatusUnauthorized, http.StatusForbidden:
			// These are acceptable error status codes for failed authentication
			c.Assert().True(true, "Request %d correctly failed with status %d", i+1, resp.StatusCode)
		case http.StatusOK:
			// The ModifyQuote method returns 200 OK with an empty body on success
			c.Assert().Empty(string(body), "Request %d should return an empty body on success", i+1)

			// Since this shouldn't happen with incorrect auth, fail the test
			c.Fail("Request %d unexpectedly succeeded, while submitting incorrect authentication", i+1)
		default:
			c.Fail("Unexpected status code %d for request %d", resp.StatusCode, i+1)
		}
	}
=======
func (c *ServerSuite) TestFilterQuoteAge() {
	now := time.Now()

	// insert quote outside age range
	quotes := []*db.Quote{
		{OriginChainID: 1, UpdatedAt: now.Add(-time.Hour)},
		{OriginChainID: 2, UpdatedAt: now.Add(-time.Minute)},
	}

	filteredQuotes := rest.FilterQuoteAge(c.cfg, quotes)

	// verify old quote is filtered out
	c.Equal(1, len(filteredQuotes))
	c.Equal(quotes[1], filteredQuotes[0])
>>>>>>> a16787b2
}

func (c *ServerSuite) TestPutAck() {
	c.startQuoterAPIServer()

	// Send GET request
	testTxID := "0x123"
	header, err := c.prepareAuthHeader(c.testWallet)
	c.Require().NoError(err)
	resp, err := c.sendPutAckRequest(header, testTxID)
	c.Require().NoError(err)
	c.Equal(http.StatusOK, resp.StatusCode)

	// Expect ack with shouldRelay=true
	var result relapi.PutRelayAckResponse
	err = json.NewDecoder(resp.Body).Decode(&result)
	c.Require().NoError(err)
	expectedResult := relapi.PutRelayAckResponse{
		TxID:           testTxID,
		ShouldRelay:    true,
		RelayerAddress: c.testWallet.Address().Hex(),
	}
	c.Equal(expectedResult, result)
	err = resp.Body.Close()
	c.Require().NoError(err)

	// Send another request with same txID
	header, err = c.prepareAuthHeader(c.testWallet)
	c.Require().NoError(err)
	resp, err = c.sendPutAckRequest(header, testTxID)
	c.Require().NoError(err)
	c.Equal(http.StatusOK, resp.StatusCode)

	// Expect ack with shouldRelay=true
	err = json.NewDecoder(resp.Body).Decode(&result)
	c.Require().NoError(err)
	expectedResult = relapi.PutRelayAckResponse{
		TxID:           testTxID,
		ShouldRelay:    true,
		RelayerAddress: c.testWallet.Address().Hex(),
	}
	c.Equal(expectedResult, result)
	err = resp.Body.Close()
	c.Require().NoError(err)
	c.GetTestContext().Done()
}

// startQuoterAPIServer starts the API server and waits for it to initialize.
func (c *ServerSuite) startQuoterAPIServer() {
	go func() {
		err := c.QuoterAPIServer.Run(c.GetTestContext())
		c.Require().NoError(err)
	}()
	time.Sleep(2 * time.Second) // Wait for the server to start.
}

// prepareAuthHeader generates an authorization header using EIP191 signature with the given private key.
func (c *ServerSuite) prepareAuthHeader(wallet wallet.Wallet) (string, error) {
	// Get the current Unix timestamp as a string.
	now := strconv.Itoa(int(time.Now().Unix()))

	// Prepare the data to be signed.
	data := "\x19Ethereum Signed Message:\n" + strconv.Itoa(len(now)) + now
	digest := crypto.Keccak256([]byte(data))

	// Sign the data with the provided private key.
	sig, err := crypto.Sign(digest, wallet.PrivateKey())
	if err != nil {
		return "", fmt.Errorf("failed to sign data: %w", err)
	}
	signature := hexutil.Encode(sig)

	// Return the combined header value.
	return now + ":" + signature, nil
}

// sendPutQuoteRequest sends a PUT request to the server with the given authorization header.
func (c *ServerSuite) sendPutQuoteRequest(header string) (*http.Response, error) {
	// Prepare the PUT request with JSON data.
	client := &http.Client{}
	putData := model.PutQuoteRequest{
		OriginChainID:   1,
		OriginTokenAddr: "0xOriginTokenAddr",
		DestChainID:     42161,
		DestTokenAddr:   "0xDestTokenAddr",
		DestAmount:      "100.0",
		MaxOriginAmount: "200.0",
		FixedFee:        "10.0",
	}
	jsonData, err := json.Marshal(putData)
	if err != nil {
		return nil, fmt.Errorf("failed to marshal putData: %w", err)
	}

	req, err := http.NewRequestWithContext(c.GetTestContext(), http.MethodPut, fmt.Sprintf("http://localhost:%d/quotes", c.port), bytes.NewBuffer(jsonData))
	if err != nil {
		return nil, fmt.Errorf("failed to create PUT request: %w", err)
	}
	req.Header.Set("Content-Type", "application/json")
	req.Header.Add("Authorization", header)

	// Send the request to the server.
	resp, err := client.Do(req)
	if err != nil {
		return nil, fmt.Errorf("failed to send PUT request: %w", err)
	}
	return resp, nil
}

// sendPutAckRequest sends a PUT request to the server with the given authorization header.
func (c *ServerSuite) sendPutAckRequest(header string, txID string) (*http.Response, error) {
	// Prepare the PUT request.
	client := &http.Client{}
	putData := model.PutAckRequest{
		TxID:        txID,
		DestChainID: 42161,
	}
	jsonData, err := json.Marshal(putData)
	if err != nil {
		return nil, fmt.Errorf("failed to marshal putData: %w", err)
	}

	req, err := http.NewRequestWithContext(c.GetTestContext(), http.MethodPut, fmt.Sprintf("http://localhost:%d/ack", c.port), bytes.NewBuffer(jsonData))
	if err != nil {
		return nil, fmt.Errorf("failed to create PUT request: %w", err)
	}
	req.Header.Set("Content-Type", "application/json")
	req.Header.Add("Authorization", header)

	// Send the request to the server.
	resp, err := client.Do(req)
	if err != nil {
		return nil, fmt.Errorf("failed to send PUT request: %w", err)
	}
	return resp, nil
}

func (c *ServerSuite) TestContracts() {
	// Start the API server in a separate goroutine and wait for it to initialize.
	c.startQuoterAPIServer()

	client, err := apiClient.NewUnauthenticatedClient(c.handler, fmt.Sprintf("http://localhost:%d", c.port))
	c.Require().NoError(err)

	contracts, err := client.GetRFQContracts(c.GetTestContext())
	c.Require().NoError(err)

	c.Require().Len(contracts.Contracts, 2)
}<|MERGE_RESOLUTION|>--- conflicted
+++ resolved
@@ -10,11 +10,10 @@
 	"time"
 
 	apiClient "github.com/synapsecns/sanguine/services/rfq/api/client"
-<<<<<<< HEAD
-=======
 	"github.com/synapsecns/sanguine/services/rfq/api/db"
 	"github.com/synapsecns/sanguine/services/rfq/api/rest"
->>>>>>> a16787b2
+
+	apiClient "github.com/synapsecns/sanguine/services/rfq/api/client"
 
 	"github.com/ethereum/go-ethereum/common/hexutil"
 	"github.com/ethereum/go-ethereum/crypto"
@@ -211,7 +210,6 @@
 	c.Assert().True(found, "Newly added quote not found")
 }
 
-<<<<<<< HEAD
 func (c *ServerSuite) TestMultiplePutRequestsWithIncorrectAuth() {
 	// Start the API server in a separate goroutine and wait for it to initialize.
 	c.startQuoterAPIServer()
@@ -254,7 +252,8 @@
 			c.Fail("Unexpected status code %d for request %d", resp.StatusCode, i+1)
 		}
 	}
-=======
+}
+
 func (c *ServerSuite) TestFilterQuoteAge() {
 	now := time.Now()
 
@@ -269,7 +268,6 @@
 	// verify old quote is filtered out
 	c.Equal(1, len(filteredQuotes))
 	c.Equal(quotes[1], filteredQuotes[0])
->>>>>>> a16787b2
 }
 
 func (c *ServerSuite) TestPutAck() {
