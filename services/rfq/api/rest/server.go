// Package rest provides RESTful API services for RFQ
package rest

import (
	"context"
	"encoding/json"
	"math/big"

	"fmt"
	"net/http"
	"sync"
	"time"

	"github.com/google/uuid"
	"github.com/ipfs/go-log"
	"github.com/puzpuzpuz/xsync"
	swaggerfiles "github.com/swaggo/files"
	ginSwagger "github.com/swaggo/gin-swagger"
	"github.com/synapsecns/sanguine/core/ginhelper"
	"go.opentelemetry.io/otel/attribute"
	"go.opentelemetry.io/otel/metric"
	"go.opentelemetry.io/otel/trace"
	"golang.org/x/sync/errgroup"

	"github.com/ethereum/go-ethereum/accounts/abi/bind"
	"github.com/ethereum/go-ethereum/common"
	"github.com/ethereum/go-ethereum/crypto"
	"github.com/gin-gonic/gin"
	"github.com/gorilla/websocket"
	"github.com/jellydator/ttlcache/v3"
	"github.com/synapsecns/sanguine/core/metrics"
	baseServer "github.com/synapsecns/sanguine/core/server"
	omniClient "github.com/synapsecns/sanguine/services/omnirpc/client"
	"github.com/synapsecns/sanguine/services/rfq/api/config"
	"github.com/synapsecns/sanguine/services/rfq/api/db"
	"github.com/synapsecns/sanguine/services/rfq/api/docs"
	"github.com/synapsecns/sanguine/services/rfq/api/model"
	"github.com/synapsecns/sanguine/services/rfq/contracts/fastbridge"
	"github.com/synapsecns/sanguine/services/rfq/contracts/fastbridgev2"
	"github.com/synapsecns/sanguine/services/rfq/relayer/relapi"
)

const meterName = "github.com/synapsecns/sanguine/services/rfq/api/rest"

func getCurrentVersion() (string, error) {
	if len(APIversions.Versions) == 0 {
		return "", fmt.Errorf("no versions found")
	}

	return APIversions.Versions[0].Version, nil
}

// QuoterAPIServer is a struct that holds the configuration, database connection, gin engine, RPC client, metrics handler, and fast bridge contracts.
// It is used to initialize and run the API server.
type QuoterAPIServer struct {
	cfg                   config.Config
	db                    db.APIDB
	engine                *gin.Engine
	upgrader              websocket.Upgrader
	omnirpcClient         omniClient.RPCClient
	handler               metrics.Handler
	meter                 metric.Meter
	fastBridgeContractsV1 map[uint32]*fastbridge.FastBridge
	fastBridgeContractsV2 map[uint32]*fastbridgev2.FastBridgeV2
	roleCacheV1           map[uint32]*ttlcache.Cache[string, bool]
	roleCacheV2           map[uint32]*ttlcache.Cache[string, bool]
	// relayAckCache contains a set of transactionID values that reflect
	// transactions that have been acked for relay
	relayAckCache *ttlcache.Cache[string, string]
	// ackMux is a mutex used to ensure that only one transaction id can be acked at a time.
	ackMux sync.Mutex
	// latestQuoteAgeGauge is a gauge that records the age of the latest quote.
	latestQuoteAgeGauge metric.Float64ObservableGauge
	// wsClients maintains a mapping of connection ID to a channel for sending quote requests.
	wsClients     *xsync.MapOf[string, WsClient]
	pubSubManager PubSubManager
}

// NewAPI holds the configuration, database connection, gin engine, RPC client, metrics handler, and fast bridge contracts.
// It is used to initialize and run the API server.
func NewAPI(
	ctx context.Context,
	cfg config.Config,
	handler metrics.Handler,
	omniRPCClient omniClient.RPCClient,
	store db.APIDB,
) (*QuoterAPIServer, error) {
	if ctx == nil {
		return nil, fmt.Errorf("context is nil")
	}
	if handler == nil {
		return nil, fmt.Errorf("handler is nil")
	}
	if omniRPCClient == nil {
		return nil, fmt.Errorf("omniRPCClient is nil")
	}
	if store == nil {
		return nil, fmt.Errorf("store is nil")
	}

	docs.SwaggerInfo.Title = "RFQ Quoter API"

	fastBridgeContractsV1 := make(map[uint32]*fastbridge.FastBridge)
	rolesV1 := make(map[uint32]*ttlcache.Cache[string, bool])
	for chainID, contract := range cfg.FastBridgeContractsV1 {
		chainClient, err := omniRPCClient.GetChainClient(ctx, int(chainID))
		if err != nil {
			return nil, fmt.Errorf("could not create omnirpc client: %w", err)
		}
		fastBridgeContractsV1[chainID], err = fastbridge.NewFastBridge(common.HexToAddress(contract), chainClient)
		if err != nil {
			return nil, fmt.Errorf("could not create bridge contract: %w", err)
		}

		// create the roles cache
		rolesV1[chainID] = ttlcache.New[string, bool](
			ttlcache.WithTTL[string, bool](cacheInterval),
		)
		roleCache := rolesV1[chainID]
		go roleCache.Start()
		go func() {
			<-ctx.Done()
			roleCache.Stop()
		}()
	}

	fastBridgeContractsV2 := make(map[uint32]*fastbridgev2.FastBridgeV2)
	rolesV2 := make(map[uint32]*ttlcache.Cache[string, bool])
	for chainID, contract := range cfg.FastBridgeContractsV2 {
		chainClient, err := omniRPCClient.GetChainClient(ctx, int(chainID))
		if err != nil {
			return nil, fmt.Errorf("could not create omnirpc client: %w", err)
		}
		fastBridgeContractsV2[chainID], err = fastbridgev2.NewFastBridgeV2(common.HexToAddress(contract), chainClient)
		if err != nil {
			return nil, fmt.Errorf("could not create bridge contract: %w", err)
		}

		// create the roles cache
		rolesV2[chainID] = ttlcache.New[string, bool](
			ttlcache.WithTTL[string, bool](cacheInterval),
		)
		roleCache := rolesV2[chainID]
		go roleCache.Start()
		go func() {
			<-ctx.Done()
			roleCache.Stop()
		}()
	}

	// create the relay ack cache
	relayAckCache := ttlcache.New[string, string](
		ttlcache.WithTTL[string, string](cfg.GetRelayAckTimeout()),
		ttlcache.WithDisableTouchOnHit[string, string](),
	)
	go relayAckCache.Start()
	go func() {
		<-ctx.Done()
		relayAckCache.Stop()
	}()

	q := &QuoterAPIServer{
		cfg:                   cfg,
		db:                    store,
		omnirpcClient:         omniRPCClient,
		handler:               handler,
		meter:                 handler.Meter(meterName),
		fastBridgeContractsV1: fastBridgeContractsV1,
		fastBridgeContractsV2: fastBridgeContractsV2,
		roleCacheV1:           rolesV1,
		roleCacheV2:           rolesV2,
		relayAckCache:         relayAckCache,
		ackMux:                sync.Mutex{},
		wsClients:             xsync.NewMapOf[WsClient](),
		pubSubManager:         NewPubSubManager(),
	}

	// Prometheus metrics setup
	var err error
	q.latestQuoteAgeGauge, err = q.meter.Float64ObservableGauge("latest_quote_age")
	if err != nil {
		return nil, fmt.Errorf("could not create latest quote age gauge: %w", err)
	}

	_, err = q.meter.RegisterCallback(q.recordLatestQuoteAge, q.latestQuoteAgeGauge)
	if err != nil {
		return nil, fmt.Errorf("could not register callback: %w", err)
	}

	return q, nil
}

const (
	// QuoteRoute is the API endpoint for handling quote related requests.
	QuoteRoute = "/quotes"
	// BulkQuotesRoute is the API endpoint for handling bulk quote related requests.
	BulkQuotesRoute = "/bulk_quotes"
	// AckRoute is the API endpoint for handling relay ack related requests.
	AckRoute = "/ack"
	// ContractsRoute is the API endpoint for returning a list fo contracts.
	ContractsRoute = "/contracts"
	// RFQStreamRoute is the API endpoint for handling active quote requests via websocket.
	RFQStreamRoute = "/rfq_stream"
	// RFQRoute is the API endpoint for handling RFQ requests.
	RFQRoute = "/rfq"
	// ChainsHeader is the header for specifying chains during a websocket handshake.
	ChainsHeader = "Chains"
	// AuthorizationHeader is the header for specifying the authorization.
	AuthorizationHeader = "Authorization"
	cacheInterval       = time.Minute
)

var logger = log.Logger("rfq-api")

// Run runs the quoter api server.
func (r *QuoterAPIServer) Run(ctx context.Context) error {
	engine := ginhelper.New(logger)
	h := NewHandler(r.db, r.cfg)

	versionNumber, versionNumErr := getCurrentVersion()
	if versionNumErr != nil {
		return fmt.Errorf("could not get current API version: %w", versionNumErr)
	}
	engine.Use(APIVersionMiddleware(versionNumber))
	engine.GET("/swagger/*any", ginSwagger.WrapHandler(swaggerfiles.Handler))

	// Authenticated routes
	quotesPut := engine.Group(QuoteRoute)
	quotesPut.Use(r.AuthMiddleware())
	quotesPut.PUT("", h.ModifyQuote)
	bulkQuotesPut := engine.Group(BulkQuotesRoute)
	bulkQuotesPut.Use(r.AuthMiddleware())
	bulkQuotesPut.PUT("", h.ModifyBulkQuotes)
	ackPut := engine.Group(AckRoute)
	ackPut.Use(r.AuthMiddleware())
	ackPut.PUT("", r.PutRelayAck)
	openQuoteRequestsGet := engine.Group(RFQRoute)
	openQuoteRequestsGet.Use(r.AuthMiddleware())
	openQuoteRequestsGet.GET("", h.GetOpenQuoteRequests)

	// WebSocket route
	wsRoute := engine.Group(RFQStreamRoute)
	wsRoute.Use(r.AuthMiddleware())
	wsRoute.GET("", func(c *gin.Context) {
		r.GetActiveRFQWebsocket(ctx, c)
	})

	// Unauthenticated routes
	engine.GET(QuoteRoute, h.GetQuotes)
	engine.GET(ContractsRoute, h.GetContracts)
	engine.PUT(RFQRoute, r.PutRFQRequest)

	// WebSocket upgrader
	r.upgrader = websocket.Upgrader{
		CheckOrigin: func(_ *http.Request) bool {
			return true // TODO: Implement a more secure check
		},
	}

	r.engine = engine

	// Start the main HTTP server
	connection := baseServer.Server{}
	fmt.Printf("starting api at http://localhost:%s\n", r.cfg.Port)

	err := connection.ListenAndServe(ctx, fmt.Sprintf(":%s", r.cfg.Port), r.engine)
	if err != nil {
		return fmt.Errorf("could not start rest api server: %w", err)
	}

	return nil
}

// AuthMiddleware is the Gin authentication middleware that authenticates requests using EIP191.
//
//nolint:gosec
func (r *QuoterAPIServer) AuthMiddleware() gin.HandlerFunc {
	return func(c *gin.Context) {
		var loggedRequest interface{}
		var err error
		destChainIDs := []uint32{}

		// Parse the dest chain id from the request
		switch c.Request.URL.Path {
		case QuoteRoute:
			var req model.PutRelayerQuoteRequest
			err = c.BindJSON(&req)
			if err == nil {
				destChainIDs = append(destChainIDs, uint32(req.DestChainID))
				loggedRequest = &req
			}
		case BulkQuotesRoute:
			var req model.PutBulkQuotesRequest
			err = c.BindJSON(&req)
			if err == nil {
				for _, quote := range req.Quotes {
					destChainIDs = append(destChainIDs, uint32(quote.DestChainID))
				}
				loggedRequest = &req
			}
		case AckRoute:
			var req model.PutAckRequest
			err = c.BindJSON(&req)
			if err == nil {
				destChainIDs = append(destChainIDs, uint32(req.DestChainID))
				loggedRequest = &req
			}
		case RFQRoute, RFQStreamRoute:
			chainsHeader := c.GetHeader(ChainsHeader)
			if chainsHeader != "" {
				var chainIDs []int
				err = json.Unmarshal([]byte(chainsHeader), &chainIDs)
				if err == nil {
					for _, chainID := range chainIDs {
						destChainIDs = append(destChainIDs, uint32(chainID))
					}
				}
			}
		default:
			err = fmt.Errorf("unexpected request path: %s", c.Request.URL.Path)
		}
		if err != nil {
			c.JSON(http.StatusBadRequest, gin.H{"error": err.Error()})
			c.Abort()
			return
		}

		// Authenticate and fetch the address from the request
		var addressRecovered *common.Address
		for _, destChainID := range destChainIDs {
			addr, err := r.checkRoleParallel(c, destChainID)
			if err != nil {
				c.JSON(http.StatusBadRequest, gin.H{"msg": err.Error()})
				c.Abort()
				return
			}
			if addressRecovered == nil {
				addressRecovered = &addr
			} else if *addressRecovered != addr {
				c.JSON(http.StatusBadRequest, gin.H{"msg": "relayer address mismatch"})
				c.Abort()
				return
			}
		}

		// Log and pass to the next middleware if authentication succeeds
		// Store the request in context after binding and validation
		c.Set("putRequest", loggedRequest)
		c.Set("relayerAddr", addressRecovered.Hex())
		c.Next()
	}
}

type roleContract interface {
	HasRole(opts *bind.CallOpts, role [32]byte, account common.Address) (bool, error)
}

func (r *QuoterAPIServer) checkRoleParallel(c *gin.Context, destChainID uint32) (addressRecovered common.Address, err error) {
	g := new(errgroup.Group)
	var v1Addr, v2Addr common.Address
	var v1Err, v2Err error

<<<<<<< HEAD
	quoterRole := crypto.Keccak256Hash([]byte("QUOTER_ROLE"))
	relayerRole := crypto.Keccak256Hash([]byte("RELAYER_ROLE"))
	g.Go(func() error {
		v1Addr, v1Err = r.checkRole(c, destChainID, true, quoterRole)
		return v1Err
	})
	g.Go(func() error {
		v1Addr, v1Err = r.checkRole(c, destChainID, true, relayerRole)
=======
	var v1Ok, v2Ok bool
	g.Go(func() error {
		v1Addr, v1Err = r.checkRole(c, destChainID, true)
		v1Ok = v1Err == nil
>>>>>>> 8edcb7bb
		return v1Err
	})
	g.Go(func() error {
<<<<<<< HEAD
		v2Addr, v2Err = r.checkRole(c, destChainID, false, quoterRole)
		return v2Err
	})
	g.Go(func() error {
		v2Addr, v2Err = r.checkRole(c, destChainID, false, relayerRole)
=======
		v2Addr, v2Err = r.checkRole(c, destChainID, false)
		v2Ok = v2Err == nil
>>>>>>> 8edcb7bb
		return v2Err
	})

	err = g.Wait()
	if v1Ok {
		return v1Addr, nil
	}
	if v2Ok {
		return v2Addr, nil
	}
	if err != nil {
		return common.Address{}, fmt.Errorf("role check failed: %w", err)
	}

	return common.Address{}, fmt.Errorf("role check failed for both v1 and v2")
}

func (r *QuoterAPIServer) checkRole(c *gin.Context, destChainID uint32, useV1 bool, role [32]byte) (addressRecovered common.Address, err error) {
	var bridge roleContract
	var roleCache *ttlcache.Cache[string, bool]
	var ok bool
	if useV1 {
		bridge, ok = r.fastBridgeContractsV1[destChainID]
		if !ok {
			err = fmt.Errorf("dest chain id not supported: %d", destChainID)
			return addressRecovered, err
		}
		roleCache = r.roleCacheV1[destChainID]
	} else {
		bridge, ok = r.fastBridgeContractsV2[destChainID]
		if !ok {
			err = fmt.Errorf("dest chain id not supported: %d", destChainID)
			return addressRecovered, err
		}
		roleCache = r.roleCacheV2[destChainID]
	}

	ops := &bind.CallOpts{Context: c}

	// authenticate relayer signature with EIP191
	deadline := time.Now().Unix() - 1000 // TODO: Replace with some type of r.cfg.AuthExpiryDelta
	addressRecovered, err = EIP191Auth(c, deadline)
	if err != nil {
		err = fmt.Errorf("unable to authenticate relayer: %w", err)
		return addressRecovered, err
	}

	// Check and update cache
	cachedRoleItem := roleCache.Get(addressRecovered.Hex())
	var hasRole bool

	if cachedRoleItem == nil || cachedRoleItem.IsExpired() {
		// Cache miss or expired, check on-chain
		hasRole, err = bridge.HasRole(ops, role, addressRecovered)
		if err != nil {
			return addressRecovered, fmt.Errorf("unable to check role on-chain: %w", err)
		}
		// Update cache
		roleCache.Set(addressRecovered.Hex(), hasRole, cacheInterval)
	} else {
		// Use cached value
		hasRole = cachedRoleItem.Value()
	}

	// Verify role
	if !hasRole {
		return addressRecovered, fmt.Errorf("relayer not an on-chain relayer")
	}

	return addressRecovered, nil
}

// PutRelayAck checks if a relay is pending or not.
// Note that the ack is not binding; that is, any relayer can still relay the transaction
// on chain if they ignore the response to this call.
// Also, this will not work if the API is run on multiple servers, since there is no inter-server
// communication to maintain the cache.
//
// PUT /ack.
// @dev Protected Method: Authentication is handled through middleware in server.go.
// @Summary Relay ack
// @Schemes
// @Description cache an ack request to synchronize relayer actions.
// @Param request body model.PutRelayerQuoteRequest true "query params"
// @Tags ack
// @Accept json
// @Produce json
// @Success 200
// @Header 200 {string} X-Api-Version "API Version Number - See docs for more info"
// @Router /ack [put].
func (r *QuoterAPIServer) PutRelayAck(c *gin.Context) {
	req, exists := c.Get("putRequest")
	if !exists {
		c.JSON(http.StatusBadRequest, gin.H{"error": "Request not found"})
		return
	}
	rawRelayerAddr, exists := c.Get("relayerAddr")
	if !exists {
		c.JSON(http.StatusBadRequest, gin.H{"error": "No relayer address recovered from signature"})
		return
	}
	relayerAddr, ok := rawRelayerAddr.(string)
	if !ok {
		c.JSON(http.StatusBadRequest, gin.H{"error": "Invalid relayer address type"})
		return
	}
	ackReq, ok := req.(*model.PutAckRequest)
	if !ok {
		c.JSON(http.StatusBadRequest, gin.H{"error": "Invalid request type"})
		return
	}

	// If the tx id is already in the cache, it should not be relayed.
	// Otherwise, insert the current relayer's address into the cache.
	r.ackMux.Lock()
	ack := r.relayAckCache.Get(ackReq.TxID)
	shouldRelay := ack == nil || common.HexToAddress(relayerAddr).Hex() == common.HexToAddress(ack.Value()).Hex()
	if shouldRelay {
		r.relayAckCache.Set(ackReq.TxID, relayerAddr, ttlcache.DefaultTTL)
	} else {
		relayerAddr = ack.Value()
	}
	r.ackMux.Unlock()

	resp := relapi.PutRelayAckResponse{
		TxID:           ackReq.TxID,
		ShouldRelay:    shouldRelay,
		RelayerAddress: relayerAddr,
	}
	c.JSON(http.StatusOK, resp)
}

// GetActiveRFQWebsocket handles the WebSocket connection for active quote requests.
// GET /rfq_stream.
// @Summary Handle WebSocket connection for active quote requests
// @Schemes
// @Description Establish a WebSocket connection to receive active quote requests.
// @Tags quotes
// @Produce json
// @Success 101 {string} string "Switching Protocols"
// @Header 101 {string} X-Api-Version "API Version Number - See docs for more info"
// @Router /rfq_stream [get].
func (r *QuoterAPIServer) GetActiveRFQWebsocket(ctx context.Context, c *gin.Context) {
	ctx, span := r.handler.Tracer().Start(ctx, "GetActiveRFQWebsocket")
	defer func() {
		metrics.EndSpan(span)
	}()

	ws, err := r.upgrader.Upgrade(c.Writer, c.Request, nil)
	if err != nil {
		logger.Error("Failed to set websocket upgrade", "error", err)
		return
	}

	// use the relayer address as the ID for the connection
	rawRelayerAddr, exists := c.Get("relayerAddr")
	if !exists {
		c.JSON(http.StatusBadRequest, gin.H{"error": "No relayer address recovered from signature"})
		return
	}
	relayerAddr, ok := rawRelayerAddr.(string)
	if !ok {
		c.JSON(http.StatusBadRequest, gin.H{"error": "Invalid relayer address type"})
		return
	}

	span.SetAttributes(
		attribute.String("relayer_address", relayerAddr),
	)

	// only one connection per relayer allowed
	_, ok = r.wsClients.Load(relayerAddr)
	if ok {
		c.JSON(http.StatusBadRequest, gin.H{"error": "relayer already connected"})
		return
	}

	defer func() {
		// cleanup ws registry
		r.wsClients.Delete(relayerAddr)
	}()

	client := newWsClient(relayerAddr, ws, r.pubSubManager, r.handler)
	r.wsClients.Store(relayerAddr, client)
	span.AddEvent("registered ws client")
	err = client.Run(ctx)
	if err != nil {
		logger.Error("Error running websocket client", "error", err)
	}
}

const (
	quoteTypeActive  = "active"
	quoteTypePassive = "passive"
)

// PutRFQRequest handles a user request for a quote.
// PUT /rfq.
// @Summary Handle user quote request
// @Schemes
// @Description Handle user quote request and return the best quote available.
// @Param request body model.PutRFQRequest true "User quote request"
// @Tags quotes
// @Accept json
// @Produce json
// @Success 200 {object} model.PutRFQResponse
// @Header 200 {string} X-Api-Version "API Version Number - See docs for more info"
// @Router /rfq [put].
//
//nolint:cyclop
func (r *QuoterAPIServer) PutRFQRequest(c *gin.Context) {
	var req model.PutRFQRequest
	err := c.BindJSON(&req)
	if err != nil {
		c.JSON(http.StatusBadRequest, gin.H{"error": err.Error()})
		return
	}

	requestID := uuid.New().String()
	ctx, span := r.handler.Tracer().Start(c.Request.Context(), "PutRFQRequest", trace.WithAttributes(
		attribute.String("request_id", requestID),
	))
	defer func() {
		metrics.EndSpan(span)
	}()

	err = r.db.InsertActiveQuoteRequest(ctx, &req, requestID)
	if err != nil {
		logger.Warnf("Error inserting active quote request: %w", err)
	}

	var isActiveRFQ bool
	for _, quoteType := range req.QuoteTypes {
		if quoteType == quoteTypeActive {
			isActiveRFQ = true
			break
		}
	}
	span.SetAttributes(attribute.Bool("is_active_rfq", isActiveRFQ))

	// if specified, fetch the active quote. always consider passive quotes
	var activeQuote, passiveQuote *model.QuoteData
	if isActiveRFQ {
		activeQuote = r.handleActiveRFQ(ctx, &req, requestID)
		if activeQuote != nil && activeQuote.DestAmount != nil {
			span.SetAttributes(attribute.String("active_quote_dest_amount", *activeQuote.DestAmount))
		}
	}
	if !isZapQuote(&req) {
		passiveQuote, err = r.handlePassiveRFQ(ctx, &req)
		if err != nil {
			logger.Error("Error handling passive RFQ", "error", err)
		}
		if passiveQuote != nil && passiveQuote.DestAmount != nil {
			span.SetAttributes(attribute.String("passive_quote_dest_amount", *passiveQuote.DestAmount))
		}
	}
	quote := getBestQuote(activeQuote, passiveQuote)
	var quoteType string
	if quote == activeQuote {
		quoteType = quoteTypeActive
	} else if quote == passiveQuote {
		quoteType = quoteTypePassive
	}

	// build and return the response
	resp := getQuoteResponse(ctx, quote, quoteType)
	c.JSON(http.StatusOK, resp)
}

func getQuoteResponse(ctx context.Context, quote *model.QuoteData, quoteType string) (resp model.PutRFQResponse) {
	span := trace.SpanFromContext(ctx)

	destAmount := big.NewInt(0)
	if quote != nil && quote.DestAmount != nil {
		amt, ok := destAmount.SetString(*quote.DestAmount, 10)
		if ok {
			destAmount = amt
		}
	}
	if destAmount.Sign() <= 0 {
		span.AddEvent("no quotes found")
		resp = model.PutRFQResponse{
			Success: false,
			Reason:  "no quotes found",
		}
	} else {
		span.SetAttributes(
			attribute.String("quote_type", quoteType),
			attribute.String("quote_dest_amount", *quote.DestAmount),
		)
		resp = model.PutRFQResponse{
			Success:        true,
			QuoteType:      quoteType,
			QuoteID:        quote.QuoteID,
			DestAmount:     *quote.DestAmount,
			RelayerAddress: *quote.RelayerAddress,
		}
	}

	return resp
}

func isZapQuote(req *model.PutRFQRequest) bool {
	if req.Data.ZapData != "" {
		return true
	}

	zapNative, ok := new(big.Int).SetString(req.Data.ZapNative, 10)
	if !ok {
		return false
	}
	return zapNative.Sign() != 0
}

func (r *QuoterAPIServer) recordLatestQuoteAge(ctx context.Context, observer metric.Observer) (err error) {
	if r.handler == nil || r.latestQuoteAgeGauge == nil {
		return nil
	}

	quotes, err := r.db.GetAllQuotes(ctx)
	if err != nil {
		return fmt.Errorf("could not get latest quote age: %w", err)
	}

	ageByRelayer := make(map[string]float64)
	for _, quote := range quotes {
		age := time.Since(quote.UpdatedAt).Seconds()
		prevAge, ok := ageByRelayer[quote.RelayerAddr]
		if !ok || age < prevAge {
			ageByRelayer[quote.RelayerAddr] = age
		}
	}

	for relayer, age := range ageByRelayer {
		opts := metric.WithAttributes(
			attribute.String("relayer", relayer),
		)
		observer.ObserveFloat64(r.latestQuoteAgeGauge, age, opts)
	}

	return nil
}<|MERGE_RESOLUTION|>--- conflicted
+++ resolved
@@ -358,36 +358,19 @@
 func (r *QuoterAPIServer) checkRoleParallel(c *gin.Context, destChainID uint32) (addressRecovered common.Address, err error) {
 	g := new(errgroup.Group)
 	var v1Addr, v2Addr common.Address
+	var v1Ok, v2Ok bool
 	var v1Err, v2Err error
 
-<<<<<<< HEAD
 	quoterRole := crypto.Keccak256Hash([]byte("QUOTER_ROLE"))
 	relayerRole := crypto.Keccak256Hash([]byte("RELAYER_ROLE"))
 	g.Go(func() error {
-		v1Addr, v1Err = r.checkRole(c, destChainID, true, quoterRole)
+		v1Addr, v1Err = r.checkRole(c, destChainID, true, relayerRole)
+		v1Ok = v1Err == nil
 		return v1Err
 	})
 	g.Go(func() error {
-		v1Addr, v1Err = r.checkRole(c, destChainID, true, relayerRole)
-=======
-	var v1Ok, v2Ok bool
-	g.Go(func() error {
-		v1Addr, v1Err = r.checkRole(c, destChainID, true)
-		v1Ok = v1Err == nil
->>>>>>> 8edcb7bb
-		return v1Err
-	})
-	g.Go(func() error {
-<<<<<<< HEAD
 		v2Addr, v2Err = r.checkRole(c, destChainID, false, quoterRole)
-		return v2Err
-	})
-	g.Go(func() error {
-		v2Addr, v2Err = r.checkRole(c, destChainID, false, relayerRole)
-=======
-		v2Addr, v2Err = r.checkRole(c, destChainID, false)
 		v2Ok = v2Err == nil
->>>>>>> 8edcb7bb
 		return v2Err
 	})
 
