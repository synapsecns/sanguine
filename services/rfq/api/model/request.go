--- conflicted
+++ resolved
@@ -51,29 +51,18 @@
 
 // QuoteData represents the data within a quote request.
 type QuoteData struct {
-<<<<<<< HEAD
-	OriginChainID    int     `json:"origin_chain_id"`
-	DestChainID      int     `json:"dest_chain_id"`
-	OriginTokenAddr  string  `json:"origin_token_addr"`
-	DestTokenAddr    string  `json:"dest_token_addr"`
-	OriginAmount     string  `json:"origin_amount"`
-	ExpirationWindow int64   `json:"expiration_window"`
-	ZapData          string  `json:"zap_data"`
-	ZapNative        string  `json:"zap_native"`
-	DestAmount       *string `json:"dest_amount"`
-	RelayerAddress   *string `json:"relayer_address"`
-	QuoteID          *string `json:"quote_id"`
-=======
 	OriginChainID     int     `json:"origin_chain_id"`
 	DestChainID       int     `json:"dest_chain_id"`
 	OriginTokenAddr   string  `json:"origin_token_addr"`
 	DestTokenAddr     string  `json:"dest_token_addr"`
+	OriginAmount      string  `json:"origin_amount"`
+	ExpirationWindow  int64   `json:"expiration_window"`
+	ZapData           string  `json:"zap_data"`
+	ZapNative         string  `json:"zap_native"`
 	OriginAmountExact string  `json:"origin_amount_exact"`
-	ExpirationWindow  int64   `json:"expiration_window"`
 	DestAmount        *string `json:"dest_amount"`
 	RelayerAddress    *string `json:"relayer_address"`
 	QuoteID           *string `json:"quote_id"`
->>>>>>> 23d4a7aa
 }
 
 // WsRFQRequest represents a request for a quote to a relayer.
