--- conflicted
+++ resolved
@@ -200,13 +200,9 @@
 }
 
 func (i *IntegrationSuite) TestETHtoETH() {
-<<<<<<< HEAD
-
-=======
 	if core.GetEnvBool("CI", false) {
 		i.T().Skip("skipping until anvil issues are fixed in CI")
 	}
->>>>>>> 9187aceb
 	// Send ETH to the relayer on destination
 	const initialBalance = 10
 	i.destBackend.FundAccount(i.GetTestContext(), i.relayerWallet.Address(), *big.NewInt(initialBalance))
