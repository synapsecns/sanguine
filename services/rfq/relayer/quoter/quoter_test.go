--- conflicted
+++ resolved
@@ -167,13 +167,8 @@
 	originAddr := common.HexToAddress("0xa0b86991c6218b36c1d19d4a2e9eb0ce3606eb48")
 	balance := big.NewInt(1000_000_000) // 1000 USDC
 
-<<<<<<< HEAD
 	setQuoteParams := func(quotePct, quoteOffset float64, minQuoteAmount, maxBalance string) {
-		s.config.BaseChainConfig.QuotePct = quotePct
-=======
-	setQuoteParams := func(quotePct, quoteOffset float64, minQuoteAmount string) {
 		s.config.BaseChainConfig.QuotePct = &quotePct
->>>>>>> 1c862e40
 		destTokenCfg := s.config.Chains[dest].Tokens["USDC"]
 		destTokenCfg.MinQuoteAmount = minQuoteAmount
 		originTokenCfg := s.config.Chains[origin].Tokens["USDC"]
