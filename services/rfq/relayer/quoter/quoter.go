// Package quoter submits quotes to the RFQ API for which assets the relayer is willing to relay.
package quoter

import (
	"context"
	"fmt"
	"math/big"
	"strconv"
	"strings"

	"github.com/ethereum/go-ethereum/common/hexutil"
	"go.opentelemetry.io/otel/attribute"
	"go.opentelemetry.io/otel/trace"

	"github.com/ipfs/go-log"
	"github.com/synapsecns/sanguine/core/metrics"
	"github.com/synapsecns/sanguine/services/rfq/relayer/chain"
	"github.com/synapsecns/sanguine/services/rfq/relayer/pricer"
	"github.com/synapsecns/sanguine/services/rfq/relayer/relconfig"
	"github.com/synapsecns/sanguine/services/rfq/relayer/reldb"
	"golang.org/x/exp/slices"

	"github.com/ethereum/go-ethereum/common"
	"github.com/synapsecns/sanguine/ethergo/signer/signer"
	rfqAPIClient "github.com/synapsecns/sanguine/services/rfq/api/client"
	"github.com/synapsecns/sanguine/services/rfq/api/model"
	"github.com/synapsecns/sanguine/services/rfq/relayer/inventory"
)

var logger = log.Logger("quoter")

// Quoter submits quotes to the RFQ API.
type Quoter interface {
	// SubmitAllQuotes submits all quotes to the RFQ API.
	SubmitAllQuotes(ctx context.Context) (err error)
	// ShouldProcess determines if a quote should be processed.
	// We do this by either saving all quotes in-memory, and refreshing via GetSelfQuotes() through the API
	// The first comparison is does bridge transaction OriginChainID+TokenAddr match with a quote + DestChainID+DestTokenAddr, then we look to see if we have enough amount to relay it + if the price fits our bounds (based on that the Relayer is relaying the destination token for the origin)
	// validateQuote(BridgeEvent)
	ShouldProcess(ctx context.Context, quote reldb.QuoteRequest) bool
}

// Manager submits quotes to the RFQ API.
// TODO: should be unexported.
type Manager struct {
	// config is the relayer's config.
	config relconfig.Config
	// inventoryManager is used to get the relayer's inventory.
	inventoryManager inventory.Manager
	// rfqClient is used to communicate with the RFQ API.
	rfqClient rfqAPIClient.AuthenticatedClient
	// relayerSigner is the signer used by the relayer to interact on chain
	relayerSigner signer.Signer
	// feePricer is used to price fees.
	feePricer pricer.FeePricer
	// metricsHandler handles traces, etc
	metricsHandler metrics.Handler
	// quotableTokens is a map of token -> list of quotable tokens.
	// should be removed in config overhaul
	quotableTokens map[string][]string
}

// NewQuoterManager creates a new QuoterManager.
func NewQuoterManager(config relconfig.Config, metricsHandler metrics.Handler, inventoryManager inventory.Manager, relayerSigner signer.Signer, feePricer pricer.FeePricer) (Quoter, error) {
	apiClient, err := rfqAPIClient.NewAuthenticatedClient(metricsHandler, config.GetRfqAPIURL(), relayerSigner)
	if err != nil {
		return nil, fmt.Errorf("error creating RFQ API client: %w", err)
	}

	qt := make(map[string][]string)

	// fix any casing issues.
	for token, destTokens := range config.QuotableTokens {
		processedDestTokens := make([]string, len(destTokens))
		for i := range destTokens {
			processedDestTokens[i] = strings.ToLower(destTokens[i])
		}
		qt[strings.ToLower(token)] = processedDestTokens
	}

	return &Manager{
		config:           config,
		inventoryManager: inventoryManager,
		rfqClient:        apiClient,
		quotableTokens:   qt,
		relayerSigner:    relayerSigner,
		metricsHandler:   metricsHandler,
		feePricer:        feePricer,
	}, nil
}

// ShouldProcess determines if a quote should be processed.
func (m *Manager) ShouldProcess(parentCtx context.Context, quote reldb.QuoteRequest) (res bool) {
	ctx, span := m.metricsHandler.Tracer().Start(parentCtx, "shouldProcess", trace.WithAttributes(
		attribute.String("transaction_id", hexutil.Encode(quote.TransactionID[:])),
	))

	defer func() {
		span.AddEvent("result", trace.WithAttributes(attribute.Bool("result", res)))
		metrics.EndSpan(span)
	}()

	// allowed pairs for this origin token on the destination
	destPairs := m.quotableTokens[quote.GetOriginIDPair()]
	if !(slices.Contains(destPairs, strings.ToLower(quote.GetDestIDPair()))) {
		span.AddEvent(fmt.Sprintf("%s not in %s or %s not found", quote.GetDestIDPair(), strings.Join(destPairs, ", "), quote.GetOriginIDPair()))
		return false
	}

	// handle decimals.
	// this will never get hit if we're operating correctly.
	if quote.OriginTokenDecimals != quote.DestTokenDecimals {
		span.AddEvent("Pairing tokens with two different decimals is disabled as a safety feature right now.")
		return false
	}

	// if sending a gas token, make sure we do not exceed min_gas_token
	if chain.IsGasToken(quote.Transaction.DestToken) {
		balance, err := m.inventoryManager.GetCommittableBalance(ctx, int(quote.Transaction.DestChainId), quote.Transaction.DestToken)
		if err != nil {
			span.RecordError(fmt.Errorf("error getting committable balance: %w", err))
			return false
		}
		minGasToken, err := m.config.GetMinGasToken()
		if err != nil {
			span.RecordError(fmt.Errorf("error getting min gas token: %w", err))
			return false
		}
		if balance.Cmp(minGasToken) < 0 {
			span.AddEvent("minGasToken exceeds committable balance", trace.WithAttributes(
				attribute.String("minGasToken", minGasToken.String()),
				attribute.String("committableBalance", balance.String()),
			))
			return false
		}
	}

	// then check if we'll make money on it
	isProfitable, err := m.isProfitableQuote(ctx, quote)
	if err != nil {
		span.RecordError(fmt.Errorf("error checking if quote is profitable: %w", err))
		return false
	}
	return isProfitable
}

// isProfitableQuote determines if a quote is profitable, i.e. we will not lose money on it, net of fees.
func (m *Manager) isProfitableQuote(parentCtx context.Context, quote reldb.QuoteRequest) (isProfitable bool, err error) {
	ctx, span := m.metricsHandler.Tracer().Start(parentCtx, "isProfitableQuote")

	defer func() {
		span.AddEvent("result", trace.WithAttributes(attribute.Bool("result", isProfitable)))
		metrics.EndSpanWithErr(span, err)
	}()

	destTokenID, err := m.config.GetTokenName(quote.Transaction.DestChainId, quote.Transaction.DestToken.String())
	if err != nil {
		return false, fmt.Errorf("error getting dest token ID: %w", err)
	}
	fee, err := m.feePricer.GetTotalFee(ctx, quote.Transaction.OriginChainId, quote.Transaction.DestChainId, destTokenID, false)
	if err != nil {
		return false, fmt.Errorf("error getting total fee: %w", err)
	}

	cost := new(big.Int).Add(quote.Transaction.DestAmount, fee)

	span.AddEvent("fee", trace.WithAttributes(attribute.String("fee", fee.String())))
	span.AddEvent("cost", trace.WithAttributes(attribute.String("cost", cost.String())))
	span.AddEvent("dest_amount", trace.WithAttributes(attribute.String("dest_amount", quote.Transaction.DestAmount.String())))
	span.AddEvent("origin_amount", trace.WithAttributes(attribute.String("origin_amount", quote.Transaction.OriginAmount.String())))

	// NOTE: this logic assumes that the origin and destination tokens have the same price.
	return quote.Transaction.OriginAmount.Cmp(cost) >= 0, nil
}

// SubmitAllQuotes submits all quotes to the RFQ API.
func (m *Manager) SubmitAllQuotes(ctx context.Context) (err error) {
	ctx, span := m.metricsHandler.Tracer().Start(ctx, "submitQuotes")
	defer func() {
		metrics.EndSpanWithErr(span, err)
	}()

	inv, err := m.inventoryManager.GetCommitableBalances(ctx)
	if err != nil {
		return fmt.Errorf("error getting commitable balances: %w", err)
	}
	return m.prepareAndSubmitQuotes(ctx, inv)
}

// Prepares and submits quotes based on inventory.
func (m *Manager) prepareAndSubmitQuotes(ctx context.Context, inv map[int]map[common.Address]*big.Int) error {
	var allQuotes []model.PutQuoteRequest

	// First, generate all quotes
	for chainID, balances := range inv {
		for address, balance := range balances {
			quotes, err := m.generateQuotes(ctx, chainID, address, balance)
			if err != nil {
				return err
			}
			allQuotes = append(allQuotes, quotes...)
		}
	}

	// Now, submit all the generated quotes
	for _, quote := range allQuotes {
		if err := m.submitQuote(quote); err != nil {
			return err
		}
	}

	return nil
}

// generateQuotes TODO: THIS LOOP IS BROKEN
// Essentially, if we know a destination chain token balance, then we just need to find which tokens are bridgeable to it.
// We can do this by looking at the quotableTokens map, and finding the key that matches the destination chain token.
// Generates quotes for a given chain ID, address, and balance.
func (m *Manager) generateQuotes(ctx context.Context, chainID int, address common.Address, balance *big.Int) ([]model.PutQuoteRequest, error) {
	quoteAmount := m.getQuoteAmount(ctx, chainID, address, balance)
	destChainCfg, ok := m.config.Chains[chainID]
	if !ok {
		return nil, fmt.Errorf("error getting chain config for destination chain ID %d", chainID)
	}

	quoteAmount, err := m.getQuoteAmount(address, balance)
	if err != nil {
		return nil, fmt.Errorf("error getting quote amount: %w", err)
	}

	destTokenID := fmt.Sprintf("%d-%s", chainID, address.Hex())

	var quotes []model.PutQuoteRequest
	for keyTokenID, itemTokenIDs := range m.quotableTokens {
		for _, tokenID := range itemTokenIDs {
			// TODO: probably a better way to do this.
			if strings.ToLower(tokenID) == strings.ToLower(destTokenID) {
				originStr := strings.Split(keyTokenID, "-")[0]
				origin, err := strconv.Atoi(originStr)
				if err != nil {
					return nil, fmt.Errorf("error converting origin chainID: %w", err)
				}
				destToken, err := m.config.GetTokenName(uint32(chainID), address.Hex())
				if err != nil {
					return nil, fmt.Errorf("error getting dest token ID: %w", err)
				}
				fee, err := m.feePricer.GetTotalFee(ctx, uint32(origin), uint32(chainID), destToken, true)
				if err != nil {
					return nil, fmt.Errorf("error getting total fee: %w", err)
				}
				originChainCfg, ok := m.config.Chains[origin]
				if !ok {
					return nil, fmt.Errorf("error getting chain config for origin chain ID %d", origin)
				}
				quote := model.PutQuoteRequest{
					OriginChainID:           origin,
					OriginTokenAddr:         strings.Split(keyTokenID, "-")[1],
					DestChainID:             chainID,
					DestTokenAddr:           address.Hex(),
					DestAmount:              quoteAmount.String(),
					MaxOriginAmount:         quoteAmount.String(),
					FixedFee:                fee.String(),
					OriginFastBridgeAddress: originChainCfg.Bridge,
					DestFastBridgeAddress:   destChainCfg.Bridge,
				}
				quotes = append(quotes, quote)
			}
		}
	}
	return quotes, nil
}

<<<<<<< HEAD
// getQuoteAmount returns the quote size for a given token.
func (m *Manager) getQuoteAmount(address common.Address, balance *big.Int) (*big.Int, error) {
	quoteAmount := new(big.Int).Set(balance)
	if chain.IsGasToken(address) {
		// Deduct the minimum gas token balance from the quote amount.
		minGasToken, ok := new(big.Int).SetString(m.config.MinGasToken, 10)
		if !ok {
			return nil, fmt.Errorf("error converting min gas token %s to big.Int", m.config.MinGasToken)
		}
		quoteAmount = new(big.Int).Sub(quoteAmount, minGasToken)
	}
	return quoteAmount, nil
}

// submitQuote submits a quote to the RFQ API.
=======
func (m *Manager) getQuoteAmount(parentCtx context.Context, chainID int, address common.Address, balance *big.Int) *big.Int {
	_, span := m.metricsHandler.Tracer().Start(parentCtx, "getQuoteAmount", trace.WithAttributes(
		attribute.String(metrics.ChainID, strconv.Itoa(chainID)),
		attribute.String("address", address.String()),
		attribute.String("balance", balance.String()),
	))

	var quoteAmount *big.Int
	defer func() {
		span.SetAttributes(attribute.String("quote_amount", quoteAmount.String()))
		metrics.EndSpan(span)
	}()

	// Apply the quotePct
	balanceFlt := new(big.Float).SetInt(balance)
	quoteAmount, _ = new(big.Float).Mul(balanceFlt, new(big.Float).SetFloat64(m.config.GetQuotePct()/100)).Int(nil)

	// Clip the quoteAmount by the minQuoteAmount
	minQuoteAmount := m.config.GetMinQuoteAmount(chainID, address)
	if quoteAmount.Cmp(minQuoteAmount) < 0 {
		span.AddEvent("quote amount less than min quote amount", trace.WithAttributes(
			attribute.String("quote_amount", quoteAmount.String()),
			attribute.String("min_quote_amount", minQuoteAmount.String()),
		))
		quoteAmount = minQuoteAmount
	}

	// Finally, clip the quoteAmount by the balance
	if quoteAmount.Cmp(balance) > 0 {
		span.AddEvent("quote amount greater than balance", trace.WithAttributes(
			attribute.String("quote_amount", quoteAmount.String()),
			attribute.String("balance", balance.String()),
		))
		quoteAmount = balance
	}
	return quoteAmount
}

// Submits a single quote.
>>>>>>> 31c3a4c0
func (m *Manager) submitQuote(quote model.PutQuoteRequest) error {
	err := m.rfqClient.PutQuote(&quote)
	if err != nil {
		return fmt.Errorf("error submitting quote: %w", err)
	}
	return nil
}<|MERGE_RESOLUTION|>--- conflicted
+++ resolved
@@ -217,15 +217,14 @@
 // We can do this by looking at the quotableTokens map, and finding the key that matches the destination chain token.
 // Generates quotes for a given chain ID, address, and balance.
 func (m *Manager) generateQuotes(ctx context.Context, chainID int, address common.Address, balance *big.Int) ([]model.PutQuoteRequest, error) {
-	quoteAmount := m.getQuoteAmount(ctx, chainID, address, balance)
+	quoteAmount, err := m.getQuoteAmount(ctx, chainID, address, balance)
+	if err != nil {
+		return nil, err
+	}
+
 	destChainCfg, ok := m.config.Chains[chainID]
 	if !ok {
 		return nil, fmt.Errorf("error getting chain config for destination chain ID %d", chainID)
-	}
-
-	quoteAmount, err := m.getQuoteAmount(address, balance)
-	if err != nil {
-		return nil, fmt.Errorf("error getting quote amount: %w", err)
 	}
 
 	destTokenID := fmt.Sprintf("%d-%s", chainID, address.Hex())
@@ -270,34 +269,17 @@
 	return quotes, nil
 }
 
-<<<<<<< HEAD
-// getQuoteAmount returns the quote size for a given token.
-func (m *Manager) getQuoteAmount(address common.Address, balance *big.Int) (*big.Int, error) {
-	quoteAmount := new(big.Int).Set(balance)
-	if chain.IsGasToken(address) {
-		// Deduct the minimum gas token balance from the quote amount.
-		minGasToken, ok := new(big.Int).SetString(m.config.MinGasToken, 10)
-		if !ok {
-			return nil, fmt.Errorf("error converting min gas token %s to big.Int", m.config.MinGasToken)
-		}
-		quoteAmount = new(big.Int).Sub(quoteAmount, minGasToken)
-	}
-	return quoteAmount, nil
-}
-
 // submitQuote submits a quote to the RFQ API.
-=======
-func (m *Manager) getQuoteAmount(parentCtx context.Context, chainID int, address common.Address, balance *big.Int) *big.Int {
+func (m *Manager) getQuoteAmount(parentCtx context.Context, chainID int, address common.Address, balance *big.Int) (quoteAmount *big.Int, err error) {
 	_, span := m.metricsHandler.Tracer().Start(parentCtx, "getQuoteAmount", trace.WithAttributes(
 		attribute.String(metrics.ChainID, strconv.Itoa(chainID)),
 		attribute.String("address", address.String()),
 		attribute.String("balance", balance.String()),
 	))
 
-	var quoteAmount *big.Int
 	defer func() {
 		span.SetAttributes(attribute.String("quote_amount", quoteAmount.String()))
-		metrics.EndSpan(span)
+		metrics.EndSpanWithErr(span, err)
 	}()
 
 	// Apply the quotePct
@@ -322,11 +304,21 @@
 		))
 		quoteAmount = balance
 	}
-	return quoteAmount
+
+	// Deduct gas cost from the quote amount, if necessary
+	if chain.IsGasToken(address) {
+		// Deduct the minimum gas token balance from the quote amount
+		var minGasToken *big.Int
+		minGasToken, err = m.config.GetMinGasToken()
+		if err != nil {
+			return nil, fmt.Errorf("error getting min gas token: %w", err)
+		}
+		quoteAmount = new(big.Int).Sub(quoteAmount, minGasToken)
+	}
+	return quoteAmount, nil
 }
 
 // Submits a single quote.
->>>>>>> 31c3a4c0
 func (m *Manager) submitQuote(quote model.PutQuoteRequest) error {
 	err := m.rfqClient.PutQuote(&quote)
 	if err != nil {
