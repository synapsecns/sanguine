// Package quoter submits quotes to the RFQ API for which assets the relayer is willing to relay.
package quoter

import (
	"context"
	"errors"
	"fmt"
	"math/big"
	"strconv"
	"strings"

	"github.com/synapsecns/sanguine/contrib/screener-api/client"

	"github.com/ethereum/go-ethereum/common/hexutil"
	"go.opentelemetry.io/otel/attribute"
	"go.opentelemetry.io/otel/trace"

	"github.com/ipfs/go-log"
	"github.com/synapsecns/sanguine/core/metrics"
	"github.com/synapsecns/sanguine/services/rfq/relayer/chain"
	"github.com/synapsecns/sanguine/services/rfq/relayer/pricer"
	"github.com/synapsecns/sanguine/services/rfq/relayer/relconfig"
	"github.com/synapsecns/sanguine/services/rfq/relayer/reldb"
	"golang.org/x/exp/slices"

	"github.com/ethereum/go-ethereum/common"
	"github.com/synapsecns/sanguine/ethergo/signer/signer"
	rfqAPIClient "github.com/synapsecns/sanguine/services/rfq/api/client"
	"github.com/synapsecns/sanguine/services/rfq/api/model"
	"github.com/synapsecns/sanguine/services/rfq/relayer/inventory"
)

var logger = log.Logger("quoter")

// Quoter submits quotes to the RFQ API.
type Quoter interface {
	// SubmitAllQuotes submits all quotes to the RFQ API.
	SubmitAllQuotes(ctx context.Context) (err error)
	// ShouldProcess determines if a quote should be processed.
	// We do this by either saving all quotes in-memory, and refreshing via GetSelfQuotes() through the API
	// The first comparison is does bridge transaction OriginChainID+TokenAddr match with a quote + DestChainID+DestTokenAddr, then we look to see if we have enough amount to relay it + if the price fits our bounds (based on that the Relayer is relaying the destination token for the origin)
	// validateQuote(BridgeEvent)
	ShouldProcess(ctx context.Context, quote reldb.QuoteRequest) (bool, error)
}

// Manager submits quotes to the RFQ API.
// TODO: should be unexported.
type Manager struct {
	// config is the relayer's config.
	config relconfig.Config
	// inventoryManager is used to get the relayer's inventory.
	inventoryManager inventory.Manager
	// rfqClient is used to communicate with the RFQ API.
	rfqClient rfqAPIClient.AuthenticatedClient
	// relayerSigner is the signer used by the relayer to interact on chain
	relayerSigner signer.Signer
	// feePricer is used to price fees.
	feePricer pricer.FeePricer
	// metricsHandler handles traces, etc
	metricsHandler metrics.Handler
	// quotableTokens is a map of token -> list of quotable tokens.
	// should be removed in config overhaul
	quotableTokens map[string][]string
	// simpleScreener is used to screen addresses.
	screener client.ScreenerClient
}

// NewQuoterManager creates a new QuoterManager.
func NewQuoterManager(config relconfig.Config, metricsHandler metrics.Handler, inventoryManager inventory.Manager, relayerSigner signer.Signer, feePricer pricer.FeePricer) (Quoter, error) {
	apiClient, err := rfqAPIClient.NewAuthenticatedClient(metricsHandler, config.GetRfqAPIURL(), relayerSigner)
	if err != nil {
		return nil, fmt.Errorf("error creating RFQ API client: %w", err)
	}

	qt := make(map[string][]string)

	// fix any casing issues.
	for tokenID, destTokenIDs := range config.QuotableTokens {
		processedDestTokens := make([]string, len(destTokenIDs))
		for i := range destTokenIDs {
			processedDestTokens[i], err = relconfig.SanitizeTokenID(destTokenIDs[i])
			if err != nil {
				return nil, fmt.Errorf("error sanitizing dest token ID: %w", err)
			}
		}
		sanitizedID, err := relconfig.SanitizeTokenID(tokenID)
		if err != nil {
			return nil, fmt.Errorf("error sanitizing token ID: %w", err)
		}
		qt[sanitizedID] = processedDestTokens
	}

	var ss client.ScreenerClient
	if config.ScreenerAPIUrl != "" {
		ss, err = client.NewClient(metricsHandler, config.ScreenerAPIUrl)
		if err != nil {
			return nil, fmt.Errorf("error creating screener client: %w", err)
		}
	}

	return &Manager{
		config:           config,
		inventoryManager: inventoryManager,
		rfqClient:        apiClient,
		quotableTokens:   qt,
		relayerSigner:    relayerSigner,
		metricsHandler:   metricsHandler,
		feePricer:        feePricer,
		screener:         ss,
	}, nil
}

const screenerRuleset = "rfq"

// ShouldProcess determines if a quote should be processed.
func (m *Manager) ShouldProcess(parentCtx context.Context, quote reldb.QuoteRequest) (res bool, err error) {
	ctx, span := m.metricsHandler.Tracer().Start(parentCtx, "shouldProcess", trace.WithAttributes(
		attribute.String("transaction_id", hexutil.Encode(quote.TransactionID[:])),
	))

	defer func() {
		span.AddEvent("result", trace.WithAttributes(attribute.Bool("result", res)))
		metrics.EndSpanWithErr(span, err)
	}()

	if m.screener != nil {
		blocked, err := m.screener.ScreenAddress(ctx, screenerRuleset, quote.Transaction.OriginSender.String())
		if err != nil {
			span.RecordError(fmt.Errorf("error screening address: %w", err))
			return false, fmt.Errorf("error screening address: %w", err)
		}
		if blocked {
			span.AddEvent(fmt.Sprintf("address %s blocked", quote.Transaction.OriginSender))
			return false, nil
		}

		blocked, err = m.screener.ScreenAddress(ctx, screenerRuleset, quote.Transaction.DestRecipient.String())
		if err != nil {
			span.RecordError(fmt.Errorf("error screening address: %w", err))
			return false, fmt.Errorf("error screening address: %w", err)
		}
		if blocked {
			span.AddEvent(fmt.Sprintf("address %s blocked", quote.Transaction.DestRecipient))
			return false, nil
		}
	}

	// allowed pairs for this origin token on the destination
	destPairs := m.quotableTokens[quote.GetOriginIDPair()]
	if !(slices.Contains(destPairs, quote.GetDestIDPair())) {
		span.AddEvent(fmt.Sprintf("%s not in %s or %s not found", quote.GetDestIDPair(), strings.Join(destPairs, ", "), quote.GetOriginIDPair()))
		return false, nil
	}

	// handle decimals.
	// this will never get hit if we're operating correctly.
	if quote.OriginTokenDecimals != quote.DestTokenDecimals {
		span.AddEvent("Pairing tokens with two different decimals is disabled as a safety feature right now.")
		return false, nil
	}

	// then check if we'll make money on it
	isProfitable, err := m.isProfitableQuote(ctx, quote)
	if err != nil {
		span.RecordError(fmt.Errorf("error checking if quote is profitable: %w", err))
		return false, err
	}
	if !isProfitable {
		return false, nil
	}

	// all checks have passed
	return true, nil
}

// isProfitableQuote determines if a quote is profitable, i.e. we will not lose money on it, net of fees.
func (m *Manager) isProfitableQuote(parentCtx context.Context, quote reldb.QuoteRequest) (isProfitable bool, err error) {
	ctx, span := m.metricsHandler.Tracer().Start(parentCtx, "isProfitableQuote")

	defer func() {
		span.AddEvent("result", trace.WithAttributes(attribute.Bool("result", isProfitable)))
		metrics.EndSpanWithErr(span, err)
	}()

	destTokenID, err := m.config.GetTokenName(quote.Transaction.DestChainId, quote.Transaction.DestToken.String())
	if err != nil {
		return false, fmt.Errorf("error getting dest token ID: %w", err)
	}
	fee, err := m.feePricer.GetTotalFee(ctx, quote.Transaction.OriginChainId, quote.Transaction.DestChainId, destTokenID, false)
	if err != nil {
		return false, fmt.Errorf("error getting total fee: %w", err)
	}

	cost := new(big.Int).Add(quote.Transaction.DestAmount, fee)

	span.AddEvent("fee", trace.WithAttributes(attribute.String("fee", fee.String())))
	span.AddEvent("cost", trace.WithAttributes(attribute.String("cost", cost.String())))
	span.AddEvent("dest_amount", trace.WithAttributes(attribute.String("dest_amount", quote.Transaction.DestAmount.String())))
	span.AddEvent("origin_amount", trace.WithAttributes(attribute.String("origin_amount", quote.Transaction.OriginAmount.String())))

	// NOTE: this logic assumes that the origin and destination tokens have the same price.
	return quote.Transaction.OriginAmount.Cmp(cost) >= 0, nil
}

// SubmitAllQuotes submits all quotes to the RFQ API.
func (m *Manager) SubmitAllQuotes(ctx context.Context) (err error) {
	ctx, span := m.metricsHandler.Tracer().Start(ctx, "submitQuotes")
	defer func() {
		metrics.EndSpanWithErr(span, err)
	}()

	inv, err := m.inventoryManager.GetCommittableBalances(ctx)
	if err != nil {
		return fmt.Errorf("error getting committable balances: %w", err)
	}
	return m.prepareAndSubmitQuotes(ctx, inv)
}

// Prepares and submits quotes based on inventory.
func (m *Manager) prepareAndSubmitQuotes(ctx context.Context, inv map[int]map[common.Address]*big.Int) error {
	var allQuotes []model.PutQuoteRequest

	// First, generate all quotes
	for chainID, balances := range inv {
		for address, balance := range balances {
			quotes, err := m.generateQuotes(ctx, chainID, address, balance)
			if err != nil {
				return err
			}
			allQuotes = append(allQuotes, quotes...)
		}
	}

	// Now, submit all the generated quotes
	for _, quote := range allQuotes {
		if err := m.submitQuote(quote); err != nil {
			return err
		}
	}

	return nil
}

// generateQuotes TODO: THIS LOOP IS BROKEN
// Essentially, if we know a destination chain token balance, then we just need to find which tokens are bridgeable to it.
// We can do this by looking at the quotableTokens map, and finding the key that matches the destination chain token.
// Generates quotes for a given chain ID, address, and balance.
func (m *Manager) generateQuotes(ctx context.Context, chainID int, address common.Address, balance *big.Int) ([]model.PutQuoteRequest, error) {

	destChainCfg, ok := m.config.Chains[chainID]
	if !ok {
		return nil, fmt.Errorf("error getting chain config for destination chain ID %d", chainID)
	}

	destTokenID := fmt.Sprintf("%d-%s", chainID, address.Hex())

	var quotes []model.PutQuoteRequest
	for keyTokenID, itemTokenIDs := range m.quotableTokens {
		for _, tokenID := range itemTokenIDs {
<<<<<<< HEAD
			//nolint: nestif
=======
			//nolint:nestif
>>>>>>> cecf3f48
			if tokenID == destTokenID {
				// Parse token info
				originStr := strings.Split(keyTokenID, "-")[0]
				origin, err := strconv.Atoi(originStr)
				if err != nil {
					return nil, fmt.Errorf("error converting origin chainID: %w", err)
				}
				originTokenAddr := common.HexToAddress(strings.Split(keyTokenID, "-")[1])

				// Calculate the quote amount for this route
				quoteAmount, err := m.getQuoteAmount(ctx, origin, chainID, address, balance)
				// don't quote if gas exceeds quote
				if errors.Is(err, errMinGasExceedsQuoteAmount) {
					quoteAmount = big.NewInt(0)
				} else if err != nil {
					return nil, err
				}

				// Calculate the fee for this route
				destToken, err := m.config.GetTokenName(uint32(chainID), address.Hex())
				if err != nil {
					return nil, fmt.Errorf("error getting dest token ID: %w", err)
				}
				fee, err := m.feePricer.GetTotalFee(ctx, uint32(origin), uint32(chainID), destToken, true)
				if err != nil {
					return nil, fmt.Errorf("error getting total fee: %w", err)
				}
				originChainCfg, ok := m.config.Chains[origin]
				if !ok {
					return nil, fmt.Errorf("error getting chain config for origin chain ID %d", origin)
				}

				// Build the quote
				quote := model.PutQuoteRequest{
					OriginChainID:           origin,
					OriginTokenAddr:         originTokenAddr.Hex(),
					DestChainID:             chainID,
					DestTokenAddr:           address.Hex(),
					DestAmount:              m.getDestAmount(ctx, quoteAmount).String(),
					MaxOriginAmount:         quoteAmount.String(),
					FixedFee:                fee.String(),
					OriginFastBridgeAddress: originChainCfg.Bridge,
					DestFastBridgeAddress:   destChainCfg.Bridge,
				}
				quotes = append(quotes, quote)
			}
		}
	}
	return quotes, nil
}

// getQuoteAmount calculates the quote amount for a given route.
func (m *Manager) getQuoteAmount(parentCtx context.Context, origin, dest int, address common.Address, balance *big.Int) (quoteAmount *big.Int, err error) {
	ctx, span := m.metricsHandler.Tracer().Start(parentCtx, "getQuoteAmount", trace.WithAttributes(
		attribute.String(metrics.Origin, strconv.Itoa(origin)),
		attribute.String(metrics.Destination, strconv.Itoa(dest)),
		attribute.String("address", address.String()),
		attribute.String("balance", balance.String()),
	))

	defer func() {
		span.SetAttributes(attribute.String("quote_amount", quoteAmount.String()))
		metrics.EndSpanWithErr(span, err)
	}()

	// First, check if we have enough gas to complete the a bridge for this route
	// If not, set the quote amount to zero to make sure a stale quote won't be used
	// TODO: handle in-flight gas; for now we can set a high min_gas_token
	sufficentGas, err := m.inventoryManager.HasSufficientGas(ctx, origin, dest)
	if err != nil {
		return nil, fmt.Errorf("error checking sufficient gas: %w", err)
	}
	if !sufficentGas {
		return big.NewInt(0), nil
	}

	// Apply the quotePct
	balanceFlt := new(big.Float).SetInt(balance)
	quoteAmount, _ = new(big.Float).Mul(balanceFlt, new(big.Float).SetFloat64(m.config.GetQuotePct()/100)).Int(nil)

	// Clip the quoteAmount by the minQuoteAmount
	minQuoteAmount := m.config.GetMinQuoteAmount(dest, address)
	if quoteAmount.Cmp(minQuoteAmount) < 0 {
		span.AddEvent("quote amount less than min quote amount", trace.WithAttributes(
			attribute.String("quote_amount", quoteAmount.String()),
			attribute.String("min_quote_amount", minQuoteAmount.String()),
		))
		quoteAmount = minQuoteAmount
	}

	// Finally, clip the quoteAmount by the balance
	if quoteAmount.Cmp(balance) > 0 {
		span.AddEvent("quote amount greater than balance", trace.WithAttributes(
			attribute.String("quote_amount", quoteAmount.String()),
			attribute.String("balance", balance.String()),
		))
		quoteAmount = balance
	}

	// Deduct gas cost from the quote amount, if necessary
	if chain.IsGasToken(address) {
		// Deduct the minimum gas token balance from the quote amount
		var minGasToken *big.Int
		minGasToken, err = m.config.GetMinGasToken()
		if err != nil {
			return nil, fmt.Errorf("error getting min gas token: %w", err)
		}
		quoteAmount = new(big.Int).Sub(quoteAmount, minGasToken)
		if quoteAmount.Cmp(big.NewInt(0)) < 0 {
			err = errMinGasExceedsQuoteAmount
			span.AddEvent(err.Error(), trace.WithAttributes(
				attribute.String("quote_amount", quoteAmount.String()),
				attribute.String("min_gas_token", minGasToken.String()),
			))
			return nil, err
		}
	}
	return quoteAmount, nil
}

var errMinGasExceedsQuoteAmount = errors.New("min gas token exceeds quote amount")

func (m *Manager) getDestAmount(parentCtx context.Context, quoteAmount *big.Int) *big.Int {
	_, span := m.metricsHandler.Tracer().Start(parentCtx, "getDestAmount", trace.WithAttributes(
		attribute.String("quote_amount", quoteAmount.String()),
	))
	defer func() {
		metrics.EndSpan(span)
	}()

	quoteOffsetBps := m.config.GetQuoteOffsetBps()
	quoteOffsetFraction := new(big.Float).Quo(new(big.Float).SetInt64(int64(quoteOffsetBps)), new(big.Float).SetInt64(10000))
	quoteOffsetFactor := new(big.Float).Sub(new(big.Float).SetInt64(1), quoteOffsetFraction)
	destAmount, _ := new(big.Float).Mul(new(big.Float).SetInt(quoteAmount), quoteOffsetFactor).Int(nil)

	span.SetAttributes(
		attribute.Int("quote_offset_bps", quoteOffsetBps),
		attribute.String("quote_offset_fraction", quoteOffsetFraction.String()),
		attribute.String("quote_offset_factor", quoteOffsetFactor.String()),
		attribute.String("dest_amount", destAmount.String()),
	)
	return destAmount
}

// Submits a single quote.
func (m *Manager) submitQuote(quote model.PutQuoteRequest) error {
	err := m.rfqClient.PutQuote(&quote)
	if err != nil {
		return fmt.Errorf("error submitting quote: %w", err)
	}
	return nil
}<|MERGE_RESOLUTION|>--- conflicted
+++ resolved
@@ -257,11 +257,7 @@
 	var quotes []model.PutQuoteRequest
 	for keyTokenID, itemTokenIDs := range m.quotableTokens {
 		for _, tokenID := range itemTokenIDs {
-<<<<<<< HEAD
-			//nolint: nestif
-=======
 			//nolint:nestif
->>>>>>> cecf3f48
 			if tokenID == destTokenID {
 				// Parse token info
 				originStr := strings.Split(keyTokenID, "-")[0]
