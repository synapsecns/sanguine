// Package quoter submits quotes to the RFQ API for which assets the relayer is willing to relay.
package quoter

import (
	"context"
	"fmt"
	"math/big"
	"strconv"
	"strings"

	"github.com/synapsecns/sanguine/contrib/screener-api/client"

	"github.com/ethereum/go-ethereum/common/hexutil"
	"go.opentelemetry.io/otel/attribute"
	"go.opentelemetry.io/otel/trace"

	"github.com/ipfs/go-log"
	"github.com/synapsecns/sanguine/core/metrics"
	"github.com/synapsecns/sanguine/services/rfq/relayer/chain"
	"github.com/synapsecns/sanguine/services/rfq/relayer/pricer"
	"github.com/synapsecns/sanguine/services/rfq/relayer/relconfig"
	"github.com/synapsecns/sanguine/services/rfq/relayer/reldb"
	"golang.org/x/exp/slices"

	"github.com/ethereum/go-ethereum/common"
	"github.com/synapsecns/sanguine/ethergo/signer/signer"
	rfqAPIClient "github.com/synapsecns/sanguine/services/rfq/api/client"
	"github.com/synapsecns/sanguine/services/rfq/api/model"
	"github.com/synapsecns/sanguine/services/rfq/relayer/inventory"
)

var logger = log.Logger("quoter")

// Quoter submits quotes to the RFQ API.
type Quoter interface {
	// SubmitAllQuotes submits all quotes to the RFQ API.
	SubmitAllQuotes(ctx context.Context) (err error)
	// ShouldProcess determines if a quote should be processed.
	// We do this by either saving all quotes in-memory, and refreshing via GetSelfQuotes() through the API
	// The first comparison is does bridge transaction OriginChainID+TokenAddr match with a quote + DestChainID+DestTokenAddr, then we look to see if we have enough amount to relay it + if the price fits our bounds (based on that the Relayer is relaying the destination token for the origin)
	// validateQuote(BridgeEvent)
	ShouldProcess(ctx context.Context, quote reldb.QuoteRequest) (bool, error)
}

// Manager submits quotes to the RFQ API.
// TODO: should be unexported.
type Manager struct {
	// config is the relayer's config.
	config relconfig.Config
	// inventoryManager is used to get the relayer's inventory.
	inventoryManager inventory.Manager
	// rfqClient is used to communicate with the RFQ API.
	rfqClient rfqAPIClient.AuthenticatedClient
	// relayerSigner is the signer used by the relayer to interact on chain
	relayerSigner signer.Signer
	// feePricer is used to price fees.
	feePricer pricer.FeePricer
	// metricsHandler handles traces, etc
	metricsHandler metrics.Handler
	// quotableTokens is a map of token -> list of quotable tokens.
	// should be removed in config overhaul
	quotableTokens map[string][]string
	// simpleScreener is used to screen addresses.
	screener client.ScreenerClient
}

// NewQuoterManager creates a new QuoterManager.
func NewQuoterManager(config relconfig.Config, metricsHandler metrics.Handler, inventoryManager inventory.Manager, relayerSigner signer.Signer, feePricer pricer.FeePricer) (Quoter, error) {
	apiClient, err := rfqAPIClient.NewAuthenticatedClient(metricsHandler, config.GetRfqAPIURL(), relayerSigner)
	if err != nil {
		return nil, fmt.Errorf("error creating RFQ API client: %w", err)
	}

	qt := make(map[string][]string)

	// fix any casing issues.
	for token, destTokens := range config.QuotableTokens {
		processedDestTokens := make([]string, len(destTokens))
		for i := range destTokens {
			processedDestTokens[i] = strings.ToLower(destTokens[i])
		}
		qt[strings.ToLower(token)] = processedDestTokens
	}

	var ss client.ScreenerClient
	if config.ScreenerAPIUrl != "" {
		ss, err = client.NewClient(metricsHandler, config.ScreenerAPIUrl)
		if err != nil {
			return nil, fmt.Errorf("error creating screener client: %w", err)
		}
	}

	return &Manager{
		config:           config,
		inventoryManager: inventoryManager,
		rfqClient:        apiClient,
		quotableTokens:   qt,
		relayerSigner:    relayerSigner,
		metricsHandler:   metricsHandler,
		feePricer:        feePricer,
		screener:         ss,
	}, nil
}

const screenerRuleset = "rfq"

// ShouldProcess determines if a quote should be processed.
func (m *Manager) ShouldProcess(parentCtx context.Context, quote reldb.QuoteRequest) (res bool, err error) {
	ctx, span := m.metricsHandler.Tracer().Start(parentCtx, "shouldProcess", trace.WithAttributes(
		attribute.String("transaction_id", hexutil.Encode(quote.TransactionID[:])),
	))

	defer func() {
		span.AddEvent("result", trace.WithAttributes(attribute.Bool("result", res)))
		metrics.EndSpanWithErr(span, err)
	}()

	if m.screener != nil {
		blocked, err := m.screener.ScreenAddress(ctx, screenerRuleset, quote.Transaction.OriginSender.String())
		if err != nil {
			span.RecordError(fmt.Errorf("error screening address: %w", err))
			return false, fmt.Errorf("error screening address: %w", err)
		}
		if blocked {
			span.AddEvent(fmt.Sprintf("address %s blocked", quote.Transaction.OriginSender))
			return false, nil
		}

		blocked, err = m.screener.ScreenAddress(ctx, screenerRuleset, quote.Transaction.DestRecipient.String())
		if err != nil {
			span.RecordError(fmt.Errorf("error screening address: %w", err))
			return false, fmt.Errorf("error screening address: %w", err)
		}
		if blocked {
			span.AddEvent(fmt.Sprintf("address %s blocked", quote.Transaction.DestRecipient))
			return false, nil
		}
	}

	// allowed pairs for this origin token on the destination
	destPairs := m.quotableTokens[quote.GetOriginIDPair()]
	if !(slices.Contains(destPairs, strings.ToLower(quote.GetDestIDPair()))) {
		span.AddEvent(fmt.Sprintf("%s not in %s or %s not found", quote.GetDestIDPair(), strings.Join(destPairs, ", "), quote.GetOriginIDPair()))
		return false, nil
	}

	// handle decimals.
	// this will never get hit if we're operating correctly.
	if quote.OriginTokenDecimals != quote.DestTokenDecimals {
		span.AddEvent("Pairing tokens with two different decimals is disabled as a safety feature right now.")
		return false, nil
	}

	// then check if we'll make money on it
	isProfitable, err := m.isProfitableQuote(ctx, quote)
	if err != nil {
		span.RecordError(fmt.Errorf("error checking if quote is profitable: %w", err))
		return false, err
	}
<<<<<<< HEAD
	if !isProfitable {
		return false
	}

	// all checks have passed
	return true
=======
	return isProfitable, nil
>>>>>>> fb09c147
}

// isProfitableQuote determines if a quote is profitable, i.e. we will not lose money on it, net of fees.
func (m *Manager) isProfitableQuote(parentCtx context.Context, quote reldb.QuoteRequest) (isProfitable bool, err error) {
	ctx, span := m.metricsHandler.Tracer().Start(parentCtx, "isProfitableQuote")

	defer func() {
		span.AddEvent("result", trace.WithAttributes(attribute.Bool("result", isProfitable)))
		metrics.EndSpanWithErr(span, err)
	}()

	destTokenID, err := m.config.GetTokenName(quote.Transaction.DestChainId, quote.Transaction.DestToken.String())
	if err != nil {
		return false, fmt.Errorf("error getting dest token ID: %w", err)
	}
	fee, err := m.feePricer.GetTotalFee(ctx, quote.Transaction.OriginChainId, quote.Transaction.DestChainId, destTokenID, false)
	if err != nil {
		return false, fmt.Errorf("error getting total fee: %w", err)
	}

	cost := new(big.Int).Add(quote.Transaction.DestAmount, fee)

	span.AddEvent("fee", trace.WithAttributes(attribute.String("fee", fee.String())))
	span.AddEvent("cost", trace.WithAttributes(attribute.String("cost", cost.String())))
	span.AddEvent("dest_amount", trace.WithAttributes(attribute.String("dest_amount", quote.Transaction.DestAmount.String())))
	span.AddEvent("origin_amount", trace.WithAttributes(attribute.String("origin_amount", quote.Transaction.OriginAmount.String())))

	// NOTE: this logic assumes that the origin and destination tokens have the same price.
	return quote.Transaction.OriginAmount.Cmp(cost) >= 0, nil
}

// SubmitAllQuotes submits all quotes to the RFQ API.
func (m *Manager) SubmitAllQuotes(ctx context.Context) (err error) {
	ctx, span := m.metricsHandler.Tracer().Start(ctx, "submitQuotes")
	defer func() {
		metrics.EndSpanWithErr(span, err)
	}()

	inv, err := m.inventoryManager.GetCommittableBalances(ctx)
	if err != nil {
		return fmt.Errorf("error getting committable balances: %w", err)
	}
	return m.prepareAndSubmitQuotes(ctx, inv)
}

// Prepares and submits quotes based on inventory.
func (m *Manager) prepareAndSubmitQuotes(ctx context.Context, inv map[int]map[common.Address]*big.Int) error {
	var allQuotes []model.PutQuoteRequest

	// First, generate all quotes
	for chainID, balances := range inv {
		for address, balance := range balances {
			quotes, err := m.generateQuotes(ctx, chainID, address, balance)
			if err != nil {
				return err
			}
			allQuotes = append(allQuotes, quotes...)
		}
	}

	// Now, submit all the generated quotes
	for _, quote := range allQuotes {
		if err := m.submitQuote(quote); err != nil {
			return err
		}
	}

	return nil
}

// generateQuotes TODO: THIS LOOP IS BROKEN
// Essentially, if we know a destination chain token balance, then we just need to find which tokens are bridgeable to it.
// We can do this by looking at the quotableTokens map, and finding the key that matches the destination chain token.
// Generates quotes for a given chain ID, address, and balance.
func (m *Manager) generateQuotes(ctx context.Context, chainID int, address common.Address, balance *big.Int) ([]model.PutQuoteRequest, error) {

	destChainCfg, ok := m.config.Chains[chainID]
	if !ok {
		return nil, fmt.Errorf("error getting chain config for destination chain ID %d", chainID)
	}

	destTokenID := fmt.Sprintf("%d-%s", chainID, address.Hex())

	var quotes []model.PutQuoteRequest
	for keyTokenID, itemTokenIDs := range m.quotableTokens {
		for _, tokenID := range itemTokenIDs {
			// TODO: probably a better way to do this.
			if strings.ToLower(tokenID) == strings.ToLower(destTokenID) {
				originStr := strings.Split(keyTokenID, "-")[0]
				origin, err := strconv.Atoi(originStr)
				if err != nil {
					return nil, fmt.Errorf("error converting origin chainID: %w", err)
				}

				// Calculate the quote amount for this route
				quoteAmount, err := m.getQuoteAmount(ctx, origin, chainID, address, balance)
				if err != nil {
					return nil, err
				}

				// Calculate the fee for this route
				destToken, err := m.config.GetTokenName(uint32(chainID), address.Hex())
				if err != nil {
					return nil, fmt.Errorf("error getting dest token ID: %w", err)
				}
				fee, err := m.feePricer.GetTotalFee(ctx, uint32(origin), uint32(chainID), destToken, true)
				if err != nil {
					return nil, fmt.Errorf("error getting total fee: %w", err)
				}
				originChainCfg, ok := m.config.Chains[origin]
				if !ok {
					return nil, fmt.Errorf("error getting chain config for origin chain ID %d", origin)
				}

				// Build the quote
				quote := model.PutQuoteRequest{
					OriginChainID:           origin,
					OriginTokenAddr:         strings.Split(keyTokenID, "-")[1],
					DestChainID:             chainID,
					DestTokenAddr:           address.Hex(),
					DestAmount:              m.getDestAmount(ctx, quoteAmount).String(),
					MaxOriginAmount:         quoteAmount.String(),
					FixedFee:                fee.String(),
					OriginFastBridgeAddress: originChainCfg.Bridge,
					DestFastBridgeAddress:   destChainCfg.Bridge,
				}
				quotes = append(quotes, quote)
			}
		}
	}
	return quotes, nil
}

// getQuoteAmount calculates the quote amount for a given route.
func (m *Manager) getQuoteAmount(parentCtx context.Context, origin, dest int, address common.Address, balance *big.Int) (quoteAmount *big.Int, err error) {
	ctx, span := m.metricsHandler.Tracer().Start(parentCtx, "getQuoteAmount", trace.WithAttributes(
		attribute.String(metrics.Origin, strconv.Itoa(origin)),
		attribute.String(metrics.Destination, strconv.Itoa(dest)),
		attribute.String("address", address.String()),
		attribute.String("balance", balance.String()),
	))

	defer func() {
		span.SetAttributes(attribute.String("quote_amount", quoteAmount.String()))
		metrics.EndSpanWithErr(span, err)
	}()

	// First, check if we have enough gas to complete the a bridge for this route
	// If not, set the quote amount to zero to make sure a stale quote won't be used
	// TODO: handle in-flight gas; for now we can set a high min_gas_token
	sufficentGas, err := m.inventoryManager.HasSufficientGas(ctx, origin, dest)
	if err != nil {
		return nil, fmt.Errorf("error checking sufficient gas: %w", err)
	}
	if !sufficentGas {
		return big.NewInt(0), nil
	}

	// Apply the quotePct
	balanceFlt := new(big.Float).SetInt(balance)
	quoteAmount, _ = new(big.Float).Mul(balanceFlt, new(big.Float).SetFloat64(m.config.GetQuotePct()/100)).Int(nil)

	// Clip the quoteAmount by the minQuoteAmount
	minQuoteAmount := m.config.GetMinQuoteAmount(dest, address)
	if quoteAmount.Cmp(minQuoteAmount) < 0 {
		span.AddEvent("quote amount less than min quote amount", trace.WithAttributes(
			attribute.String("quote_amount", quoteAmount.String()),
			attribute.String("min_quote_amount", minQuoteAmount.String()),
		))
		quoteAmount = minQuoteAmount
	}

	// Finally, clip the quoteAmount by the balance
	if quoteAmount.Cmp(balance) > 0 {
		span.AddEvent("quote amount greater than balance", trace.WithAttributes(
			attribute.String("quote_amount", quoteAmount.String()),
			attribute.String("balance", balance.String()),
		))
		quoteAmount = balance
	}

	// Deduct gas cost from the quote amount, if necessary
	if chain.IsGasToken(address) {
		// Deduct the minimum gas token balance from the quote amount
		var minGasToken *big.Int
		minGasToken, err = m.config.GetMinGasToken()
		if err != nil {
			return nil, fmt.Errorf("error getting min gas token: %w", err)
		}
		quoteAmount = new(big.Int).Sub(quoteAmount, minGasToken)
		if quoteAmount.Cmp(big.NewInt(0)) < 0 {
			err = fmt.Errorf("min gas token exceeds quote amount")
			span.AddEvent(err.Error(), trace.WithAttributes(
				attribute.String("quote_amount", quoteAmount.String()),
				attribute.String("min_gas_token", minGasToken.String()),
			))
			return nil, err
		}
	}
	return quoteAmount, nil
}

func (m *Manager) getDestAmount(parentCtx context.Context, quoteAmount *big.Int) *big.Int {
	_, span := m.metricsHandler.Tracer().Start(parentCtx, "getDestAmount", trace.WithAttributes(
		attribute.String("quote_amount", quoteAmount.String()),
	))
	defer func() {
		metrics.EndSpan(span)
	}()

	quoteOffsetBps := m.config.GetQuoteOffsetBps()
	quoteOffsetFraction := new(big.Float).Quo(new(big.Float).SetInt64(int64(quoteOffsetBps)), new(big.Float).SetInt64(10000))
	quoteOffsetFactor := new(big.Float).Sub(new(big.Float).SetInt64(1), quoteOffsetFraction)
	destAmount, _ := new(big.Float).Mul(new(big.Float).SetInt(quoteAmount), quoteOffsetFactor).Int(nil)

	span.SetAttributes(
		attribute.Int("quote_offset_bps", quoteOffsetBps),
		attribute.String("quote_offset_fraction", quoteOffsetFraction.String()),
		attribute.String("quote_offset_factor", quoteOffsetFactor.String()),
		attribute.String("dest_amount", destAmount.String()),
	)
	return destAmount
}

// Submits a single quote.
func (m *Manager) submitQuote(quote model.PutQuoteRequest) error {
	err := m.rfqClient.PutQuote(&quote)
	if err != nil {
		return fmt.Errorf("error submitting quote: %w", err)
	}
	return nil
}<|MERGE_RESOLUTION|>--- conflicted
+++ resolved
@@ -157,16 +157,12 @@
 		span.RecordError(fmt.Errorf("error checking if quote is profitable: %w", err))
 		return false, err
 	}
-<<<<<<< HEAD
 	if !isProfitable {
-		return false
+		return false, nil
 	}
 
 	// all checks have passed
-	return true
-=======
-	return isProfitable, nil
->>>>>>> fb09c147
+	return true, nil
 }
 
 // isProfitableQuote determines if a quote is profitable, i.e. we will not lose money on it, net of fees.
