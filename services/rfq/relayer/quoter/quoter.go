// Package quoter submits quotes to the RFQ API for which assets the relayer is willing to relay.
package quoter

import (
	"context"
	"errors"
	"fmt"
	"math/big"
	"strconv"
	"strings"
	"sync/atomic"

	"github.com/synapsecns/sanguine/contrib/screener-api/client"
	"github.com/synapsecns/sanguine/core"

	"github.com/ethereum/go-ethereum/common/hexutil"
	"go.opentelemetry.io/otel/attribute"
	"go.opentelemetry.io/otel/metric"
	"go.opentelemetry.io/otel/trace"

	"github.com/ipfs/go-log"
	"github.com/synapsecns/sanguine/core/metrics"
	"github.com/synapsecns/sanguine/services/rfq/relayer/chain"
	"github.com/synapsecns/sanguine/services/rfq/relayer/pricer"
	"github.com/synapsecns/sanguine/services/rfq/relayer/relconfig"
	"github.com/synapsecns/sanguine/services/rfq/relayer/reldb"
	"golang.org/x/exp/slices"
	"golang.org/x/sync/errgroup"

	"github.com/ethereum/go-ethereum/common"
	"github.com/synapsecns/sanguine/ethergo/signer/signer"
	rfqAPIClient "github.com/synapsecns/sanguine/services/rfq/api/client"
	"github.com/synapsecns/sanguine/services/rfq/api/model"
	"github.com/synapsecns/sanguine/services/rfq/relayer/inventory"
)

var logger = log.Logger("quoter")

// Quoter submits quotes to the RFQ API.
type Quoter interface {
	// SubmitAllQuotes submits all quotes to the RFQ API.
	SubmitAllQuotes(ctx context.Context) (err error)
	// ShouldProcess determines if a quote should be processed.
	// We do this by either saving all quotes in-memory, and refreshing via GetSelfQuotes() through the API
	// The first comparison is does bridge transaction OriginChainID+TokenAddr match with a quote + DestChainID+DestTokenAddr, then we look to see if we have enough amount to relay it + if the price fits our bounds (based on that the Relayer is relaying the destination token for the origin)
	// validateQuote(BridgeEvent)
	ShouldProcess(ctx context.Context, quote reldb.QuoteRequest) (bool, error)
	// IsProfitable determines if a quote is profitable, i.e. we will not lose money on it, net of fees.
	IsProfitable(ctx context.Context, quote reldb.QuoteRequest) (bool, error)
}

// Manager submits quotes to the RFQ API.
// TODO: should be unexported.
type Manager struct {
	// config is the relayer's config.
	config relconfig.Config
	// inventoryManager is used to get the relayer's inventory.
	inventoryManager inventory.Manager
	// rfqClient is used to communicate with the RFQ API.
	rfqClient rfqAPIClient.AuthenticatedClient
	// relayerSigner is the signer used by the relayer to interact on chain
	relayerSigner signer.Signer
	// feePricer is used to price fees.
	feePricer pricer.FeePricer
	// metricsHandler handles traces, etc
	metricsHandler metrics.Handler
	// quotableTokens is a map of token -> list of quotable tokens.
	// should be removed in config overhaul
	quotableTokens map[string][]string
	// screener is used to screen addresses.
	screener client.ScreenerClient
	// relayPaused is set when the RFQ API is found to be offline, which
	// lets the quoter indicate that quotes should not be relayed.
	relayPaused atomic.Bool
	// meter is the meter used by this package.
	meter metric.Meter
	// quoteAmountHist stores a histogram of quote amounts.
	quoteAmountHist metric.Float64Histogram
}

// NewQuoterManager creates a new QuoterManager.
func NewQuoterManager(config relconfig.Config, metricsHandler metrics.Handler, inventoryManager inventory.Manager, relayerSigner signer.Signer, feePricer pricer.FeePricer, apiClient rfqAPIClient.AuthenticatedClient) (Quoter, error) {
	qt := make(map[string][]string)

	// fix any casing issues.
	var err error
	for tokenID, destTokenIDs := range config.QuotableTokens {
		processedDestTokens := make([]string, len(destTokenIDs))
		for i := range destTokenIDs {
			processedDestTokens[i], err = relconfig.SanitizeTokenID(destTokenIDs[i])
			if err != nil {
				return nil, fmt.Errorf("error sanitizing dest token ID: %w", err)
			}
		}
		sanitizedID, err := relconfig.SanitizeTokenID(tokenID)
		if err != nil {
			return nil, fmt.Errorf("error sanitizing token ID: %w", err)
		}
		qt[sanitizedID] = processedDestTokens
	}

	var ss client.ScreenerClient
	if config.ScreenerAPIUrl != "" {
		ss, err = client.NewClient(metricsHandler, config.ScreenerAPIUrl)
		if err != nil {
			return nil, fmt.Errorf("error creating screener client: %w", err)
		}
	}

	var meter metric.Meter
	var quoteAmountHist metric.Float64Histogram
	if metricsHandler.Type() != metrics.Null {
		meter := metricsHandler.Meter(meterName)
		quoteAmountHist, err = meter.Float64Histogram("quote_amount")
		if err != nil {
			return nil, fmt.Errorf("error creating quote amount hist: %w", err)
		}
	}

	return &Manager{
		config:           config,
		inventoryManager: inventoryManager,
		rfqClient:        apiClient,
		quotableTokens:   qt,
		relayerSigner:    relayerSigner,
		metricsHandler:   metricsHandler,
		feePricer:        feePricer,
		screener:         ss,
		meter:            meter,
		quoteAmountHist:  quoteAmountHist,
	}, nil
}

const screenerRuleset = "rfq"

// ShouldProcess determines if a quote should be processed.
func (m *Manager) ShouldProcess(parentCtx context.Context, quote reldb.QuoteRequest) (res bool, err error) {
	ctx, span := m.metricsHandler.Tracer().Start(parentCtx, "shouldProcess", trace.WithAttributes(
		attribute.String("transaction_id", hexutil.Encode(quote.TransactionID[:])),
	))

	defer func() {
		span.AddEvent("result", trace.WithAttributes(attribute.Bool("result", res)))
		metrics.EndSpanWithErr(span, err)
	}()

	if m.relayPaused.Load() {
		span.AddEvent("relayPaused is set due to RFQ API being offline")
		return false, nil
	}

	if m.screener != nil {
<<<<<<< HEAD
		blocked, err := m.screener.ScreenAddress(ctx, quote.Transaction.OriginSender.String())
		if err != nil {
			span.RecordError(fmt.Errorf("error screening address: %w", err))
			return false, fmt.Errorf("error screening address: %w", err)
		}
		if blocked {
			span.AddEvent(fmt.Sprintf("address %s blocked", quote.Transaction.OriginSender))
			return false, nil
		}

		blocked, err = m.screener.ScreenAddress(ctx, quote.Transaction.DestRecipient.String())
=======
		// screen sender and recipient in parallel
		g, gctx := errgroup.WithContext(ctx)
		var senderBlocked, recipientBlocked bool
		g.Go(func() error {
			senderBlocked, err = m.screener.ScreenAddress(gctx, screenerRuleset, quote.Transaction.OriginSender.String())
			if err != nil {
				span.RecordError(fmt.Errorf("error screening address: %w", err))
				return fmt.Errorf("error screening address: %w", err)
			}
			return nil
		})
		g.Go(func() error {
			recipientBlocked, err = m.screener.ScreenAddress(gctx, screenerRuleset, quote.Transaction.DestRecipient.String())
			if err != nil {
				span.RecordError(fmt.Errorf("error screening address: %w", err))
				return fmt.Errorf("error screening address: %w", err)
			}
			return nil
		})

		err = g.Wait()
>>>>>>> 3eccadbe
		if err != nil {
			return false, fmt.Errorf("error screening addresses: %w", err)
		}
		if senderBlocked || recipientBlocked {
			span.SetAttributes(
				attribute.Bool("sender_blocked", senderBlocked),
				attribute.Bool("recipient_blocked", recipientBlocked),
			)
			return false, nil
		}
	}

	// allowed pairs for this origin token on the destination
	destPairs := m.quotableTokens[quote.GetOriginIDPair()]
	if !(slices.Contains(destPairs, quote.GetDestIDPair())) {
		span.AddEvent(fmt.Sprintf("%s not in %s or %s not found", quote.GetDestIDPair(), strings.Join(destPairs, ", "), quote.GetOriginIDPair()))
		return false, nil
	}

	// handle decimals.
	// this will never get hit if we're operating correctly.
	if quote.OriginTokenDecimals != quote.DestTokenDecimals {
		span.AddEvent("Pairing tokens with two different decimals is disabled as a safety feature right now.")
		return false, nil
	}

	// all checks have passed
	return true, nil
}

// IsProfitable determines if a quote is profitable, i.e. we will not lose money on it, net of fees.
func (m *Manager) IsProfitable(parentCtx context.Context, quote reldb.QuoteRequest) (isProfitable bool, err error) {
	ctx, span := m.metricsHandler.Tracer().Start(parentCtx, "IsProfitable")

	defer func() {
		span.AddEvent("result", trace.WithAttributes(attribute.Bool("result", isProfitable)))
		metrics.EndSpanWithErr(span, err)
	}()

	destTokenID, err := m.config.GetTokenName(quote.Transaction.DestChainId, quote.Transaction.DestToken.String())
	if err != nil {
		return false, fmt.Errorf("error getting dest token ID: %w", err)
	}
	fee, err := m.feePricer.GetTotalFee(ctx, quote.Transaction.OriginChainId, quote.Transaction.DestChainId, destTokenID, false)
	if err != nil {
		return false, fmt.Errorf("error getting total fee: %w", err)
	}

	cost := new(big.Int).Add(quote.Transaction.DestAmount, fee)

	span.AddEvent("fee", trace.WithAttributes(attribute.String("fee", fee.String())))
	span.AddEvent("cost", trace.WithAttributes(attribute.String("cost", cost.String())))
	span.AddEvent("dest_amount", trace.WithAttributes(attribute.String("dest_amount", quote.Transaction.DestAmount.String())))
	span.AddEvent("origin_amount", trace.WithAttributes(attribute.String("origin_amount", quote.Transaction.OriginAmount.String())))

	// NOTE: this logic assumes that the origin and destination tokens have the same price.
	return quote.Transaction.OriginAmount.Cmp(cost) >= 0, nil
}

// SubmitAllQuotes submits all quotes to the RFQ API.
func (m *Manager) SubmitAllQuotes(ctx context.Context) (err error) {
	ctx, span := m.metricsHandler.Tracer().Start(ctx, "SubmitAllQuotes")
	defer func() {
		metrics.EndSpanWithErr(span, err)
	}()

	inv, err := m.inventoryManager.GetCommittableBalances(ctx)
	if err != nil {
		return fmt.Errorf("error getting committable balances: %w", err)
	}

	return m.prepareAndSubmitQuotes(ctx, inv)
}

// Prepares and submits quotes based on inventory.
func (m *Manager) prepareAndSubmitQuotes(ctx context.Context, inv map[int]map[common.Address]*big.Int) (err error) {
	ctx, span := m.metricsHandler.Tracer().Start(ctx, "prepareAndSubmitQuotes")
	defer func() {
		span.SetAttributes(attribute.Bool("relay_paused", m.relayPaused.Load()))
		metrics.EndSpanWithErr(span, err)
	}()

	var allQuotes []model.PutQuoteRequest

	// First, generate all quotes
	for chainID, balances := range inv {
		for address, balance := range balances {
			quotes, err := m.generateQuotes(ctx, chainID, address, balance)
			if err != nil {
				return err
			}
			allQuotes = append(allQuotes, quotes...)
		}
	}

	span.SetAttributes(attribute.Int("num_quotes", len(allQuotes)))

	// Now, submit all the generated quotes
	for _, quote := range allQuotes {
		if err := m.submitQuote(ctx, quote); err != nil {
			span.AddEvent("error submitting quote; setting relayPaused to true", trace.WithAttributes(
				attribute.String("error", err.Error()),
				attribute.Int(metrics.Origin, quote.OriginChainID),
				attribute.Int(metrics.Destination, quote.DestChainID),
				attribute.String("origin_token_addr", quote.OriginTokenAddr),
				attribute.String("dest_token_addr", quote.DestTokenAddr),
				attribute.String("max_origin_amount", quote.MaxOriginAmount),
				attribute.String("dest_amount", quote.DestAmount),
			))
			m.relayPaused.Store(true)

			// Suppress error so that we can continue submitting quotes
			return nil
		}
	}

	// We successfully submitted all quotes, so we can set relayPaused to false
	m.relayPaused.Store(false)

	return nil
}

const meterName = "github.com/synapsecns/sanguine/services/rfq/relayer/quoter"

// generateQuotes TODO: THIS LOOP IS BROKEN
// Essentially, if we know a destination chain token balance, then we just need to find which tokens are bridgeable to it.
// We can do this by looking at the quotableTokens map, and finding the key that matches the destination chain token.
// Generates quotes for a given chain ID, address, and balance.
func (m *Manager) generateQuotes(parentCtx context.Context, chainID int, address common.Address, balance *big.Int) (quotes []model.PutQuoteRequest, err error) {
	ctx, span := m.metricsHandler.Tracer().Start(parentCtx, "generateQuotes", trace.WithAttributes(
		attribute.Int(metrics.Origin, chainID),
		attribute.String("address", address.String()),
		attribute.String("balance", balance.String()),
	))
	defer func() {
		metrics.EndSpanWithErr(span, err)
	}()

	destRFQAddr, err := m.config.GetRFQAddress(chainID)
	if err != nil {
		return nil, fmt.Errorf("error getting destination RFQ address: %w", err)
	}

	destTokenID := fmt.Sprintf("%d-%s", chainID, address.Hex())
	quotes = []model.PutQuoteRequest{}
	for keyTokenID, itemTokenIDs := range m.quotableTokens {
		for _, tokenID := range itemTokenIDs {
			//nolint:nestif
			if tokenID == destTokenID {
				quote, quoteErr := m.generateQuote(ctx, keyTokenID, chainID, address, balance, destRFQAddr)
				if quoteErr != nil {
					// continue generating quotes even if one fails
					span.AddEvent("error generating quote", trace.WithAttributes(
						attribute.String("key_token_id", keyTokenID),
						attribute.String("error", quoteErr.Error()),
					))
					continue
				}

				registerErr := m.registerQuote(ctx, quote)
				if registerErr != nil {
					span.AddEvent("error registering quote", trace.WithAttributes(
						attribute.String("error", registerErr.Error()),
					))
				}

				quotes = append(quotes, *quote)
			}
		}
	}
	return quotes, nil
}

func (m *Manager) generateQuote(ctx context.Context, keyTokenID string, chainID int, address common.Address, balance *big.Int, destRFQAddr string) (quote *model.PutQuoteRequest, err error) {
	// Parse token info
	originStr := strings.Split(keyTokenID, "-")[0]
	origin, err := strconv.Atoi(originStr)
	if err != nil {
		logger.Error("Error converting origin chainID", "error", err)
		return nil, fmt.Errorf("error converting origin chainID: %w", err)
	}
	originTokenAddr := common.HexToAddress(strings.Split(keyTokenID, "-")[1])

	// Calculate the quote amount for this route
	originAmount, err := m.getOriginAmount(ctx, origin, chainID, address, balance)
	// don't quote if gas exceeds quote
	if errors.Is(err, errMinGasExceedsQuoteAmount) {
		originAmount = big.NewInt(0)
	} else if err != nil {
		logger.Error("Error getting quote amount", "error", err)
		return nil, err
	}

	// Calculate the fee for this route
	destToken, err := m.config.GetTokenName(uint32(chainID), address.Hex())
	if err != nil {
		logger.Error("Error getting dest token ID", "error", err)
		return nil, fmt.Errorf("error getting dest token ID: %w", err)
	}
	fee, err := m.feePricer.GetTotalFee(ctx, uint32(origin), uint32(chainID), destToken, true)
	if err != nil {
		logger.Error("Error getting total fee", "error", err)
		return nil, fmt.Errorf("error getting total fee: %w", err)
	}
	originRFQAddr, err := m.config.GetRFQAddress(origin)
	if err != nil {
		logger.Error("Error getting RFQ address", "error", err)
		return nil, fmt.Errorf("error getting RFQ address: %w", err)
	}

	// Build the quote
	destAmount, err := m.getDestAmount(ctx, originAmount, chainID, destToken)
	if err != nil {
		logger.Error("Error getting dest amount", "error", err)
		return nil, fmt.Errorf("error getting dest amount: %w", err)
	}
	quote = &model.PutQuoteRequest{
		OriginChainID:           origin,
		OriginTokenAddr:         originTokenAddr.Hex(),
		DestChainID:             chainID,
		DestTokenAddr:           address.Hex(),
		DestAmount:              destAmount.String(),
		MaxOriginAmount:         originAmount.String(),
		FixedFee:                fee.String(),
		OriginFastBridgeAddress: originRFQAddr,
		DestFastBridgeAddress:   destRFQAddr,
	}
	return quote, nil
}

// registerQuote registers a quote with the metrics handler.
func (m *Manager) registerQuote(ctx context.Context, quote *model.PutQuoteRequest) (err error) {
	if m.meter == nil || m.quoteAmountHist == nil {
		return nil
	}

	originMetadata, err := m.inventoryManager.GetTokenMetadata(quote.OriginChainID, common.HexToAddress(quote.OriginTokenAddr))
	if err != nil {
		return fmt.Errorf("error getting origin token metadata: %w", err)
	}
	destMetadata, err := m.inventoryManager.GetTokenMetadata(quote.DestChainID, common.HexToAddress(quote.DestTokenAddr))
	if err != nil {
		return fmt.Errorf("error getting dest token metadata: %w", err)
	}
	destAmount, ok := new(big.Int).SetString(quote.DestAmount, 10)
	if !ok {
		return fmt.Errorf("error parsing dest amount: %w", err)
	}
	attributes := attribute.NewSet(
		attribute.Int(metrics.Origin, quote.OriginChainID),
		attribute.Int(metrics.Destination, quote.DestChainID),
		attribute.String("origin_token_name", originMetadata.Name),
		attribute.String("dest_token_name", destMetadata.Name),
		attribute.String("max_origin_amount", quote.MaxOriginAmount),
		attribute.String("fixed_fee", quote.FixedFee),
		attribute.String("relayer", m.relayerSigner.Address().Hex()),
	)
	m.quoteAmountHist.Record(ctx, core.BigToDecimals(destAmount, destMetadata.Decimals), metric.WithAttributeSet(attributes))
	return nil
}

// getOriginAmount calculates the origin quote amount for a given route.
//
//nolint:cyclop
func (m *Manager) getOriginAmount(parentCtx context.Context, origin, dest int, address common.Address, balance *big.Int) (quoteAmount *big.Int, err error) {
	ctx, span := m.metricsHandler.Tracer().Start(parentCtx, "getOriginAmount", trace.WithAttributes(
		attribute.String(metrics.Origin, strconv.Itoa(origin)),
		attribute.String(metrics.Destination, strconv.Itoa(dest)),
		attribute.String("address", address.String()),
		attribute.String("balance", balance.String()),
	))

	defer func() {
		span.SetAttributes(attribute.String("quote_amount", quoteAmount.String()))
		metrics.EndSpanWithErr(span, err)
	}()

	// First, check if we have enough gas to complete the a bridge for this route
	// If not, set the quote amount to zero to make sure a stale quote won't be used
	// TODO: handle in-flight gas; for now we can set a high min_gas_token
	sufficentGasOrigin, err := m.inventoryManager.HasSufficientGas(ctx, origin, nil)
	if err != nil {
		return nil, fmt.Errorf("error checking sufficient gas: %w", err)
	}
	sufficentGasDest, err := m.inventoryManager.HasSufficientGas(ctx, dest, nil)
	if err != nil {
		return nil, fmt.Errorf("error checking sufficient gas: %w", err)
	}
	span.SetAttributes(
		attribute.Bool("sufficient_gas_origin", sufficentGasOrigin),
		attribute.Bool("sufficient_gas_dest", sufficentGasDest),
	)
	if !sufficentGasOrigin || !sufficentGasDest {
		return big.NewInt(0), nil
	}

	// Apply the quotePct
	quotePct, err := m.config.GetQuotePct(dest)
	if err != nil {
		return nil, fmt.Errorf("error getting quote pct: %w", err)
	}
	balanceFlt := new(big.Float).SetInt(balance)
	quoteAmount, _ = new(big.Float).Mul(balanceFlt, new(big.Float).SetFloat64(quotePct/100)).Int(nil)

	// Apply the quoteOffset to origin token.
	tokenName, err := m.config.GetTokenName(uint32(dest), address.Hex())
	if err != nil {
		return nil, fmt.Errorf("error getting token name: %w", err)
	}
	quoteOffsetBps, err := m.config.GetQuoteOffsetBps(origin, tokenName, true)
	if err != nil {
		return nil, fmt.Errorf("error getting quote offset bps: %w", err)
	}
	quoteAmount = m.applyOffset(ctx, quoteOffsetBps, quoteAmount)

	// Clip the quoteAmount by the minQuoteAmount
	minQuoteAmount := m.config.GetMinQuoteAmount(dest, address)
	if quoteAmount.Cmp(minQuoteAmount) < 0 {
		span.AddEvent("quote amount less than min quote amount", trace.WithAttributes(
			attribute.String("quote_amount", quoteAmount.String()),
			attribute.String("min_quote_amount", minQuoteAmount.String()),
		))
		quoteAmount = minQuoteAmount
	}

	// Finally, clip the quoteAmount by the balance
	if quoteAmount.Cmp(balance) > 0 {
		span.AddEvent("quote amount greater than balance", trace.WithAttributes(
			attribute.String("quote_amount", quoteAmount.String()),
			attribute.String("balance", balance.String()),
		))
		quoteAmount = balance
	}

	// Deduct gas cost from the quote amount, if necessary
	quoteAmount, err = m.deductGasCost(ctx, quoteAmount, address, dest)
	if err != nil {
		return nil, fmt.Errorf("error deducting gas cost: %w", err)
	}

	return quoteAmount, nil
}

// deductGasCost deducts the gas cost from the quote amount, if necessary.
func (m *Manager) deductGasCost(parentCtx context.Context, quoteAmount *big.Int, address common.Address, dest int) (quoteAmountAdj *big.Int, err error) {
	if !chain.IsGasToken(address) {
		return quoteAmount, nil
	}

	_, span := m.metricsHandler.Tracer().Start(parentCtx, "deductGasCost", trace.WithAttributes(
		attribute.String("quote_amount", quoteAmount.String()),
	))
	defer func() {
		span.SetAttributes(attribute.String("quote_amount", quoteAmount.String()))
		metrics.EndSpanWithErr(span, err)
	}()

	// Deduct the minimum gas token balance from the quote amount
	var minGasToken *big.Int
	minGasToken, err = m.config.GetMinGasToken(dest)
	if err != nil {
		return nil, fmt.Errorf("error getting min gas token: %w", err)
	}
	quoteAmountAdj = new(big.Int).Sub(quoteAmount, minGasToken)
	if quoteAmountAdj.Cmp(big.NewInt(0)) < 0 {
		err = errMinGasExceedsQuoteAmount
		span.AddEvent(err.Error(), trace.WithAttributes(
			attribute.String("quote_amount_adj", quoteAmountAdj.String()),
			attribute.String("min_gas_token", minGasToken.String()),
		))
		return nil, err
	}
	return quoteAmountAdj, nil
}

var errMinGasExceedsQuoteAmount = errors.New("min gas token exceeds quote amount")

func (m *Manager) getDestAmount(parentCtx context.Context, originAmount *big.Int, chainID int, tokenName string) (*big.Int, error) {
	ctx, span := m.metricsHandler.Tracer().Start(parentCtx, "getDestAmount", trace.WithAttributes(
		attribute.String("quote_amount", originAmount.String()),
	))
	defer func() {
		metrics.EndSpan(span)
	}()

	quoteOffsetBps, err := m.config.GetQuoteOffsetBps(chainID, tokenName, false)
	if err != nil {
		return nil, fmt.Errorf("error getting quote offset bps: %w", err)
	}
	quoteWidthBps, err := m.config.GetQuoteWidthBps(chainID)
	if err != nil {
		return nil, fmt.Errorf("error getting quote width bps: %w", err)
	}
	totalOffsetBps := quoteOffsetBps + quoteWidthBps
	destAmount := m.applyOffset(ctx, totalOffsetBps, originAmount)

	span.SetAttributes(
		attribute.Float64("quote_offset_bps", quoteOffsetBps),
		attribute.Float64("quote_width_bps", quoteWidthBps),
		attribute.String("dest_amount", destAmount.String()),
	)
	return destAmount, nil
}

// applyOffset applies an offset (in bps) to a target.
func (m *Manager) applyOffset(parentCtx context.Context, offsetBps float64, target *big.Int) (result *big.Int) {
	_, span := m.metricsHandler.Tracer().Start(parentCtx, "applyOffset", trace.WithAttributes(
		attribute.Float64("offset_bps", offsetBps),
		attribute.String("target", target.String()),
	))
	defer func() {
		metrics.EndSpan(span)
	}()

	offsetFraction := new(big.Float).Quo(new(big.Float).SetInt64(int64(offsetBps)), new(big.Float).SetInt64(10000))
	offsetFactor := new(big.Float).Sub(new(big.Float).SetInt64(1), offsetFraction)
	result, _ = new(big.Float).Mul(new(big.Float).SetInt(target), offsetFactor).Int(nil)
	return result
}

// Submits a single quote.
func (m *Manager) submitQuote(ctx context.Context, quote model.PutQuoteRequest) error {
	quoteCtx, quoteCancel := context.WithTimeout(ctx, m.config.GetQuoteSubmissionTimeout())
	defer quoteCancel()

	err := m.rfqClient.PutQuote(quoteCtx, &quote)
	if err != nil {
		return fmt.Errorf("error submitting quote: %w", err)
	}
	return nil
}<|MERGE_RESOLUTION|>--- conflicted
+++ resolved
@@ -150,24 +150,11 @@
 	}
 
 	if m.screener != nil {
-<<<<<<< HEAD
-		blocked, err := m.screener.ScreenAddress(ctx, quote.Transaction.OriginSender.String())
-		if err != nil {
-			span.RecordError(fmt.Errorf("error screening address: %w", err))
-			return false, fmt.Errorf("error screening address: %w", err)
-		}
-		if blocked {
-			span.AddEvent(fmt.Sprintf("address %s blocked", quote.Transaction.OriginSender))
-			return false, nil
-		}
-
-		blocked, err = m.screener.ScreenAddress(ctx, quote.Transaction.DestRecipient.String())
-=======
 		// screen sender and recipient in parallel
 		g, gctx := errgroup.WithContext(ctx)
 		var senderBlocked, recipientBlocked bool
 		g.Go(func() error {
-			senderBlocked, err = m.screener.ScreenAddress(gctx, screenerRuleset, quote.Transaction.OriginSender.String())
+			senderBlocked, err = m.screener.ScreenAddress(gctx, quote.Transaction.OriginSender.String())
 			if err != nil {
 				span.RecordError(fmt.Errorf("error screening address: %w", err))
 				return fmt.Errorf("error screening address: %w", err)
@@ -175,7 +162,7 @@
 			return nil
 		})
 		g.Go(func() error {
-			recipientBlocked, err = m.screener.ScreenAddress(gctx, screenerRuleset, quote.Transaction.DestRecipient.String())
+			recipientBlocked, err = m.screener.ScreenAddress(gctx, quote.Transaction.DestRecipient.String())
 			if err != nil {
 				span.RecordError(fmt.Errorf("error screening address: %w", err))
 				return fmt.Errorf("error screening address: %w", err)
@@ -184,7 +171,6 @@
 		})
 
 		err = g.Wait()
->>>>>>> 3eccadbe
 		if err != nil {
 			return false, fmt.Errorf("error screening addresses: %w", err)
 		}
