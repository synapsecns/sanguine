--- conflicted
+++ resolved
@@ -258,15 +258,6 @@
 	var allQuotes []model.PutQuoteRequest
 
 	// First, generate all quotes
-<<<<<<< HEAD
-	for chainID, balances := range inv {
-		for address, balance := range balances {
-			quotes, err := m.generateQuotes(ctx, chainID, address, balance, inv)
-			if err != nil {
-				return err
-			}
-			allQuotes = append(allQuotes, quotes...)
-=======
 	g, gctx := errgroup.WithContext(ctx)
 	mtx := sync.Mutex{}
 	for cid, balances := range inv {
@@ -275,7 +266,7 @@
 			address := a
 			balance := b
 			g.Go(func() error {
-				quotes, err := m.generateQuotes(gctx, chainID, address, balance)
+				quotes, err := m.generateQuotes(gctx, chainID, address, balance, inv)
 				if err != nil {
 					return fmt.Errorf("error generating quotes: %w", err)
 				}
@@ -284,7 +275,6 @@
 				mtx.Unlock()
 				return nil
 			})
->>>>>>> bf40e0a6
 		}
 	}
 	err = g.Wait()
@@ -377,7 +367,6 @@
 				}
 
 				g.Go(func() error {
-<<<<<<< HEAD
 					input := QuoteInput{
 						OriginChainID:   origin,
 						DestChainID:     chainID,
@@ -385,13 +374,10 @@
 						DestTokenAddr:   address,
 						OriginBalance:   originBalance,
 						DestBalance:     balance,
-						DestRFQAddr:     destRFQAddr,
+						DestRFQAddr:     destRFQAddr.Hex(),
 					}
 
 					quote, quoteErr := m.generateQuote(gctx, input)
-=======
-					quote, quoteErr := m.generateQuote(gctx, keyTokenID, chainID, address, balance, destRFQAddr.Hex())
->>>>>>> bf40e0a6
 					if quoteErr != nil {
 						// continue generating quotes even if one fails
 						span.AddEvent("error generating quote", trace.WithAttributes(
@@ -470,13 +456,8 @@
 		DestAmount:              destAmount.String(),
 		MaxOriginAmount:         originAmount.String(),
 		FixedFee:                fee.String(),
-<<<<<<< HEAD
-		OriginFastBridgeAddress: originRFQAddr,
+		OriginFastBridgeAddress: originRFQAddr.Hex(),
 		DestFastBridgeAddress:   input.DestRFQAddr,
-=======
-		OriginFastBridgeAddress: originRFQAddr.Hex(),
-		DestFastBridgeAddress:   destRFQAddr,
->>>>>>> bf40e0a6
 	}
 	return quote, nil
 }
