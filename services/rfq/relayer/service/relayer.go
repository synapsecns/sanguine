package service

import (
	"context"
	"fmt"
	"math/big"
	"sync"
	"time"

	"github.com/ethereum/go-ethereum/accounts/abi/bind"
	"github.com/ethereum/go-ethereum/common"
	"github.com/ethereum/go-ethereum/common/hexutil"
	"github.com/ipfs/go-log"
	"github.com/jellydator/ttlcache/v3"
	"github.com/puzpuzpuz/xsync/v2"
	"github.com/synapsecns/sanguine/core/dbcommon"
	"github.com/synapsecns/sanguine/core/mapmutex"
	"github.com/synapsecns/sanguine/core/metrics"
	"github.com/synapsecns/sanguine/ethergo/listener"
	signerConfig "github.com/synapsecns/sanguine/ethergo/signer/config"
	"github.com/synapsecns/sanguine/ethergo/signer/signer"
	"github.com/synapsecns/sanguine/ethergo/submitter"
	"github.com/synapsecns/sanguine/services/cctp-relayer/attestation"
	cctpSql "github.com/synapsecns/sanguine/services/cctp-relayer/db/sql"
	"github.com/synapsecns/sanguine/services/cctp-relayer/relayer"
	omniClient "github.com/synapsecns/sanguine/services/omnirpc/client"
	rfqAPIClient "github.com/synapsecns/sanguine/services/rfq/api/client"
	"github.com/synapsecns/sanguine/services/rfq/contracts/fastbridge"
	"github.com/synapsecns/sanguine/services/rfq/relayer/inventory"
	"github.com/synapsecns/sanguine/services/rfq/relayer/pricer"
	"github.com/synapsecns/sanguine/services/rfq/relayer/quoter"
	"github.com/synapsecns/sanguine/services/rfq/relayer/relapi"
	"github.com/synapsecns/sanguine/services/rfq/relayer/relconfig"
	"github.com/synapsecns/sanguine/services/rfq/relayer/reldb"
	"github.com/synapsecns/sanguine/services/rfq/relayer/reldb/connect"
	"go.opentelemetry.io/otel/attribute"
	"go.opentelemetry.io/otel/trace"
	"golang.org/x/sync/errgroup"
	"golang.org/x/sync/semaphore"
)

const maxConcurrentRequests = 150

// Relayer is the core of the relayer application.
type Relayer struct {
	cfg            relconfig.Config
	metrics        metrics.Handler
	db             reldb.Service
	client         omniClient.RPCClient
	chainListeners map[int]listener.ContractListener
	apiServer      *relapi.RelayerAPIServer
	apiClient      rfqAPIClient.AuthenticatedClient
	inventory      inventory.Manager
	quoter         quoter.Quoter
	submitter      submitter.TransactionSubmitter
	signer         signer.Signer
	claimCache     *ttlcache.Cache[common.Hash, bool]
	decimalsCache  *xsync.MapOf[string, *uint8]
	// semaphore is used to limit the number of concurrent requests
	semaphore *semaphore.Weighted
	// relayMtx is used to synchronize handling of relay requests
	relayMtx mapmutex.StringMapMutex
}

var logger = log.Logger("relayer")

// NewRelayer creates a new relayer.
//
// The relayer is the core of the application. It is responsible for starting the listener and quoter event loops.
func NewRelayer(ctx context.Context, metricHandler metrics.Handler, cfg relconfig.Config) (*Relayer, error) {
	omniClient := omniClient.NewOmnirpcClient(cfg.OmniRPCURL, metricHandler, omniClient.WithCaptureReqRes())

	// TODO: pull from config
	dbType, err := dbcommon.DBTypeFromString(cfg.Database.Type)
	if err != nil {
		return nil, fmt.Errorf("could not get db type: %w", err)
	}

	store, err := connect.Connect(ctx, dbType, cfg.Database.DSN, metricHandler)
	if err != nil {
		return nil, fmt.Errorf("could not make db: %w", err)
	}
	chainListeners := make(map[int]listener.ContractListener)

	// setup chain listeners
	for chainID := range cfg.GetChains() {
		rfqAddr, err := cfg.GetRFQAddress(chainID)
		if err != nil {
			return nil, fmt.Errorf("could not get rfq address: %w", err)
		}
		chainClient, err := omniClient.GetChainClient(ctx, chainID)
		if err != nil {
			return nil, fmt.Errorf("could not get chain client: %w", err)
		}

		contract, err := fastbridge.NewFastBridgeRef(common.HexToAddress(rfqAddr), chainClient)
		if err != nil {
			return nil, fmt.Errorf("could not create fast bridge contract: %w", err)
		}
		startBlock, err := contract.DeployBlock(&bind.CallOpts{Context: ctx})
		if err != nil {
			return nil, fmt.Errorf("could not get deploy block: %w", err)
		}
		chainListener, err := listener.NewChainListener(chainClient, store, common.HexToAddress(rfqAddr), uint64(startBlock.Int64()), metricHandler)
		if err != nil {
			return nil, fmt.Errorf("could not get chain listener: %w", err)
		}
		chainListeners[chainID] = chainListener
	}

	sg, err := signerConfig.SignerFromConfig(ctx, cfg.Signer)
	if err != nil {
		return nil, fmt.Errorf("could not get signer: %w", err)
	}
	fmt.Printf("loaded signer with address: %s\n", sg.Address().String())

	sm := submitter.NewTransactionSubmitter(metricHandler, sg, omniClient, store.SubmitterDB(), &cfg.SubmitterConfig)

	im, err := inventory.NewInventoryManager(ctx, omniClient, metricHandler, cfg, sg.Address(), sm, store)
	if err != nil {
		return nil, fmt.Errorf("could not add imanager: %w", err)
	}

	priceFetcher := pricer.NewCoingeckoPriceFetcher(cfg.GetHTTPTimeout())
	fp := pricer.NewFeePricer(cfg, omniClient, priceFetcher, metricHandler)

	apiClient, err := rfqAPIClient.NewAuthenticatedClient(metricHandler, cfg.GetRfqAPIURL(), sg)
	if err != nil {
		return nil, fmt.Errorf("error creating RFQ API client: %w", err)
	}

	q, err := quoter.NewQuoterManager(cfg, metricHandler, im, sg, fp, apiClient)
	if err != nil {
		return nil, fmt.Errorf("could not get quoter")
	}

	apiServer, err := relapi.NewRelayerAPI(ctx, cfg, metricHandler, omniClient, store, sm)
	if err != nil {
		return nil, fmt.Errorf("could not get api server: %w", err)
	}

	cache := ttlcache.New[common.Hash, bool](ttlcache.WithTTL[common.Hash, bool](time.Second * 30))
	rel := Relayer{
		db:             store,
		client:         omniClient,
		quoter:         q,
		metrics:        metricHandler,
		claimCache:     cache,
		decimalsCache:  xsync.NewMapOf[*uint8](),
		cfg:            cfg,
		inventory:      im,
		submitter:      sm,
		signer:         sg,
		chainListeners: chainListeners,
		apiServer:      apiServer,
		apiClient:      apiClient,
		semaphore:      semaphore.NewWeighted(maxConcurrentRequests),
		relayMtx:       mapmutex.NewStringMapMutex(),
	}
	return &rel, nil
}

const defaultPostInterval = 1

// Start starts the relayer.
//
// This will:
// 1. Check if approvals need to be issued on chain & issue them if needed. This allows
// _pullToken to function correctly.
// 2. Start the chain parser: This will listen to and process any events on chain
// 3. Start the db selector: This will check the db for any requests that need to be processed.
// 4. Start the submitter: This will submit any transactions that need to be submitted.
// nolint: cyclop
func (r *Relayer) Start(ctx context.Context) (err error) {
	err = r.inventory.ApproveAllTokens(ctx)
	if err != nil {
		return fmt.Errorf("could not approve all tokens: %w", err)
	}

	g, ctx := errgroup.WithContext(ctx)
	g.Go(func() error {
		err := r.startChainIndexers(ctx)
		if err != nil {
			return fmt.Errorf("could not start chain parser: %w", err)
		}
		return nil
	})

	go r.claimCache.Start()
	go func() {
		<-ctx.Done()
		r.claimCache.Stop()
	}()

	g.Go(func() error {
		for {
			select {
			case <-ctx.Done():
				return fmt.Errorf("could not start db selector: %w", ctx.Err())
			case <-time.After(defaultPostInterval * time.Second):
				err := r.quoter.SubmitAllQuotes(ctx)
				if err != nil {
					return fmt.Errorf("could not start db selector: %w", err)
				}
			}
		}
	})

	g.Go(func() error {
		for {
			select {
			case <-ctx.Done():
				return nil
			case <-time.After(defaultPostInterval * time.Second):
				err := r.runDBSelector(ctx, false, reldb.Seen, reldb.CommittedPending, reldb.CommittedConfirmed, reldb.NotEnoughInventory)
				if err != nil {
					return fmt.Errorf("could not start db selector: %w", err)
				}
			}
		}
	})

	g.Go(func() error {
		for {
			select {
			case <-ctx.Done():
				return nil
			case <-time.After(defaultPostInterval * time.Second):
				err := r.runDBSelector(ctx, true, reldb.RelayStarted, reldb.RelayCompleted, reldb.ProvePosted)
				if err != nil {
					return fmt.Errorf("could not start db selector: %w", err)
				}
			}
		}
	})

	g.Go(func() error {
		err := r.submitter.Start(ctx)
		if err != nil {
			return fmt.Errorf("could not start submitter: %w", err)
		}
		return nil
	})

	g.Go(func() error {
		err := r.apiServer.Run(ctx)
		if err != nil {
			return fmt.Errorf("could not start api server: %w", err)
		}
		return nil
	})

	g.Go(func() error {
		err := r.inventory.Start(ctx)
		if err != nil {
			return fmt.Errorf("could not start inventory manager: %w", err)
		}
		return nil
	})

	g.Go(func() error {
		err = r.startCCTPRelayer(ctx)
		if err != nil {
			return fmt.Errorf("could not start cctp relayer: %w", err)
		}
		return nil
	})

	err = g.Wait()
	if err != nil {
		return fmt.Errorf("could not start: %w", err)
	}

	return nil
}

func (r *Relayer) runDBSelector(ctx context.Context, serial bool, matchStatuses ...reldb.QuoteRequestStatus) error {
	interval := r.cfg.GetDBSelectorInterval()

	for {
		select {
		case <-ctx.Done():
			return fmt.Errorf("could not run db selector: %w", ctx.Err())
		case <-time.After(interval):
			// TODO: add context w/ timeout
			// TODO: add trigger
			// TODO: should not fail on error
			err := r.processDB(ctx, serial, matchStatuses...)
			if err != nil {
				return err
			}
		}
	}
}

// startCCTPRelayer starts the CCTP relayer, if a config is specified.
func (r *Relayer) startCCTPRelayer(ctx context.Context) (err error) {
	// only start the CCTP relayer if the config is specified
	cctpCfg := r.cfg.CCTPRelayerConfig
	if cctpCfg == nil {
		return nil
	}

	// build the CCTP relayer
	dbType, err := dbcommon.DBTypeFromString(r.cfg.Database.Type)
	if err != nil {
		return fmt.Errorf("could not get db type: %w", err)
	}
	store, err := cctpSql.Connect(ctx, dbType, r.cfg.Database.DSN, r.metrics)
	if err != nil {
		return fmt.Errorf("could not connect to database: %w", err)
	}
	omnirpcClient := omniClient.NewOmnirpcClient(cctpCfg.BaseOmnirpcURL, r.metrics, omniClient.WithCaptureReqRes())
	attAPI := attestation.NewCircleAPI(cctpCfg.CircleAPIURl)
	cctpRelayer, err := relayer.NewCCTPRelayer(ctx, *cctpCfg, store, omnirpcClient, r.metrics, attAPI, relayer.WithSubmitter(r.submitter))
	if err != nil {
		return fmt.Errorf("could not create cctp relayer: %w", err)
	}

	// run the cctp relayer
	err = cctpRelayer.Run(ctx)
	if err != nil {
		return fmt.Errorf("could not run cctp relayer: %w", err)
	}

	return nil
}

func (r *Relayer) processDB(ctx context.Context, serial bool, matchStatuses ...reldb.QuoteRequestStatus) (err error) {
	ctx, span := r.metrics.Tracer().Start(ctx, "processDB", trace.WithAttributes(
		attribute.Bool("serial", serial),
	))
	defer func() {
		r.recordDBStats(ctx, span)
		metrics.EndSpanWithErr(span, err)
	}()

	requests, err := r.db.GetQuoteResultsByStatus(ctx, matchStatuses...)
	if err != nil {
		return fmt.Errorf("could not get quote results: %w", err)
	}

<<<<<<< HEAD
	g, ctx := errgroup.WithContext(ctx)
=======
	wg := sync.WaitGroup{}
>>>>>>> 3eccadbe
	// Obviously, these are only seen.
	for _, req := range requests {
		//nolint: nestif
		if serial {
			// process in serial
			err = r.processRequest(ctx, req)
			if err != nil {
				return fmt.Errorf("could not process request: %w", err)
			}
		} else {
			// process in parallel (new goroutine)
			request := req // capture func literal
			ok := r.semaphore.TryAcquire(1)
			if !ok {
				span.AddEvent("could not acquire semaphore", trace.WithAttributes(
					attribute.String("transaction_id", hexutil.Encode(request.TransactionID[:])),
				))
				continue
			}
			if err != nil {
				return fmt.Errorf("could not acquire semaphore: %w", err)
			}
<<<<<<< HEAD
			g.Go(func() error {
				defer r.semaphore.Release(1)
				err = r.processRequest(ctx, request)
				if err != nil {
					return fmt.Errorf("could not process request: %w", err)
				}
				return nil
			})
=======
			wg.Add(1)
			go func() {
				defer r.semaphore.Release(1)
				defer wg.Done()
				err = r.processRequest(ctx, request)
				if err != nil {
					logger.Errorf("could not process request: %w", err)
				}
			}()
>>>>>>> 3eccadbe
		}
	}

	// no-op if serial is specified
<<<<<<< HEAD
	err = g.Wait()
	if err != nil {
		return fmt.Errorf("could not process requests: %w", err)
	}
=======
	wg.Wait()
>>>>>>> 3eccadbe
	return nil
}

func (r *Relayer) processRequest(parentCtx context.Context, request reldb.QuoteRequest) (err error) {
	ctx, span := r.metrics.Tracer().Start(parentCtx, "processRequest", trace.WithAttributes(
		attribute.String("transaction_id", hexutil.Encode(request.TransactionID[:])),
		attribute.String("status", request.Status.String()),
	))
	defer func() {
		metrics.EndSpanWithErr(span, err)
	}()

	// if deadline < now
	if request.Transaction.Deadline.Cmp(big.NewInt(time.Now().Unix())) < 0 && request.Status.Int() < reldb.RelayCompleted.Int() {
		err = r.db.UpdateQuoteRequestStatus(ctx, request.TransactionID, reldb.DeadlineExceeded)
		if err != nil {
			return fmt.Errorf("could not update request status: %w", err)
		}
	}

	qr, err := r.requestToHandler(ctx, request)
	if err != nil {
		return fmt.Errorf("could not get request to handler: %w", err)
	}

	err = qr.Handle(ctx, request)
	if err != nil {
		return fmt.Errorf("could not handle request: %w", err)
	}
	return nil
}

func (r *Relayer) recordDBStats(ctx context.Context, span trace.Span) {
	sqlStats, sqlErr := r.db.GetDBStats(ctx)
	if sqlErr != nil {
		span.SetAttributes(attribute.String("sql_error", sqlErr.Error()))
		return
	}
	if sqlStats != nil {
		span.SetAttributes(attribute.Int64("sql_open_conns", int64(sqlStats.OpenConnections)))
		span.SetAttributes(attribute.Int64("sql_in_use_conns", int64(sqlStats.InUse)))
		span.SetAttributes(attribute.Int64("sql_idle_conns", int64(sqlStats.Idle)))
		span.SetAttributes(attribute.Int64("sql_wait_count", sqlStats.WaitCount))
		span.SetAttributes(attribute.String("sql_wait_duration", sqlStats.WaitDuration.String()))
	}
}<|MERGE_RESOLUTION|>--- conflicted
+++ resolved
@@ -340,11 +340,7 @@
 		return fmt.Errorf("could not get quote results: %w", err)
 	}
 
-<<<<<<< HEAD
-	g, ctx := errgroup.WithContext(ctx)
-=======
 	wg := sync.WaitGroup{}
->>>>>>> 3eccadbe
 	// Obviously, these are only seen.
 	for _, req := range requests {
 		//nolint: nestif
@@ -367,16 +363,6 @@
 			if err != nil {
 				return fmt.Errorf("could not acquire semaphore: %w", err)
 			}
-<<<<<<< HEAD
-			g.Go(func() error {
-				defer r.semaphore.Release(1)
-				err = r.processRequest(ctx, request)
-				if err != nil {
-					return fmt.Errorf("could not process request: %w", err)
-				}
-				return nil
-			})
-=======
 			wg.Add(1)
 			go func() {
 				defer r.semaphore.Release(1)
@@ -386,19 +372,11 @@
 					logger.Errorf("could not process request: %w", err)
 				}
 			}()
->>>>>>> 3eccadbe
 		}
 	}
 
 	// no-op if serial is specified
-<<<<<<< HEAD
-	err = g.Wait()
-	if err != nil {
-		return fmt.Errorf("could not process requests: %w", err)
-	}
-=======
 	wg.Wait()
->>>>>>> 3eccadbe
 	return nil
 }
 
