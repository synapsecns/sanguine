--- conflicted
+++ resolved
@@ -31,8 +31,7 @@
 				MinGasToken:             "1000",
 				QuotePct:                relconfig.NewFloatPtr(0),
 				QuoteWidthBps:           10,
-<<<<<<< HEAD
-				QuoteFixedFeeMultiplier: 1.1,
+				QuoteFixedFeeMultiplier: relconfig.NewFloatPtr(1.1),
 				RebalanceConfigs: relconfig.RebalanceConfigs{
 					Synapse: &relconfig.SynapseCCTPRebalanceConfig{
 						SynapseCCTPAddress: "0x456",
@@ -46,9 +45,6 @@
 						L2GatewayAddress:         "0xghi",
 					},
 				},
-=======
-				QuoteFixedFeeMultiplier: relconfig.NewFloatPtr(1.1),
->>>>>>> 0d734dd3
 			},
 		},
 		BaseChainConfig: relconfig.ChainConfig{
@@ -64,8 +60,7 @@
 			MinGasToken:             "1001",
 			QuotePct:                relconfig.NewFloatPtr(51),
 			QuoteWidthBps:           11,
-<<<<<<< HEAD
-			QuoteFixedFeeMultiplier: 1.2,
+			QuoteFixedFeeMultiplier: relconfig.NewFloatPtr(1.2),
 			RebalanceConfigs: relconfig.RebalanceConfigs{
 				Synapse: &relconfig.SynapseCCTPRebalanceConfig{
 					SynapseCCTPAddress: "0x456",
@@ -79,9 +74,6 @@
 					L2GatewayAddress:         "0xghi",
 				},
 			},
-=======
-			QuoteFixedFeeMultiplier: relconfig.NewFloatPtr(1.2),
->>>>>>> 0d734dd3
 		},
 	}
 	cfg := relconfig.Config{
