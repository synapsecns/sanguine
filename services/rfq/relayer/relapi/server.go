--- conflicted
+++ resolved
@@ -101,11 +101,8 @@
 	getQuoteStatusByTxIDRoute   = "/status/by_tx_id"
 	getRetryRoute               = "/retry"
 	postWithdrawRoute           = "/withdraw"
-<<<<<<< HEAD
 	getTxHashByNonceRoute       = "/tx_hash/by_nonce"
-=======
 	getRequestByTxID            = "/request/by_tx_id"
->>>>>>> e401a738
 )
 
 var logger = log.Logger("relayer-api")
