# Note: this file is made to be symlinked to various folders where we use go for builds
# please use libraries if you wish to add folder-specific make functionality

default: help

# set variables
GIT_ROOT := $(shell git rev-parse --show-toplevel)
CURRENT_PATH := $(shell pwd)
RELPATH := $(shell realpath --relative-to="$(GIT_ROOT)" "$(CURRENT_PATH)")


help: ## This help dialog.
	@IFS=$$'\n' ; \
	help_lines=(`fgrep -h "##" $(MAKEFILE_LIST) | fgrep -v fgrep | sed -e 's/\\$$//'`); \
	for help_line in $${help_lines[@]}; do \
		IFS=$$'#' ; \
		help_split=($$help_line) ; \
		help_command=`echo $${help_split[0]} | sed -e 's/^ *//' -e 's/ *$$//'` ; \
		help_info=`echo $${help_split[2]} | sed -e 's/^ *//' -e 's/ *$$//'` ; \
		printf "%-30s %s\n" $$help_command $$help_info ; \
	done


lint: ## Run golangci-lint and go fmt ./...
	go mod tidy
	go fmt ./...
	cd $(GIT_ROOT)
	go work sync
	cd $(CURRENT_PATH)
<<<<<<< HEAD
	## Note: when we upgrade, we can use either the brew version (needs to stay at latest). If we decide to stay with docker, we can use gomemlimit instead of a constant heap size
	docker run -t --rm -v $(go env GOCACHE):/cache/go -v ${GOPATH}/pkg:/go/pkg -e GOGC=2000  -e GOCACHE=/cache/go -v ~/.cache/golangci-lint/:/root/.cache -v "$(GIT_ROOT)":/app -w "/app/$(RELPATH)" golangci/golangci-lint:v1.48.0 golangci-lint run -v --fix

lint-legacy:
	go mod tidy
	go fmt ./...
	cd $(GIT_ROOT)
	go work sync
	cd $(CURRENT_PATH)
	@golangci-lint run --fix --config=$(GIT_ROOT)/.golangci.yml
=======
	# Note: when we upgrade, we can use either the brew version (needs to stay at latest). If we decide to stay with docker, we can use gomemlimit instead of a constant heap size.
	# TODO: investigate why this is so much slower than local install
	docker run -t --rm -v $(go env GOCACHE):/cache/go -v ${GOPATH}/pkg:/go/pkg -e GOGC=2000  -e GOCACHE=/cache/go -v ~/.cache/golangci-lint/:/root/.cache -v "$(GIT_ROOT)":/app -w "/app/$(RELPATH)" golangci/golangci-lint:v1.48.0 golangci-lint run -v --fix
>>>>>>> 6902cf01
<|MERGE_RESOLUTION|>--- conflicted
+++ resolved
@@ -27,8 +27,8 @@
 	cd $(GIT_ROOT)
 	go work sync
 	cd $(CURRENT_PATH)
-<<<<<<< HEAD
-	## Note: when we upgrade, we can use either the brew version (needs to stay at latest). If we decide to stay with docker, we can use gomemlimit instead of a constant heap size
+	# Note: when we upgrade, we can use either the brew version (needs to stay at latest). If we decide to stay with docker, we can use gomemlimit instead of a constant heap size.
+	# TODO: investigate why this is so much slower than local install
 	docker run -t --rm -v $(go env GOCACHE):/cache/go -v ${GOPATH}/pkg:/go/pkg -e GOGC=2000  -e GOCACHE=/cache/go -v ~/.cache/golangci-lint/:/root/.cache -v "$(GIT_ROOT)":/app -w "/app/$(RELPATH)" golangci/golangci-lint:v1.48.0 golangci-lint run -v --fix
 
 lint-legacy:
@@ -37,9 +37,4 @@
 	cd $(GIT_ROOT)
 	go work sync
 	cd $(CURRENT_PATH)
-	@golangci-lint run --fix --config=$(GIT_ROOT)/.golangci.yml
-=======
-	# Note: when we upgrade, we can use either the brew version (needs to stay at latest). If we decide to stay with docker, we can use gomemlimit instead of a constant heap size.
-	# TODO: investigate why this is so much slower than local install
-	docker run -t --rm -v $(go env GOCACHE):/cache/go -v ${GOPATH}/pkg:/go/pkg -e GOGC=2000  -e GOCACHE=/cache/go -v ~/.cache/golangci-lint/:/root/.cache -v "$(GIT_ROOT)":/app -w "/app/$(RELPATH)" golangci/golangci-lint:v1.48.0 golangci-lint run -v --fix
->>>>>>> 6902cf01
+	@golangci-lint run --fix --config=$(GIT_ROOT)/.golangci.yml