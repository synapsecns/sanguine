--- conflicted
+++ resolved
@@ -11,13 +11,9 @@
 )
 
 // Message is an interface that contains metadata.
-<<<<<<< HEAD
-type Message interface { // nolint:interfacebloat
-=======
 //
 //nolint:interfacebloat
 type Message interface {
->>>>>>> 188b1953
 	// Version gets the version of the message
 	Version() uint16
 	// Header gets the message header
