package domains

import (
	"context"
	"errors"
	"github.com/ethereum/go-ethereum/accounts/abi/bind"
	ethTypes "github.com/ethereum/go-ethereum/core/types"
	"math/big"

	"github.com/ethereum/go-ethereum/accounts/abi/bind"
	ethTypes "github.com/ethereum/go-ethereum/core/types"

	"github.com/ethereum/go-ethereum/common"
	"github.com/ethereum/go-ethereum/event"
	"github.com/synapsecns/sanguine/agents/config"
	"github.com/synapsecns/sanguine/agents/contracts/summit"
	"github.com/synapsecns/sanguine/agents/contracts/test/pingpongclient"
	"github.com/synapsecns/sanguine/agents/types"
	"github.com/synapsecns/sanguine/ethergo/signer/signer"
)

// DomainClient represents a client used for interacting
// with contracts in a particular domain. The goal of a domain is that
// the particulars of interacting with an eth vs a solana contract are abstracted
// away and can be done through a set of common interfaces.
type DomainClient interface {
	// Name gets the name of the client. This can be used for logging.
	Name() string
	// Config gets the config that was used to create the client.
	Config() config.DomainConfig
	// BlockNumber gets the latest block
	BlockNumber(ctx context.Context) (uint32, error)
	// Origin retrieves a handle for the origin contract
	Origin() OriginContract
	// Summit is the summit
	Summit() SummitContract
	// Destination retrieves a handle for the destination contract
	Destination() DestinationContract
	// LightManager retrieves a handle for the light manager contract
	LightManager() LightManagerContract
	// BondingManager retrieves a handle for the bonding manager contract
	BondingManager() BondingManagerContract
	// LightInbox retrieves a handle for the light inbox contract
	LightInbox() LightInboxContract
	// Inbox retrieves a handle for the inbox contract
	Inbox() InboxContract
}

// OriginContract represents the origin contract on a particular chain.
type OriginContract interface {
<<<<<<< HEAD
	// IsValidState checks if the given state is valid on its origin.
	IsValidState(ctx context.Context, statePayload []byte) (isValid bool, err error)
	// FetchSortedMessages fetches all messages in order form lowest->highest in a given block range
	FetchSortedMessages(ctx context.Context, from uint32, to uint32) (messages []types.Message, err error)
=======
>>>>>>> 1d6df2b3
	// SuggestLatestState gets the latest state on the origin
	SuggestLatestState(ctx context.Context) (types.State, error)
	// SuggestState gets the state on the origin with the given nonce if it exists
	SuggestState(ctx context.Context, nonce uint32) (types.State, error)
}

// SummitContract contains the interface for the summit.
type SummitContract interface {
	// GetLatestState gets the latest state signed by any guard for the given origin
	GetLatestState(ctx context.Context, origin uint32) (types.State, error)
	// GetLatestAgentState gets the latest state signed by the bonded signer for the given origin
	GetLatestAgentState(ctx context.Context, origin uint32, bondedAgentSigner signer.Signer) (types.State, error)
	// GetLatestNotaryAttestation gets the latest notary attestation signed by the notary and posted on Summit.
	GetLatestNotaryAttestation(ctx context.Context, notarySigner signer.Signer) (types.NotaryAttestation, error)
	// WatchAttestationSaved looks for attesation saved events
	WatchAttestationSaved(ctx context.Context, sink chan<- *summit.SummitAttestationSaved) (event.Subscription, error)
	// IsValidAttestation checks if the given attestation is valid on the summit
	IsValidAttestation(ctx context.Context, attestation []byte) (bool, error)
	// GetNotarySnapshot gets the snapshot payload corresponding to a given attestation
	GetNotarySnapshot(ctx context.Context, attPayload []byte) (types.Snapshot, error)
	// GetAttestation gets an attestation for a given attestationNonce.
	GetAttestation(ctx context.Context, attNonce uint32) (types.NotaryAttestation, error)
}

// InboxContract contains the interface for the inbox.
type InboxContract interface {
	// SubmitStateReportWithSnapshot reports to the inbox that a state within a snapshot is invalid.
	SubmitStateReportWithSnapshot(ctx context.Context, signer signer.Signer, stateIndex int64, signature signer.Signature, snapPayload []byte, snapSignature []byte) (tx *ethTypes.Transaction, err error)
	// SubmitSnapshot submits a snapshot to the inbox (via the Inbox).
	SubmitSnapshot(transactor *bind.TransactOpts, signer signer.Signer, encodedSnapshot []byte, signature signer.Signature) (tx *ethTypes.Transaction, err error)
<<<<<<< HEAD
	// SubmitSnapshotCtx
	SubmitSnapshotCtx(ctx context.Context, signer signer.Signer, encodedSnapshot []byte, signature signer.Signature) (tx *ethTypes.Transaction, err error)
	// VerifyAttestation verifies a snapshot on the inbox.
	VerifyAttestation(ctx context.Context, signer signer.Signer, attestation []byte, attSignature []byte) (tx *ethTypes.Transaction, err error)
	// VerifyStateWithAttestation verifies a state with attestation.
	VerifyStateWithAttestation(ctx context.Context, signer signer.Signer, stateIndex int64, snapPayload []byte, attPayload []byte, attSignature []byte) (tx *ethTypes.Transaction, err error)
	// SubmitStateReportWithAttestation submits a state report corresponding to an attesation for an invalid state.
	SubmitStateReportWithAttestation(ctx context.Context, signer signer.Signer, stateIndex int64, signature signer.Signature, snapPayload, attPayload, attSignature []byte) (tx *ethTypes.Transaction, err error)
	// SubmitReceipt submits a receipt to the inbox.
	SubmitReceipt(ctx context.Context, signer signer.Signer, rcptPayload []byte, rcptSignature signer.Signature, paddedTips *big.Int, headerHash [32]byte, bodyHash [32]byte) (tx *ethTypes.Transaction, err error)
	// VerifyReceipt verifies a receipt on the inbox.
	VerifyReceipt(ctx context.Context, signer signer.Signer, rcptPayload []byte, rcptSignature []byte) (tx *ethTypes.Transaction, err error)
	// SubmitReceiptReport submits a receipt report to the inbox.
	SubmitReceiptReport(ctx context.Context, signer signer.Signer, rcptPayload []byte, rcptSignature []byte, rrSignature []byte) (tx *ethTypes.Transaction, err error)
=======
>>>>>>> 1d6df2b3
}

// BondingManagerContract contains the interface for the bonding manager.
type BondingManagerContract interface {
	// GetAgentStatus returns the current agent status for the given agent.
	GetAgentStatus(ctx context.Context, address common.Address) (types.AgentStatus, error)
	// GetAgentRoot gets the current agent root
	GetAgentRoot(ctx context.Context) ([32]byte, error)
	// GetProof gets the proof that the agent is in the Agent Merkle Tree
	GetProof(ctx context.Context, address common.Address) ([][32]byte, error)
	// DisputeStatus gets the dispute status for the given agent.
	DisputeStatus(ctx context.Context, address common.Address) (disputeStatus DisputeStatus, err error)
	// GetDispute gets the dispute for a given dispute index.
	// TODO: Add more returned values here as needed.
	GetDispute(ctx context.Context, index *big.Int) (err error)
	// GetDisputeStatus gets the dispute status for the given agent.
	GetDisputeStatus(ctx context.Context, agent common.Address) (disputeStatus types.DisputeStatus, err error)
	// CompleteSlashing completes the slashing of an agent.
	CompleteSlashing(ctx context.Context, signer signer.Signer, domain uint32, agent common.Address, proof [][32]byte) (tx *ethTypes.Transaction, err error)
	// GetAgent gets an agent status and address for a given agent index.
	GetAgent(ctx context.Context, index *big.Int) (types.AgentStatus, common.Address, error)
}

// DestinationContract contains the interface for the destination.
type DestinationContract interface {
	// Execute executes a message on the destination.
	Execute(transactor *bind.TransactOpts, message types.Message, originProof [32][32]byte, snapshotProof [][32]byte, index *big.Int, gasLimit uint64) (tx *ethTypes.Transaction, err error) // AttestationsAmount retrieves the number of attestations submitted to the destination.
	// AttestationsAmount retrieves the number of attestations submitted to the destination.
	AttestationsAmount(ctx context.Context) (uint64, error)
	// GetAttestationNonce gets the nonce of the attestation by snap root
	GetAttestationNonce(ctx context.Context, snapRoot [32]byte) (uint32, error)
	// MessageStatus takes a message and returns whether it has been executed or not. 0: None, 1: Failed, 2: Success.
	MessageStatus(ctx context.Context, message types.Message) (uint8, error)
	// IsValidReceipt checks if the given receipt is valid on the destination
	IsValidReceipt(ctx context.Context, rcptPayload []byte) (bool, error)
}

// LightInboxContract contains the interface for the light inbox.
type LightInboxContract interface {
	// SubmitStateReportWithSnapshot reports to the inbox that a state within a snapshot is invalid.
	SubmitStateReportWithSnapshot(ctx context.Context, signer signer.Signer, stateIndex int64, signature signer.Signature, snapPayload []byte, snapSignature []byte) (tx *ethTypes.Transaction, err error)
	// SubmitAttestation submits an attestation to the destination chain (via the light inbox contract)
	SubmitAttestation(
		transactor *bind.TransactOpts,
		attPayload []byte,
		signature signer.Signature,
		agentRoot [32]byte,
		snapGas []*big.Int,
	) (tx *ethTypes.Transaction, err error)
<<<<<<< HEAD
	// VerifyStateWithSnapshot verifies a state within a snapshot.
	VerifyStateWithSnapshot(ctx context.Context, signer signer.Signer, stateIndex int64, snapPayload []byte, snapSignature []byte) (tx *ethTypes.Transaction, err error)
	// SubmitAttestationReport submits an attestation report to the inbox (via the light inbox contract)
	SubmitAttestationReport(ctx context.Context, signer signer.Signer, attestation, arSignature, attSignature []byte) (tx *ethTypes.Transaction, err error)
	// VerifyStateWithAttestation verifies a state with attestation.
	VerifyStateWithAttestation(ctx context.Context, signer signer.Signer, stateIndex int64, snapPayload []byte, attPayload []byte, attSignature []byte) (tx *ethTypes.Transaction, err error)
	// VerifyReceipt verifies a receipt on the inbox.
	VerifyReceipt(ctx context.Context, signer signer.Signer, rcptPayload []byte, rcptSignature []byte) (tx *ethTypes.Transaction, err error)
=======
>>>>>>> 1d6df2b3
}

// LightManagerContract contains the interface for the light manager.
type LightManagerContract interface {
	// GetAgentStatus returns the current agent status for the given agent.
	GetAgentStatus(ctx context.Context, address common.Address) (types.AgentStatus, error)
	// GetAgentRoot gets the current agent root
	GetAgentRoot(ctx context.Context) ([32]byte, error)
	// UpdateAgentStatus updates the agent status on the remote chain.
	UpdateAgentStatus(
		ctx context.Context,
		unbondedSigner signer.Signer,
		agentAddress common.Address,
		agentStatus types.AgentStatus,
		agentProof [][32]byte) (tx *ethTypes.Transaction, err error)
	// GetDispute gets the dispute for a given dispute index.
	// TODO: Add more returned values here as needed.
	GetDispute(ctx context.Context, index *big.Int) (err error)
}

// TestClientContract contains the interface for the test client.
type TestClientContract interface {
	// SendMessage sends a message through the TestClient.
	SendMessage(ctx context.Context, signer signer.Signer, destination uint32, recipient common.Address, optimisticSeconds uint32, gasLimit uint64, version uint32, message []byte) error
}

// PingPongClientContract contains the interface for the ping pong test client.
type PingPongClientContract interface {
	// DoPing sends a ping message through the PingPongClient.
	DoPing(ctx context.Context, signer signer.Signer, destination uint32, recipient common.Address, pings uint16) error
	WatchPingSent(ctx context.Context, sink chan<- *pingpongclient.PingPongClientPingSent) (event.Subscription, error)
	WatchPongReceived(ctx context.Context, sink chan<- *pingpongclient.PingPongClientPongReceived) (event.Subscription, error)
}

// ErrNoUpdate indicates no update has been produced.
var ErrNoUpdate = errors.New("no update produced")<|MERGE_RESOLUTION|>--- conflicted
+++ resolved
@@ -3,8 +3,6 @@
 import (
 	"context"
 	"errors"
-	"github.com/ethereum/go-ethereum/accounts/abi/bind"
-	ethTypes "github.com/ethereum/go-ethereum/core/types"
 	"math/big"
 
 	"github.com/ethereum/go-ethereum/accounts/abi/bind"
@@ -48,13 +46,8 @@
 
 // OriginContract represents the origin contract on a particular chain.
 type OriginContract interface {
-<<<<<<< HEAD
 	// IsValidState checks if the given state is valid on its origin.
 	IsValidState(ctx context.Context, statePayload []byte) (isValid bool, err error)
-	// FetchSortedMessages fetches all messages in order form lowest->highest in a given block range
-	FetchSortedMessages(ctx context.Context, from uint32, to uint32) (messages []types.Message, err error)
-=======
->>>>>>> 1d6df2b3
 	// SuggestLatestState gets the latest state on the origin
 	SuggestLatestState(ctx context.Context) (types.State, error)
 	// SuggestState gets the state on the origin with the given nonce if it exists
@@ -85,7 +78,6 @@
 	SubmitStateReportWithSnapshot(ctx context.Context, signer signer.Signer, stateIndex int64, signature signer.Signature, snapPayload []byte, snapSignature []byte) (tx *ethTypes.Transaction, err error)
 	// SubmitSnapshot submits a snapshot to the inbox (via the Inbox).
 	SubmitSnapshot(transactor *bind.TransactOpts, signer signer.Signer, encodedSnapshot []byte, signature signer.Signature) (tx *ethTypes.Transaction, err error)
-<<<<<<< HEAD
 	// SubmitSnapshotCtx
 	SubmitSnapshotCtx(ctx context.Context, signer signer.Signer, encodedSnapshot []byte, signature signer.Signature) (tx *ethTypes.Transaction, err error)
 	// VerifyAttestation verifies a snapshot on the inbox.
@@ -100,8 +92,6 @@
 	VerifyReceipt(ctx context.Context, signer signer.Signer, rcptPayload []byte, rcptSignature []byte) (tx *ethTypes.Transaction, err error)
 	// SubmitReceiptReport submits a receipt report to the inbox.
 	SubmitReceiptReport(ctx context.Context, signer signer.Signer, rcptPayload []byte, rcptSignature []byte, rrSignature []byte) (tx *ethTypes.Transaction, err error)
-=======
->>>>>>> 1d6df2b3
 }
 
 // BondingManagerContract contains the interface for the bonding manager.
@@ -151,7 +141,6 @@
 		agentRoot [32]byte,
 		snapGas []*big.Int,
 	) (tx *ethTypes.Transaction, err error)
-<<<<<<< HEAD
 	// VerifyStateWithSnapshot verifies a state within a snapshot.
 	VerifyStateWithSnapshot(ctx context.Context, signer signer.Signer, stateIndex int64, snapPayload []byte, snapSignature []byte) (tx *ethTypes.Transaction, err error)
 	// SubmitAttestationReport submits an attestation report to the inbox (via the light inbox contract)
@@ -160,8 +149,6 @@
 	VerifyStateWithAttestation(ctx context.Context, signer signer.Signer, stateIndex int64, snapPayload []byte, attPayload []byte, attSignature []byte) (tx *ethTypes.Transaction, err error)
 	// VerifyReceipt verifies a receipt on the inbox.
 	VerifyReceipt(ctx context.Context, signer signer.Signer, rcptPayload []byte, rcptSignature []byte) (tx *ethTypes.Transaction, err error)
-=======
->>>>>>> 1d6df2b3
 }
 
 // LightManagerContract contains the interface for the light manager.
