package domains

import (
	"context"
	"errors"
	"math/big"
	"time"

	"github.com/ethereum/go-ethereum/accounts/abi/bind"
	"github.com/synapsecns/sanguine/agents/config"
	"github.com/synapsecns/sanguine/agents/types"
	"github.com/synapsecns/sanguine/ethergo/signer/signer"
)

// DomainClient represents a client used for interacting
// with contracts in a particular domain. The goal of a domain is that
// the particulars of interacting with an eth vs a solana contract are abstracted
// away and can be done through a set of common interfaces.
type DomainClient interface {
	// Name gets the name of the client. This can be used for logging.
	Name() string
	// Config gets the config that was used to create the client.
	Config() config.DomainConfig
	// BlockNumber gets the latest block
	BlockNumber(ctx context.Context) (uint32, error)
	// Origin retrieves a handle for the origin contract
	Origin() OriginContract
	// AttestationCollector is the attestation collector
	AttestationCollector() AttestationCollectorContract
	// Destination retrieves a handle for the destination contract
	Destination() DestinationContract
}

// OriginContract represents the origin contract on a particular chain.
type OriginContract interface {
	// FetchSortedMessages fetches all messages in order form lowest->highest in a given block range
	FetchSortedMessages(ctx context.Context, from uint32, to uint32) (messages []types.CommittedMessage, err error)
	// ProduceAttestation suggests an update from the origin contract
	// TODO (joe): this will be changed to "ProduceAttestations" and return an attestation per destination
	ProduceAttestation(ctx context.Context) (types.Attestation, error)
	// GetHistoricalAttestation gets the root corresponding to destination and nonce,
	// as well as the block number the message was dispatched and the current block number
	GetHistoricalAttestation(ctx context.Context, destinationID, nonce uint32) (types.Attestation, uint64, error)
}

// AttestationCollectorContract contains the interface for the attestation collector.
type AttestationCollectorContract interface {
	// AddAgent adds an agent (guard or notary) to the attesation collector
	AddAgent(transactOpts *bind.TransactOpts, domain uint32, signer signer.Signer) error
	// SubmitAttestation submits an attestation to the attestation collector.
	SubmitAttestation(ctx context.Context, signer signer.Signer, attestation types.SignedAttestation) error
	// GetLatestNonce gets the latest nonce signed by the bondedAgentSigner for the domain on the attestation collector
	GetLatestNonce(ctx context.Context, origin uint32, destination uint32, bondedAgentSigner signer.Signer) (nonce uint32, err error)
	// GetAttestation gets the attestation if any for the given origin, destination and nonce
	GetAttestation(ctx context.Context, origin, destination, nonce uint32) (types.SignedAttestation, error)
	// GetRoot gets the root if any for the given origin, destination and nonce
	GetRoot(ctx context.Context, origin, destination, nonce uint32) ([32]byte, error)
	// PrimeNonce primes the nonce for the signer
	PrimeNonce(ctx context.Context, signer signer.Signer) error
}

// DestinationContract contains the interface for the destination.
type DestinationContract interface {
	// SubmitAttestation submits an attestation to the destination.
	SubmitAttestation(ctx context.Context, signer signer.Signer, attestation types.SignedAttestation) error
	// Execute executes a message on the destination.
	Execute(ctx context.Context, signer signer.Signer, message types.Message, proof [32][32]byte, index *big.Int) error
	// SubmittedAt retrieves the time a given Merkle root from the given origin was submitted on the destination.
	SubmittedAt(ctx context.Context, origin uint32, root [32]byte) (*time.Time, error)
<<<<<<< HEAD
	// PrimeNonce primes the nonce for the signer
	PrimeNonce(ctx context.Context, signer signer.Signer) error
=======
>>>>>>> a31a6dca
}

// ErrNoUpdate indicates no update has been produced.
var ErrNoUpdate = errors.New("no update produced")<|MERGE_RESOLUTION|>--- conflicted
+++ resolved
@@ -67,11 +67,6 @@
 	Execute(ctx context.Context, signer signer.Signer, message types.Message, proof [32][32]byte, index *big.Int) error
 	// SubmittedAt retrieves the time a given Merkle root from the given origin was submitted on the destination.
 	SubmittedAt(ctx context.Context, origin uint32, root [32]byte) (*time.Time, error)
-<<<<<<< HEAD
-	// PrimeNonce primes the nonce for the signer
-	PrimeNonce(ctx context.Context, signer signer.Signer) error
-=======
->>>>>>> a31a6dca
 }
 
 // ErrNoUpdate indicates no update has been produced.
