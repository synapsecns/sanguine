package domains

import (
	"context"
	"errors"
<<<<<<< HEAD
	ethTypes "github.com/ethereum/go-ethereum/core/types"
	"github.com/synapsecns/sanguine/agents/contracts/destination"
	"github.com/synapsecns/sanguine/agents/contracts/inbox"
	"github.com/synapsecns/sanguine/agents/contracts/lightinbox"
	"github.com/synapsecns/sanguine/agents/contracts/origin"
	"github.com/synapsecns/sanguine/ethergo/signer/nonce"
=======
	"github.com/ethereum/go-ethereum/accounts/abi/bind"
	ethTypes "github.com/ethereum/go-ethereum/core/types"
>>>>>>> c87f5772
	"math/big"

	"github.com/ethereum/go-ethereum/common"
	"github.com/ethereum/go-ethereum/event"
	"github.com/synapsecns/sanguine/agents/config"
	"github.com/synapsecns/sanguine/agents/contracts/summit"
	"github.com/synapsecns/sanguine/agents/contracts/test/pingpongclient"
	"github.com/synapsecns/sanguine/agents/types"
	"github.com/synapsecns/sanguine/ethergo/signer/signer"
)

// DomainClient represents a client used for interacting
// with contracts in a particular domain. The goal of a domain is that
// the particulars of interacting with an eth vs a solana contract are abstracted
// away and can be done through a set of common interfaces.
type DomainClient interface {
	// Name gets the name of the client. This can be used for logging.
	Name() string
	// Config gets the config that was used to create the client.
	Config() config.DomainConfig
	// BlockNumber gets the latest block
	BlockNumber(ctx context.Context) (uint32, error)
	// Origin retrieves a handle for the origin contract
	Origin() OriginContract
	// Summit is the summit
	Summit() SummitContract
	// Destination retrieves a handle for the destination contract
	Destination() DestinationContract
	// LightManager retrieves a handle for the light manager contract
	LightManager() LightManagerContract
	// BondingManager retrieves a handle for the bonding manager contract
	BondingManager() BondingManagerContract
	// LightInbox retrieves a handle for the light inbox contract
	LightInbox() LightInboxContract
	// Inbox retrieves a handle for the inbox contract
	Inbox() InboxContract
}

// OriginContract represents the origin contract on a particular chain.
type OriginContract interface {
	// GetContractRef gets the origin contract ref.
	GetContractRef() *origin.OriginRef
	// IsValidState checks if the given state is valid on its origin.
	IsValidState(ctx context.Context, statePayload []byte) (isValid bool, err error)
	// FetchSortedMessages fetches all messages in order form lowest->highest in a given block range
	FetchSortedMessages(ctx context.Context, from uint32, to uint32) (messages []types.Message, err error)
	// SuggestLatestState gets the latest state on the origin
	SuggestLatestState(ctx context.Context) (types.State, error)
	// SuggestState gets the state on the origin with the given nonce if it exists
	SuggestState(ctx context.Context, nonce uint32) (types.State, error)
}

// SummitContract contains the interface for the summit.
type SummitContract interface {
	// GetLatestState gets the latest state signed by any guard for the given origin
	GetLatestState(ctx context.Context, origin uint32) (types.State, error)
	// GetLatestAgentState gets the latest state signed by the bonded signer for the given origin
	GetLatestAgentState(ctx context.Context, origin uint32, bondedAgentSigner signer.Signer) (types.State, error)
	// GetLatestNotaryAttestation gets the latest notary attestation signed by the notary and posted on Summit.
	GetLatestNotaryAttestation(ctx context.Context, notarySigner signer.Signer) (types.NotaryAttestation, error)
	// WatchAttestationSaved looks for attesation saved events
	WatchAttestationSaved(ctx context.Context, sink chan<- *summit.SummitAttestationSaved) (event.Subscription, error)
}

// InboxContract contains the interface for the inbox.
type InboxContract interface {
<<<<<<< HEAD
	// GetContractRef gets the inbox contract ref.
	GetContractRef() *inbox.InboxRef
	// GetNonceManager gets the nonce manager for the inbox.
	GetNonceManager() nonce.Manager
	// SubmitStateReportWithSnapshot reports to the inbox that a state within a snapshot is invalid.
	SubmitStateReportWithSnapshot(ctx context.Context, signer signer.Signer, stateIndex int64, signature signer.Signature, snapPayload []byte, snapSignature []byte) (tx *ethTypes.Transaction, err error)
=======
>>>>>>> c87f5772
	// SubmitSnapshot submits a snapshot to the inbox (via the Inbox).
	SubmitSnapshot(transactor *bind.TransactOpts, signer signer.Signer, encodedSnapshot []byte, signature signer.Signature) (tx *ethTypes.Transaction, err error)
}

// BondingManagerContract contains the interface for the bonding manager.
type BondingManagerContract interface {
	// GetAgentStatus returns the current agent status for the given agent.
	GetAgentStatus(ctx context.Context, signer signer.Signer) (types.AgentStatus, error)
	// GetAgentRoot gets the current agent root
	GetAgentRoot(ctx context.Context) ([32]byte, error)
	// GetProof gets the proof that the agent is in the Agent Merkle Tree
	GetProof(ctx context.Context, bondedAgentSigner signer.Signer) ([][32]byte, error)
}

// DestinationContract contains the interface for the destination.
type DestinationContract interface {
	// Execute executes a message on the destination.
	Execute(transactor *bind.TransactOpts, message types.Message, originProof [32][32]byte, snapshotProof [][32]byte, index *big.Int, gasLimit uint64) (tx *ethTypes.Transaction, err error) // AttestationsAmount retrieves the number of attestations submitted to the destination.
	// AttestationsAmount retrieves the number of attestations submitted to the destination.
	AttestationsAmount(ctx context.Context) (uint64, error)
	// GetAttestationNonce gets the nonce of the attestation by snap root
	GetAttestationNonce(ctx context.Context, snapRoot [32]byte) (uint32, error)
	// MessageStatus takes a message and returns whether it has been executed or not. 0: None, 1: Failed, 2: Success.
	MessageStatus(ctx context.Context, message types.Message) (uint8, error)
}

// LightInboxContract contains the interface for the light inbox.
type LightInboxContract interface {
	// SubmitAttestation submits an attestation to the destination chain (via the light inbox contract)
	SubmitAttestation(
		transactor *bind.TransactOpts,
		attPayload []byte,
		signature signer.Signature,
		agentRoot [32]byte,
		snapGas []*big.Int,
	) (tx *ethTypes.Transaction, err error)
}

// LightManagerContract contains the interface for the light manager.
type LightManagerContract interface {
	// GetAgentStatus returns the current agent status for the given agent.
	GetAgentStatus(ctx context.Context, signer signer.Signer) (types.AgentStatus, error)
	// GetAgentRoot gets the current agent root
	GetAgentRoot(ctx context.Context) ([32]byte, error)
	// UpdateAgentStatus updates the agent status on the remote chain.
	UpdateAgentStatus(
		ctx context.Context,
		unbondedSigner signer.Signer,
		bondedSigner signer.Signer,
		agentStatus types.AgentStatus,
		agentProof [][32]byte) error
}

// TestClientContract contains the interface for the test client.
type TestClientContract interface {
	// SendMessage sends a message through the TestClient.
	SendMessage(ctx context.Context, signer signer.Signer, destination uint32, recipient common.Address, optimisticSeconds uint32, gasLimit uint64, version uint32, message []byte) error
}

// PingPongClientContract contains the interface for the ping pong test client.
type PingPongClientContract interface {
	// DoPing sends a ping message through the PingPongClient.
	DoPing(ctx context.Context, signer signer.Signer, destination uint32, recipient common.Address, pings uint16) error
	WatchPingSent(ctx context.Context, sink chan<- *pingpongclient.PingPongClientPingSent) (event.Subscription, error)
	WatchPongReceived(ctx context.Context, sink chan<- *pingpongclient.PingPongClientPongReceived) (event.Subscription, error)
}

// ErrNoUpdate indicates no update has been produced.
var ErrNoUpdate = errors.New("no update produced")<|MERGE_RESOLUTION|>--- conflicted
+++ resolved
@@ -3,17 +3,8 @@
 import (
 	"context"
 	"errors"
-<<<<<<< HEAD
-	ethTypes "github.com/ethereum/go-ethereum/core/types"
-	"github.com/synapsecns/sanguine/agents/contracts/destination"
-	"github.com/synapsecns/sanguine/agents/contracts/inbox"
-	"github.com/synapsecns/sanguine/agents/contracts/lightinbox"
-	"github.com/synapsecns/sanguine/agents/contracts/origin"
-	"github.com/synapsecns/sanguine/ethergo/signer/nonce"
-=======
 	"github.com/ethereum/go-ethereum/accounts/abi/bind"
 	ethTypes "github.com/ethereum/go-ethereum/core/types"
->>>>>>> c87f5772
 	"math/big"
 
 	"github.com/ethereum/go-ethereum/common"
@@ -54,8 +45,6 @@
 
 // OriginContract represents the origin contract on a particular chain.
 type OriginContract interface {
-	// GetContractRef gets the origin contract ref.
-	GetContractRef() *origin.OriginRef
 	// IsValidState checks if the given state is valid on its origin.
 	IsValidState(ctx context.Context, statePayload []byte) (isValid bool, err error)
 	// FetchSortedMessages fetches all messages in order form lowest->highest in a given block range
@@ -80,15 +69,8 @@
 
 // InboxContract contains the interface for the inbox.
 type InboxContract interface {
-<<<<<<< HEAD
-	// GetContractRef gets the inbox contract ref.
-	GetContractRef() *inbox.InboxRef
-	// GetNonceManager gets the nonce manager for the inbox.
-	GetNonceManager() nonce.Manager
 	// SubmitStateReportWithSnapshot reports to the inbox that a state within a snapshot is invalid.
 	SubmitStateReportWithSnapshot(ctx context.Context, signer signer.Signer, stateIndex int64, signature signer.Signature, snapPayload []byte, snapSignature []byte) (tx *ethTypes.Transaction, err error)
-=======
->>>>>>> c87f5772
 	// SubmitSnapshot submits a snapshot to the inbox (via the Inbox).
 	SubmitSnapshot(transactor *bind.TransactOpts, signer signer.Signer, encodedSnapshot []byte, signature signer.Signature) (tx *ethTypes.Transaction, err error)
 }
