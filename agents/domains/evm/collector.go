package evm

import (
	"context"
	"fmt"

	"github.com/ethereum/go-ethereum/accounts/abi/bind"
	"github.com/ethereum/go-ethereum/common"
	"github.com/synapsecns/sanguine/agents/contracts/attestationcollector"
	"github.com/synapsecns/sanguine/agents/domains"
	"github.com/synapsecns/sanguine/agents/types"
	"github.com/synapsecns/sanguine/ethergo/chain"
	"github.com/synapsecns/sanguine/ethergo/signer/nonce"
	"github.com/synapsecns/sanguine/ethergo/signer/signer"
)

// NewAttestationCollectorContract returns a bound attestation collector contract.
// nolint: staticcheck
func NewAttestationCollectorContract(ctx context.Context, client chain.Chain, attestationAddress common.Address) (domains.AttestationCollectorContract, error) {
	boundCountract, err := attestationcollector.NewAttestationCollectorRef(attestationAddress, client)
	if err != nil {
		return nil, fmt.Errorf("could not create %T: %w", &attestationcollector.AttestationCollectorRef{}, err)
	}

	nonceManager := nonce.NewNonceManager(ctx, client, client.GetBigChainID())
	return attestationCollectorContract{
		contract:     boundCountract,
		client:       client,
		nonceManager: nonceManager,
	}, nil
}

type attestationCollectorContract struct {
	// contract contains the conract handle
	contract *attestationcollector.AttestationCollectorRef
	// client contains the evm client
	//nolint: staticcheck
	client chain.Chain
	// nonceManager is the nonce manager used for transacting with the chain
	nonceManager nonce.Manager
}

func (a attestationCollectorContract) AddNotary(transactOpts *bind.TransactOpts, destinationID uint32, signer signer.Signer) error {
	_, err := a.contract.AddNotary(transactOpts, destinationID, signer.Address())
	if err != nil {
		return fmt.Errorf("could not add notary: %w", err)
	}

	return nil
}

func (a attestationCollectorContract) SubmitAttestation(ctx context.Context, signer signer.Signer, attestation types.SignedAttestation) error {
	transactor, err := signer.GetTransactor(a.client.GetBigChainID())
	if err != nil {
		return fmt.Errorf("could not sign tx: %w", err)
	}

	transactOpts, err := a.nonceManager.NewKeyedTransactor(transactor)
	if err != nil {
		return fmt.Errorf("could not create tx: %w", err)
	}

	transactOpts.Context = ctx

	encodedAttestation, err := types.EncodeSignedAttestation(attestation)
	if err != nil {
		return fmt.Errorf("could not get signed attestations: %w", err)
	}

	_, err = a.contract.SubmitAttestation(transactOpts, encodedAttestation)
	if err != nil {
		return fmt.Errorf("could not submit attestation: %w", err)
	}

	return nil
}

func (a attestationCollectorContract) GetLatestNonce(ctx context.Context, origin uint32, destination uint32, signer signer.Signer) (nonce uint32, err error) {
<<<<<<< HEAD
	latestNonce, currBlock, err := a.contract.GetLatestNonce(&bind.CallOpts{Context: ctx}, origin, destination, signer.Address())
=======
	latestNonce, err := a.contract.GetLatestNonce(&bind.CallOpts{Context: ctx}, origin, destination, signer.Address())
>>>>>>> 40822798
	if err != nil {
		return 0, fmt.Errorf("could not retrieve latest nonce: %w", err)
	}

<<<<<<< HEAD
	return latestNonce, currblock.Uint64(), nil
=======
	return latestNonce, nil
>>>>>>> 40822798
}<|MERGE_RESOLUTION|>--- conflicted
+++ resolved
@@ -75,19 +75,11 @@
 	return nil
 }
 
-func (a attestationCollectorContract) GetLatestNonce(ctx context.Context, origin uint32, destination uint32, signer signer.Signer) (nonce uint32, err error) {
-<<<<<<< HEAD
-	latestNonce, currBlock, err := a.contract.GetLatestNonce(&bind.CallOpts{Context: ctx}, origin, destination, signer.Address())
-=======
-	latestNonce, err := a.contract.GetLatestNonce(&bind.CallOpts{Context: ctx}, origin, destination, signer.Address())
->>>>>>> 40822798
+func (a attestationCollectorContract) GetLatestNonce(ctx context.Context, origin uint32, destination uint32, signer signer.Signer) (nonce uint32, currBlockNumber uint64, err error) {
+	latestNonce, currBlock, err := a.contract.AttestationCollector.GetLatestNonce(&bind.CallOpts{Context: ctx}, origin, destination, signer.Address())
 	if err != nil {
-		return 0, fmt.Errorf("could not retrieve latest nonce: %w", err)
+		return 0, uint64(0), fmt.Errorf("could not retrieve latest nonce: %w", err)
 	}
 
-<<<<<<< HEAD
-	return latestNonce, currblock.Uint64(), nil
-=======
-	return latestNonce, nil
->>>>>>> 40822798
+	return latestNonce, currBlock.Uint64(), nil
 }