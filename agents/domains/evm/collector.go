package evm

import (
	"context"
	"fmt"

	"github.com/ethereum/go-ethereum/accounts/abi/bind"
	"github.com/ethereum/go-ethereum/common"
	"github.com/synapsecns/sanguine/agents/contracts/attestationcollector"
	"github.com/synapsecns/sanguine/agents/domains"
	"github.com/synapsecns/sanguine/agents/types"
	"github.com/synapsecns/sanguine/ethergo/chain"
	"github.com/synapsecns/sanguine/ethergo/signer/nonce"
	"github.com/synapsecns/sanguine/ethergo/signer/signer"
)

// NewAttestationCollectorContract returns a bound attestation collector contract.
// nolint: staticcheck
func NewAttestationCollectorContract(ctx context.Context, client chain.Chain, attestationAddress common.Address) (domains.AttestationCollectorContract, error) {
	boundCountract, err := attestationcollector.NewAttestationCollectorRef(attestationAddress, client)
	if err != nil {
		return nil, fmt.Errorf("could not create %T: %w", &attestationcollector.AttestationCollectorRef{}, err)
	}

	nonceManager := nonce.NewNonceManager(ctx, client, client.GetBigChainID())
	return attestationCollectorContract{
		contract:     boundCountract,
		client:       client,
		nonceManager: nonceManager,
	}, nil
}

type attestationCollectorContract struct {
	// contract contains the conract handle
	contract *attestationcollector.AttestationCollectorRef
	// client contains the evm client
	//nolint: staticcheck
	client chain.Chain
	// nonceManager is the nonce manager used for transacting with the chain
	nonceManager nonce.Manager
}

func (a attestationCollectorContract) AddAgent(transactOpts *bind.TransactOpts, domainID uint32, signer signer.Signer) error {
	_, err := a.contract.AddAgent(transactOpts, domainID, signer.Address())
	if err != nil {
		return fmt.Errorf("could not add notary: %w", err)
	}

	return nil
}

func (a attestationCollectorContract) SubmitAttestation(ctx context.Context, signer signer.Signer, attestation types.SignedAttestation) error {
	transactor, err := signer.GetTransactor(a.client.GetBigChainID())
	if err != nil {
		return fmt.Errorf("could not sign tx: %w", err)
	}

	transactOpts, err := a.nonceManager.NewKeyedTransactor(transactor)
	if err != nil {
		return fmt.Errorf("could not create tx: %w", err)
	}

	transactOpts.Context = ctx

	encodedAttestation, err := types.EncodeSignedAttestation(attestation)
	if err != nil {
		return fmt.Errorf("could not get signed attestations: %w", err)
	}

	_, err = a.contract.SubmitAttestation(transactOpts, encodedAttestation)
	if err != nil {
		return fmt.Errorf("could not submit attestation: %w", err)
	}

	return nil
}

func (a attestationCollectorContract) GetLatestNonce(ctx context.Context, origin uint32, destination uint32, bondedAgentSigner signer.Signer) (nonce uint32, err error) {
	latestNonce, err := a.contract.GetLatestNonce(&bind.CallOpts{Context: ctx}, origin, destination, bondedAgentSigner.Address())
	if err != nil {
		return 0, fmt.Errorf("could not retrieve latest nonce: %w", err)
	}

	return latestNonce, nil
}

func (a attestationCollectorContract) GetAttestation(ctx context.Context, origin, destination, nonce uint32) (types.SignedAttestation, error) {
	rawAttestation, err := a.contract.GetAttestation(&bind.CallOpts{Context: ctx}, origin, destination, nonce)
	if err != nil {
		return nil, fmt.Errorf("could not retrieve attestation: %w", err)
	}

<<<<<<< HEAD
	signedAttestation, err := types.DecodeSignedAttestation(rawAttestation)
	if err != nil {
		return nil, fmt.Errorf("could not decode signed attestation: %w", err)
	}

	return signedAttestation, nil
=======
	signedAttesation, err := types.DecodeSignedAttestation(rawAttestation)
	if err != nil {
		return nil, fmt.Errorf("could not decode attestation: %w", err)
	}

	return signedAttesation, nil
}

func (a attestationCollectorContract) GetRoot(ctx context.Context, origin, destination, nonce uint32) ([32]byte, error) {
	root, err := a.contract.GetRoot(&bind.CallOpts{Context: ctx}, origin, destination, nonce)
	if err != nil {
		return [32]byte{}, fmt.Errorf("could not retrieve root: %w", err)
	}

	return root, nil
>>>>>>> 2268313f
}<|MERGE_RESOLUTION|>--- conflicted
+++ resolved
@@ -90,14 +90,6 @@
 		return nil, fmt.Errorf("could not retrieve attestation: %w", err)
 	}
 
-<<<<<<< HEAD
-	signedAttestation, err := types.DecodeSignedAttestation(rawAttestation)
-	if err != nil {
-		return nil, fmt.Errorf("could not decode signed attestation: %w", err)
-	}
-
-	return signedAttestation, nil
-=======
 	signedAttesation, err := types.DecodeSignedAttestation(rawAttestation)
 	if err != nil {
 		return nil, fmt.Errorf("could not decode attestation: %w", err)
@@ -113,5 +105,4 @@
 	}
 
 	return root, nil
->>>>>>> 2268313f
 }