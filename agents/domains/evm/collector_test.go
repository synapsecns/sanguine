package evm_test

import (
	"math/big"

	"github.com/brianvoe/gofakeit/v6"
	"github.com/ethereum/go-ethereum/accounts/abi/bind"
	"github.com/ethereum/go-ethereum/common"
	. "github.com/stretchr/testify/assert"
	"github.com/synapsecns/sanguine/agents/agents/notary"
	"github.com/synapsecns/sanguine/agents/domains/evm"
	"github.com/synapsecns/sanguine/agents/types"
	"github.com/synapsecns/sanguine/core"
)

func (i ContractSuite) TestSubmitAttestation() {
	// TODO (joe): Get this test working
	/*attestationCollector*/
	_, err := evm.NewAttestationCollectorContract(i.GetTestContext(), i.attestationBackend, i.attestationContract.Address())
	Nil(i.T(), err)

	originDomain, err := i.originContract.Origin.LocalDomain(&bind.CallOpts{Context: i.GetTestContext()})
	Nil(i.T(), err)
	localDomain := originDomain
	destination := testDestinationDomain
	nonce := gofakeit.Uint32()
	root := common.BigToHash(new(big.Int).SetUint64(gofakeit.Uint64()))
	attestKey := types.AttestationKey{
		Origin:      localDomain,
		Destination: destination,
		Nonce:       nonce,
	}
	unsignedAttestation := types.NewAttestation(attestKey.GetRawKey(), root)
	hashedAttestation, err := notary.HashAttestation(unsignedAttestation)
	Nil(i.T(), err)

	// TODO (joe): Get this working
	/*signature*/
	_, err = i.signer.SignMessage(i.GetTestContext(), core.BytesToSlice(hashedAttestation), false)
	Nil(i.T(), err)

	/*signedAttestation := types.NewSignedAttestation(unsignedAttestation, signature)
	err = attestationCollector.SubmitAttestation(i.GetTestContext(), i.signer, signedAttestation)
	Nil(i.T(), err)

	latestNonce, currBlock, err := attestationCollector.GetLatestNonce(i.GetTestContext(), localDomain, destination, i.signer)
	Nil(i.T(), err)
<<<<<<< HEAD
	Equal(i.T(), nonce, latestNonce)
	Greater(i.T(), currBlock, uint64(0))
=======
	Equal(i.T(), nonce, latestNonce)*/
>>>>>>> f785b807
}<|MERGE_RESOLUTION|>--- conflicted
+++ resolved
@@ -45,10 +45,5 @@
 
 	latestNonce, currBlock, err := attestationCollector.GetLatestNonce(i.GetTestContext(), localDomain, destination, i.signer)
 	Nil(i.T(), err)
-<<<<<<< HEAD
-	Equal(i.T(), nonce, latestNonce)
-	Greater(i.T(), currBlock, uint64(0))
-=======
 	Equal(i.T(), nonce, latestNonce)*/
->>>>>>> f785b807
 }