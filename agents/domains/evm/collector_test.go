--- conflicted
+++ resolved
@@ -39,15 +39,8 @@
 	err = attestationCollector.SubmitAttestation(i.GetTestContext(), i.signer, signedAttestation)
 	Nil(i.T(), err)
 
-<<<<<<< HEAD
-	// TODO (joe): get this working after global registry changes
 	latestNonce, currBlock, err := attestationCollector.GetLatestNonce(i.GetTestContext(), localDomain, destination, i.signer)
 	Nil(i.T(), err)
 	Equal(i.T(), nonce, latestNonce)
-	Greater(i.T(), latestNonce, 0)
-=======
-	latestNonce, err := attestationCollector.GetLatestNonce(i.GetTestContext(), localDomain, destination, i.signer)
-	Nil(i.T(), err)
-	Equal(i.T(), nonce, latestNonce)
->>>>>>> 40822798
+	Greater(i.T(), currBlock, 0)
 }