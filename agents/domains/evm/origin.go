--- conflicted
+++ resolved
@@ -3,6 +3,7 @@
 import (
 	"context"
 	"fmt"
+
 	"github.com/ethereum/go-ethereum/accounts/abi/bind"
 	"github.com/ethereum/go-ethereum/common"
 	"github.com/synapsecns/sanguine/agents/contracts/origin"
@@ -42,7 +43,6 @@
 	nonceManager nonce.Manager
 }
 
-<<<<<<< HEAD
 func (o originContract) GetContractRef() *origin.OriginRef {
 	return o.contract
 }
@@ -56,42 +56,6 @@
 	return isValid, nil
 }
 
-func (o originContract) FetchSortedMessages(ctx context.Context, from uint32, to uint32) (messages []types.Message, err error) {
-	rangeFilter := NewRangeFilter(o.contract.Address(), o.client, big.NewInt(int64(from)), big.NewInt(int64(to)), 100, false)
-
-	// blocks until done `
-	err = rangeFilter.Start(ctx)
-	if err != nil {
-		return []types.Message{}, fmt.Errorf("could not filter: %w", err)
-	}
-
-	filteredLogs, err := rangeFilter.Drain(ctx)
-	if err != nil {
-		return []types.Message{}, fmt.Errorf("could not drain queue: %w", err)
-	}
-
-	for _, log := range filteredLogs {
-		logType, ok := o.contract.Parser().EventType(log)
-		if !ok {
-			continue
-		}
-
-		if logType == origin.SentEvent {
-			sentEvents, ok := o.contract.Parser().ParseSent(log)
-			// TODO: this should never happen. Maybe we should return an error here?
-			if !ok {
-				continue
-			}
-
-			messages = append(messages, sentEvents)
-		}
-	}
-
-	return messages, nil
-}
-
-=======
->>>>>>> 1d6df2b3
 func (o originContract) SuggestLatestState(ctx context.Context) (types.State, error) {
 	suggestedStateRaw, err := o.contract.SuggestLatestState(&bind.CallOpts{Context: ctx})
 	if err != nil {
