--- conflicted
+++ resolved
@@ -105,11 +105,7 @@
 func (h originContract) GetHistoricalAttestation(ctx context.Context, destinationID, nonce uint32) (types.Attestation, uint64, error) {
 	historicalRoot, dispatchBlockNumber, err := h.contract.GetHistoricalRoot(&bind.CallOpts{Context: ctx}, destinationID, nonce)
 	if err != nil {
-<<<<<<< HEAD
-		if err.Error() == "execution reverted: !nonce: existing destination" || err.Error() == "execution reverted: !nonce: unknown destination" {
-=======
 		if err.Error() == "execution reverted: !nonce: existing destination" {
->>>>>>> a31a6dca
 			return nil, 0, domains.ErrNoUpdate
 		}
 
