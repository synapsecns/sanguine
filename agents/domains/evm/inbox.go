package evm

import (
	"context"
	"fmt"
	"github.com/ethereum/go-ethereum/accounts/abi/bind"
	"github.com/ethereum/go-ethereum/common"
	ethTypes "github.com/ethereum/go-ethereum/core/types"
	"github.com/synapsecns/sanguine/agents/contracts/inbox"
	"github.com/synapsecns/sanguine/agents/domains"
	"github.com/synapsecns/sanguine/agents/types"
	"github.com/synapsecns/sanguine/ethergo/chain"
	"github.com/synapsecns/sanguine/ethergo/signer/nonce"
	"github.com/synapsecns/sanguine/ethergo/signer/signer"
	"math/big"
	"strings"
)

// NewInboxContract returns a bound inbox contract.
//
//nolint:staticcheck
func NewInboxContract(ctx context.Context, client chain.Chain, inboxAddress common.Address) (domains.InboxContract, error) {
	boundCountract, err := inbox.NewInboxRef(inboxAddress, client)
	if err != nil {
		return nil, fmt.Errorf("could not create %T: %w", &inbox.InboxRef{}, err)
	}

	nonceManager := nonce.NewNonceManager(ctx, client, client.GetBigChainID())
	return inboxContract{
		contract:     boundCountract,
		client:       client,
		nonceManager: nonceManager,
	}, nil
}

type inboxContract struct {
	// contract contains the conract handle
	contract *inbox.InboxRef
	// client contains the evm client
	//nolint: staticcheck
	client chain.Chain
	// nonceManager is the nonce manager used for transacting with the chain
	nonceManager nonce.Manager
}

<<<<<<< HEAD
func (a inboxContract) GetContractRef() *inbox.InboxRef {
	return a.contract
}

func (a inboxContract) GetNonceManager() nonce.Manager {
	return a.nonceManager
}

func (a inboxContract) SubmitStateReportWithSnapshot(ctx context.Context, signer signer.Signer, stateIndex int64, signature signer.Signature, snapPayload []byte, snapSignature []byte) (tx *ethTypes.Transaction, err error) {
	transactor, err := signer.GetTransactor(ctx, a.client.GetBigChainID())
	if err != nil {
		return nil, fmt.Errorf("could not sign tx: %w", err)
	}

	transactOpts, err := a.nonceManager.NewKeyedTransactor(transactor)
	if err != nil {
		return nil, fmt.Errorf("could not create tx: %w", err)
	}

	transactOpts.Context = ctx

	rawSig, err := types.EncodeSignature(signature)
	if err != nil {
		return nil, fmt.Errorf("could not encode signature: %w", err)
	}

	// TODO: Is there a way to get a return value from a contractTransactor call?
	tx, err = a.contract.SubmitStateReportWithSnapshot(transactOpts, big.NewInt(stateIndex), rawSig, snapPayload, snapSignature)
	if err != nil {
		// TODO: Why is this done? And if it is necessary, we should functionalize it.
		if strings.Contains(err.Error(), "nonce too low") {
			a.nonceManager.ClearNonce(signer.Address())
		}
		return nil, fmt.Errorf("could not submit state report: %w", err)
	}

	return tx, nil
}

func (a inboxContract) SubmitSnapshot(ctx context.Context, signer signer.Signer, encodedSnapshot []byte, signature signer.Signature) error {
	transactor, err := signer.GetTransactor(ctx, a.client.GetBigChainID())
	if err != nil {
		return fmt.Errorf("could not sign tx: %w", err)
	}

	transactOpts, err := a.nonceManager.NewKeyedTransactor(transactor)
	if err != nil {
		return fmt.Errorf("could not create tx: %w", err)
	}

	transactOpts.Context = ctx

=======
func (a inboxContract) SubmitSnapshot(transactor *bind.TransactOpts, signer signer.Signer, encodedSnapshot []byte, signature signer.Signature) (tx *ethTypes.Transaction, err error) {
>>>>>>> c87f5772
	rawSig, err := types.EncodeSignature(signature)
	if err != nil {
		return nil, fmt.Errorf("could not encode signature: %w", err)
	}

	tx, err = a.contract.SubmitSnapshot(transactor, encodedSnapshot, rawSig)
	if err != nil {
		if strings.Contains(err.Error(), "nonce too low") {
			a.nonceManager.ClearNonce(signer.Address())
		}
		return nil, fmt.Errorf("could not submit sanpshot: %w", err)
	}

	return tx, nil
}<|MERGE_RESOLUTION|>--- conflicted
+++ resolved
@@ -43,15 +43,6 @@
 	nonceManager nonce.Manager
 }
 
-<<<<<<< HEAD
-func (a inboxContract) GetContractRef() *inbox.InboxRef {
-	return a.contract
-}
-
-func (a inboxContract) GetNonceManager() nonce.Manager {
-	return a.nonceManager
-}
-
 func (a inboxContract) SubmitStateReportWithSnapshot(ctx context.Context, signer signer.Signer, stateIndex int64, signature signer.Signature, snapPayload []byte, snapSignature []byte) (tx *ethTypes.Transaction, err error) {
 	transactor, err := signer.GetTransactor(ctx, a.client.GetBigChainID())
 	if err != nil {
@@ -83,22 +74,7 @@
 	return tx, nil
 }
 
-func (a inboxContract) SubmitSnapshot(ctx context.Context, signer signer.Signer, encodedSnapshot []byte, signature signer.Signature) error {
-	transactor, err := signer.GetTransactor(ctx, a.client.GetBigChainID())
-	if err != nil {
-		return fmt.Errorf("could not sign tx: %w", err)
-	}
-
-	transactOpts, err := a.nonceManager.NewKeyedTransactor(transactor)
-	if err != nil {
-		return fmt.Errorf("could not create tx: %w", err)
-	}
-
-	transactOpts.Context = ctx
-
-=======
 func (a inboxContract) SubmitSnapshot(transactor *bind.TransactOpts, signer signer.Signer, encodedSnapshot []byte, signature signer.Signature) (tx *ethTypes.Transaction, err error) {
->>>>>>> c87f5772
 	rawSig, err := types.EncodeSignature(signature)
 	if err != nil {
 		return nil, fmt.Errorf("could not encode signature: %w", err)
