package attestationcollector_test

import (
	"context"
	"fmt"
	"math/big"
	"time"

	"github.com/synapsecns/sanguine/core"

	"github.com/brianvoe/gofakeit/v6"
	"github.com/ethereum/go-ethereum/accounts/abi/bind"
	"github.com/ethereum/go-ethereum/common"
	. "github.com/stretchr/testify/assert"
	"github.com/synapsecns/sanguine/agents/contracts/attestationcollector"
	"github.com/synapsecns/sanguine/agents/types"
)

func (a AttestationCollectorSuite) launchTest(amountGuards, amountNotaries int) {
	GreaterOrEqual(a.T(), amountGuards+amountNotaries, 1)
	LessOrEqual(a.T(), amountGuards, 1)
	LessOrEqual(a.T(), amountNotaries, 1)

	txContextAttestationCollector := a.TestBackendAttestation.GetTxContext(a.GetTestContext(), a.AttestationContractMetadata.OwnerPtr())

	// Create a channel and subscription to receive AttestationAccepted events as they are emitted.
	attestationSink := make(chan *attestationcollector.AttestationCollectorAttestationAccepted)
	subAttestation, err := a.AttestationContract.WatchAttestationAccepted(&bind.WatchOpts{Context: a.GetTestContext()}, attestationSink)
	Nil(a.T(), err)

	// Create an attestation
	origin := uint32(a.TestBackendOrigin.GetBigChainID().Uint64())
	destination := uint32(a.TestBackendDestination.GetChainID())
	// destination := origin + 1
	nonce := gofakeit.Uint32()
	root := common.BigToHash(new(big.Int).SetUint64(gofakeit.Uint64()))
	attestKey := types.AttestationKey{
		Origin:      origin,
		Destination: destination,
		Nonce:       nonce,
	}
	unsignedAttestation := types.NewAttestation(attestKey.GetRawKey(), root)
<<<<<<< HEAD
	hashedAttestation, err := unsignedAttestation
=======
	hashedAttestation, err := types.Hash(unsignedAttestation)
>>>>>>> ddb55af3
	Nil(a.T(), err)

	encodedAttestation, err := types.EncodeAttestation(unsignedAttestation)
	Nil(a.T(), err)

	notarySignatures := []types.Signature{}
	if amountNotaries == 1 {
		notarySignature, err := a.NotarySigner.SignMessage(a.GetTestContext(), core.BytesToSlice(hashedAttestation), false)
		Nil(a.T(), err)
		notarySignatures = append(notarySignatures, notarySignature)
	}
	guardSignatures := []types.Signature{}
	if amountGuards == 1 {
		guardSignature, err := a.GuardSigner.SignMessage(a.GetTestContext(), core.BytesToSlice(hashedAttestation), false)
		Nil(a.T(), err)
		guardSignatures = append(guardSignatures, guardSignature)
	}
	signedAttestation := types.NewSignedAttestation(
		unsignedAttestation,
		guardSignatures,
		notarySignatures)
	encodedGuardSignatures, err := types.EncodeSignatures(signedAttestation.GuardSignatures())
	Nil(a.T(), err)
	encodedNotarySignatures, err := types.EncodeSignatures(signedAttestation.NotarySignatures())
	Nil(a.T(), err)

	attestation, err := a.AttestationHarness.FormatAttestation(
		&bind.CallOpts{Context: a.GetTestContext()},
		encodedAttestation,
		encodedGuardSignatures,
		encodedNotarySignatures,
	)
	Nil(a.T(), err)

	// Submit the attestation to get an AttestationSubmitted event.
	txSubmitAttestation, err := a.AttestationContract.SubmitAttestation(txContextAttestationCollector.TransactOpts, attestation)
	Nil(a.T(), err)
	a.TestBackendAttestation.WaitForConfirmation(a.GetTestContext(), txSubmitAttestation)

	watchCtx, cancel := context.WithTimeout(a.GetTestContext(), time.Second*10)
	defer cancel()

	select {
	// check for errors and fail
	case <-watchCtx.Done():
		a.T().Error(a.T(), fmt.Errorf("test context completed %w", a.GetTestContext().Err()))
	case <-subAttestation.Err():
		a.T().Error(a.T(), subAttestation.Err())
	// get AttestationSubmitted event
	case item := <-attestationSink:
		parser, err := attestationcollector.NewParser(a.AttestationContract.Address())
		Nil(a.T(), err)
		// Check to see if the event was an AttestationSubmitted event.
		eventType, ok := parser.EventType(item.Raw)
		True(a.T(), ok)
		Equal(a.T(), eventType, attestationcollector.AttestationAcceptedEvent)

		break
	}
}

// TestAttestationCollectorSuite tests submitting an attesation with one guard and one notary.
func (a AttestationCollectorSuite) TestSubmitAttestationOneGuardOneNotary() {
	a.launchTest(1, 1)
}

// TestSubmitAttestationOnlyOneNotary tests submitting an attesation with only one notary.
func (a AttestationCollectorSuite) TestSubmitAttestationOnlyOneNotary() {
	a.launchTest(0, 1)
}

// TestSubmitAttestationOnlyOneGuard tests submitting an attesation with only one guard.
func (a AttestationCollectorSuite) TestSubmitAttestationOnlyOneGuard() {
	a.launchTest(1, 0)
}<|MERGE_RESOLUTION|>--- conflicted
+++ resolved
@@ -40,11 +40,7 @@
 		Nonce:       nonce,
 	}
 	unsignedAttestation := types.NewAttestation(attestKey.GetRawKey(), root)
-<<<<<<< HEAD
-	hashedAttestation, err := unsignedAttestation
-=======
 	hashedAttestation, err := types.Hash(unsignedAttestation)
->>>>>>> ddb55af3
 	Nil(a.T(), err)
 
 	encodedAttestation, err := types.EncodeAttestation(unsignedAttestation)
