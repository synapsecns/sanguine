--- conflicted
+++ resolved
@@ -5,51 +5,18 @@
 )
 
 func (d DestinationSuite) TestDestinationSuite() {
-<<<<<<< HEAD
 	// TODO (joe): Get this working after the global registry refactor
 	var err error
-=======
-	// Set up contexts for both Origin and Destination, also getting owner for Destination for reassigning notary role.
-	txContextOrigin := d.testBackendOrigin.GetTxContext(d.GetTestContext(), nil)
-	txContextDestination := d.testBackendDestination.GetTxContext(d.GetTestContext(), d.destinationContractMetadata.OwnerPtr())
-
-	// Create a channel and subscription to receive AttestationAccepted events as they are emitted.
-	attestationSink := make(chan *destination.DestinationAttestationAccepted)
-	subAttestation, err := d.destinationContract.WatchAttestationAccepted(&bind.WatchOpts{Context: d.GetTestContext()}, attestationSink, []uint32{}, []uint32{}, [][32]byte{})
-	Nil(d.T(), err)
-
-	encodedTips, err := types.EncodeTips(types.NewTips(big.NewInt(0), big.NewInt(0), big.NewInt(0), big.NewInt(0)))
-	Nil(d.T(), err)
-
-	// Dispatch an event from the Origin contract to be accepted on the Destination contract.
-	tx, err := d.originContract.Dispatch(txContextOrigin.TransactOpts, 1, [32]byte{}, 1, encodedTips, nil)
-	Nil(d.T(), err)
-	d.testBackendOrigin.WaitForConfirmation(d.GetTestContext(), tx)
-
-	// Create an attestation
-	localDomain := uint32(d.testBackendOrigin.GetBigChainID().Uint64())
-	nonce := gofakeit.Uint32()
-	root := common.BigToHash(new(big.Int).SetUint64(gofakeit.Uint64()))
-	unsignedAttestation := types.NewAttestation(localDomain, nonce, root)
-	hashedAttestation, err := notary.HashAttestation(unsignedAttestation)
-	Nil(d.T(), err)
-
-	signature, err := d.signer.SignMessage(d.GetTestContext(), core.BytesToSlice(hashedAttestation), false)
-	Nil(d.T(), err)
-
-	signedAttestation := types.NewSignedAttestation(unsignedAttestation, signature)
-	encodedSig, err := types.EncodeSignature(signedAttestation.Signature())
->>>>>>> 29604dc7
 	Nil(d.T(), err)
 	// Set up contexts for both Origin and Destination, also getting owner for Destination for reassigning notary role.
 	// nolint:dupword
 	/*
-		txContextOrigin := d.testBackendOrigin.GetTxContext(d.GetTestContext(), nil)
-		txContextDestination := d.testBackendDestination.GetTxContext(d.GetTestContext(), d.destinationContractMetadata.OwnerPtr())
+			txContextOrigin := d.testBackendOrigin.GetTxContext(d.GetTestContext(), nil)
+			txContextDestination := d.testBackendDestination.GetTxContext(d.GetTestContext(), d.destinationContractMetadata.OwnerPtr())
 
 		// Create a channel and subscription to receive AttestationAccepted events as they are emitted.
 		attestationSink := make(chan *destination.DestinationAttestationAccepted)
-		subAttestation, err := d.destinationContract.WatchAttestationAccepted(&bind.WatchOpts{Context: d.GetTestContext()}, attestationSink, []*big.Int{}, [][32]byte{})
+		subAttestation, err := d.destinationContract.WatchAttestationAccepted(&bind.WatchOpts{Context: d.GetTestContext()}, attestationSink, []uint32{}, []uint32{}, [][32]byte{})
 		Nil(d.T(), err)
 
 		encodedTips, err := types.EncodeTips(types.NewTips(big.NewInt(0), big.NewInt(0), big.NewInt(0), big.NewInt(0)))
@@ -61,16 +28,10 @@
 		d.testBackendOrigin.WaitForConfirmation(d.GetTestContext(), tx)
 
 		// Create an attestation
-		localDomain := uint32(d.testBackendOrigin.ChainConfig().ChainID.Uint64())
-		destinationDomain := uint32(d.testBackendDestination.GetChainID())
+		localDomain := uint32(d.testBackendOrigin.GetBigChainID().Uint64())
 		nonce := gofakeit.Uint32()
 		root := common.BigToHash(new(big.Int).SetUint64(gofakeit.Uint64()))
-		attestKey := types.AttestationKey{
-			Origin:      localDomain,
-			Destination: destinationDomain,
-			Nonce:       nonce,
-		}
-		unsignedAttestation := types.NewAttestation(attestKey.GetRawKey(), root)
+		unsignedAttestation := types.NewAttestation(localDomain, nonce, root)
 		hashedAttestation, err := notary.HashAttestation(unsignedAttestation)
 		Nil(d.T(), err)
 
@@ -83,8 +44,7 @@
 
 		attestation, err := d.attestationHarness.FormatAttestation(
 			&bind.CallOpts{Context: d.GetTestContext()},
-			signedAttestation.Attestation().Origin(),
-			signedAttestation.Attestation().Destination(),
+			signedAttestation.Attestation().Domain(),
 			signedAttestation.Attestation().Nonce(),
 			signedAttestation.Attestation().Root(),
 			encodedSig,
@@ -115,11 +75,74 @@
 			parser, err := destination.NewParser(d.destinationContract.Address())
 			Nil(d.T(), err)
 
-			// Check to see if the event was an AttestationAccepted event.
-			eventType, ok := parser.EventType(item.Raw)
-			True(d.T(), ok)
-			Equal(d.T(), eventType, destination.AttestationAcceptedEvent)
+			encodedTips, err := types.EncodeTips(types.NewTips(big.NewInt(0), big.NewInt(0), big.NewInt(0), big.NewInt(0)))
+			Nil(d.T(), err)
 
-			break
-		}*/
+			// Dispatch an event from the Origin contract to be accepted on the Destination contract.
+			tx, err := d.originContract.Dispatch(txContextOrigin.TransactOpts, 1, [32]byte{}, 1, encodedTips, nil)
+			Nil(d.T(), err)
+			d.testBackendOrigin.WaitForConfirmation(d.GetTestContext(), tx)
+
+			// Create an attestation
+			localDomain := uint32(d.testBackendOrigin.ChainConfig().ChainID.Uint64())
+			destinationDomain := uint32(d.testBackendDestination.GetChainID())
+			nonce := gofakeit.Uint32()
+			root := common.BigToHash(new(big.Int).SetUint64(gofakeit.Uint64()))
+			attestKey := types.AttestationKey{
+				Origin:      localDomain,
+				Destination: destinationDomain,
+				Nonce:       nonce,
+			}
+			unsignedAttestation := types.NewAttestation(attestKey.GetRawKey(), root)
+			hashedAttestation, err := notary.HashAttestation(unsignedAttestation)
+			Nil(d.T(), err)
+
+			signature, err := d.signer.SignMessage(d.GetTestContext(), core.BytesToSlice(hashedAttestation), false)
+			Nil(d.T(), err)
+
+			signedAttestation := types.NewSignedAttestation(unsignedAttestation, signature)
+			encodedSig, err := types.EncodeSignature(signedAttestation.Signature())
+			Nil(d.T(), err)
+
+			attestation, err := d.attestationHarness.FormatAttestation(
+				&bind.CallOpts{Context: d.GetTestContext()},
+				signedAttestation.Attestation().Origin(),
+				signedAttestation.Attestation().Destination(),
+				signedAttestation.Attestation().Nonce(),
+				signedAttestation.Attestation().Root(),
+				encodedSig,
+			)
+			Nil(d.T(), err)
+
+			// Set notary to the testing address so we can submit attestations.
+			tx, err = d.destinationContract.SetNotary(txContextDestination.TransactOpts, uint32(d.testBackendOrigin.GetChainID()), d.signer.Address())
+			Nil(d.T(), err)
+			d.testBackendDestination.WaitForConfirmation(d.GetTestContext(), tx)
+
+			// Submit the attestation to get an AttestationAccepted event.
+			tx, err = d.destinationContract.SubmitAttestation(txContextDestination.TransactOpts, attestation)
+			Nil(d.T(), err)
+			d.testBackendDestination.WaitForConfirmation(d.GetTestContext(), tx)
+
+			watchCtx, cancel := context.WithTimeout(d.GetTestContext(), time.Second*10)
+			defer cancel()
+
+			select {
+			// check for errors and fail
+			case <-watchCtx.Done():
+				d.T().Error(d.T(), fmt.Errorf("test context completed %w", d.GetTestContext().Err()))
+			case <-subAttestation.Err():
+				d.T().Error(d.T(), subAttestation.Err())
+			// get attestation accepted event
+			case item := <-attestationSink:
+				parser, err := destination.NewParser(d.destinationContract.Address())
+				Nil(d.T(), err)
+
+				// Check to see if the event was an AttestationAccepted event.
+				eventType, ok := parser.EventType(item.Raw)
+				True(d.T(), ok)
+				Equal(d.T(), eventType, destination.AttestationAcceptedEvent)
+
+				break
+			}*/
 }