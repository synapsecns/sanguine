--- conflicted
+++ resolved
@@ -5,10 +5,7 @@
 	"sync"
 	"testing"
 
-<<<<<<< HEAD
-=======
 	"github.com/brianvoe/gofakeit"
->>>>>>> ad4f39db
 	"github.com/synapsecns/sanguine/core"
 
 	"github.com/Flaque/filet"
