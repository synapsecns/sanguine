--- conflicted
+++ resolved
@@ -48,25 +48,12 @@
 	TestBackendOrigin           backends.SimulatedTestBackend
 	TestBackendDestination      backends.SimulatedTestBackend
 	TestBackendAttestation      backends.SimulatedTestBackend
-<<<<<<< HEAD
-	NotaryBondedWallet          wallet.Wallet
-	GuardBondedWallet           wallet.Wallet
-	NotaryBondedSigner          signer.Signer
-	GuardBondedSigner           signer.Signer
-	NotaryUnbondedWallet        wallet.Wallet
-	NotaryUnbondedSigner        signer.Signer
-	GuardUnbondedWallet         wallet.Wallet
-	GuardUnbondedSigner         signer.Signer
-	ExecutorUnbondedWallet      wallet.Wallet
-	ExecutorUnbondedSigner      signer.Signer
-=======
 	NotaryWallet                wallet.Wallet
 	GuardWallet                 wallet.Wallet
 	NotarySigner                signer.Signer
 	GuardSigner                 signer.Signer
 	UnbondedWallet              wallet.Wallet
 	UnbondedSigner              signer.Signer
->>>>>>> a31a6dca
 	OriginDomainClient          domains.DomainClient
 	AttestationDomainClient     domains.DomainClient
 	DestinationDomainClient     domains.DomainClient
@@ -118,13 +105,7 @@
 		a.T().Fatal(err)
 	}
 
-<<<<<<< HEAD
-	a.TestBackendOrigin.FundAccount(a.GetTestContext(), a.NotaryUnbondedSigner.Address(), *big.NewInt(params.Ether))
-	a.TestBackendOrigin.FundAccount(a.GetTestContext(), a.GuardUnbondedSigner.Address(), *big.NewInt(params.Ether))
-	a.TestBackendOrigin.FundAccount(a.GetTestContext(), a.ExecutorUnbondedSigner.Address(), *big.NewInt(params.Ether))
-=======
 	a.TestBackendOrigin.FundAccount(a.GetTestContext(), a.UnbondedSigner.Address(), *big.NewInt(params.Ether))
->>>>>>> a31a6dca
 }
 
 // SetupDestination sets up the backend that will have the destination contract deployed on it.
@@ -161,13 +142,7 @@
 		a.T().Fatal(err)
 	}
 
-<<<<<<< HEAD
-	a.TestBackendDestination.FundAccount(a.GetTestContext(), a.NotaryUnbondedSigner.Address(), *big.NewInt(params.Ether))
-	a.TestBackendDestination.FundAccount(a.GetTestContext(), a.GuardUnbondedSigner.Address(), *big.NewInt(params.Ether))
-	a.TestBackendDestination.FundAccount(a.GetTestContext(), a.ExecutorUnbondedSigner.Address(), *big.NewInt(params.Ether))
-=======
 	a.TestBackendDestination.FundAccount(a.GetTestContext(), a.UnbondedSigner.Address(), *big.NewInt(params.Ether))
->>>>>>> a31a6dca
 }
 
 // SetupAttestation sets up the backend that will have the attestation collector contract deployed on it.
@@ -203,13 +178,7 @@
 		a.T().Fatal(err)
 	}
 
-<<<<<<< HEAD
-	a.TestBackendAttestation.FundAccount(a.GetTestContext(), a.NotaryUnbondedSigner.Address(), *big.NewInt(params.Ether))
-	a.TestBackendAttestation.FundAccount(a.GetTestContext(), a.GuardUnbondedSigner.Address(), *big.NewInt(params.Ether))
-	a.TestBackendAttestation.FundAccount(a.GetTestContext(), a.ExecutorUnbondedSigner.Address(), *big.NewInt(params.Ether))
-=======
 	a.TestBackendAttestation.FundAccount(a.GetTestContext(), a.UnbondedSigner.Address(), *big.NewInt(params.Ether))
->>>>>>> a31a6dca
 }
 
 // SetupGuard sets up the Guard agent.
@@ -265,8 +234,6 @@
 
 	a.TestDeployManager = NewDeployManager(a.T())
 
-<<<<<<< HEAD
-=======
 	var err error
 	a.UnbondedWallet, err = wallet.FromRandom()
 	if err != nil {
@@ -274,7 +241,6 @@
 	}
 	a.UnbondedSigner = localsigner.NewSigner(a.UnbondedWallet.PrivateKey())
 
->>>>>>> a31a6dca
 	a.SetupDestination(a.TestDeployManager)
 	a.SetupOrigin(a.TestDeployManager)
 	a.SetupAttestation(a.TestDeployManager)
