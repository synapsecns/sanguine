package testutil

import (
<<<<<<< HEAD
	"fmt"
=======
>>>>>>> ad4f39db
	"math/big"
	"sync"
	"testing"

<<<<<<< HEAD
=======
	"github.com/brianvoe/gofakeit"
>>>>>>> ad4f39db
	"github.com/synapsecns/sanguine/core"

	"github.com/Flaque/filet"
	"github.com/ethereum/go-ethereum/accounts/abi/bind"
	"github.com/ethereum/go-ethereum/common"
	"github.com/ethereum/go-ethereum/params"
	"github.com/synapsecns/sanguine/agents/agents/executor/db"
	executorsqllite "github.com/synapsecns/sanguine/agents/agents/executor/db/sql/sqlite"
	executorMetadata "github.com/synapsecns/sanguine/agents/agents/executor/metadata"
	guarddb "github.com/synapsecns/sanguine/agents/agents/guard/db"
	guardSqlite "github.com/synapsecns/sanguine/agents/agents/guard/db/sql/sqlite"
	guardMetadata "github.com/synapsecns/sanguine/agents/agents/guard/metadata"
	notarydb "github.com/synapsecns/sanguine/agents/agents/notary/db"
	notarySqlite "github.com/synapsecns/sanguine/agents/agents/notary/db/sql/sqlite"
	notaryMetadata "github.com/synapsecns/sanguine/agents/agents/notary/metadata"
	"github.com/synapsecns/sanguine/agents/config"
	"github.com/synapsecns/sanguine/agents/contracts/inbox"
	"github.com/synapsecns/sanguine/agents/contracts/lightinbox"
	"github.com/synapsecns/sanguine/agents/contracts/test/bondingmanagerharness"
	"github.com/synapsecns/sanguine/agents/contracts/test/destinationharness"
	"github.com/synapsecns/sanguine/agents/contracts/test/lightmanagerharness"
	"github.com/synapsecns/sanguine/agents/contracts/test/originharness"
	"github.com/synapsecns/sanguine/agents/contracts/test/pingpongclient"
	"github.com/synapsecns/sanguine/agents/contracts/test/summitharness"
	"github.com/synapsecns/sanguine/agents/contracts/test/testclient"
	"github.com/synapsecns/sanguine/agents/domains"
	"github.com/synapsecns/sanguine/agents/domains/evm"
	"github.com/synapsecns/sanguine/agents/testutil/agentstestcontract"
	"github.com/synapsecns/sanguine/agents/types"
	coreConfig "github.com/synapsecns/sanguine/core/config"
	"github.com/synapsecns/sanguine/core/metrics"
	"github.com/synapsecns/sanguine/core/metrics/localmetrics"
	"github.com/synapsecns/sanguine/core/testsuite"
	"github.com/synapsecns/sanguine/ethergo/backends"
	"github.com/synapsecns/sanguine/ethergo/backends/anvil"
	"github.com/synapsecns/sanguine/ethergo/chain/client"
	"github.com/synapsecns/sanguine/ethergo/contracts"
	"github.com/synapsecns/sanguine/ethergo/signer/signer"
	"github.com/synapsecns/sanguine/ethergo/signer/signer/localsigner"
	"github.com/synapsecns/sanguine/ethergo/signer/wallet"
	omnirpcHelper "github.com/synapsecns/sanguine/services/omnirpc/testhelper"
	scribedb "github.com/synapsecns/sanguine/services/scribe/db"
	scribesqlite "github.com/synapsecns/sanguine/services/scribe/db/datastore/sql/sqlite"
	scribeMetadata "github.com/synapsecns/sanguine/services/scribe/metadata"
)

// SimulatedBackendsTestSuite can be used as the base for any test needing simulated backends
// that have an origin, destination and attestation collector and a guard and notary
// added to each.
// TODO (joe): For tests that do not need all 3 simulated backends, allow them to pass in
// flags indicating the subset of backends desired. Some tests might only want
// an attestation collector, others might only want an origin and an attestation collector,
// others might want just a destination, etc.
type SimulatedBackendsTestSuite struct {
	*testsuite.TestSuite
	LightInboxOnOrigin                  *lightinbox.LightInboxRef
	LightInboxMetadataOnOrigin          contracts.DeployedContract
	LightManagerOnOrigin                *lightmanagerharness.LightManagerHarnessRef
	LightManagerMetadataOnOrigin        contracts.DeployedContract
	OriginContract                      *originharness.OriginHarnessRef
	OriginContractMetadata              contracts.DeployedContract
	DestinationContractOnOrigin         *destinationharness.DestinationHarnessRef
	DestinationContractMetadataOnOrigin contracts.DeployedContract
	TestContractOnOrigin                *agentstestcontract.AgentsTestContractRef
	TestContractMetadataOnOrigin        contracts.DeployedContract
	TestContractOnSummit                *agentstestcontract.AgentsTestContractRef
	TestContractMetadataOnSummit        contracts.DeployedContract
	DestinationContractOnSummit         *destinationharness.DestinationHarnessRef
	DestinationContractMetadataOnSummit contracts.DeployedContract
	TestContractOnDestination           *agentstestcontract.AgentsTestContractRef
	TestContractMetadataOnDestination   contracts.DeployedContract
	TestClientOnOrigin                  *testclient.TestClientRef
	TestClientMetadataOnOrigin          contracts.DeployedContract
	PingPongClientOnOrigin              *pingpongclient.PingPongClientRef
	PingPongClientMetadataOnOrigin      contracts.DeployedContract
	DestinationContract                 *destinationharness.DestinationHarnessRef
	DestinationContractMetadata         contracts.DeployedContract
	LightInboxOnDestination             *lightinbox.LightInboxRef
	LightInboxMetadataOnDestination     contracts.DeployedContract
	LightManagerOnDestination           *lightmanagerharness.LightManagerHarnessRef
	LightManagerMetadataOnDestination   contracts.DeployedContract
	OriginContractOnDestination         *originharness.OriginHarnessRef
	OriginContractMetadataOnDestination contracts.DeployedContract
	TestClientOnDestination             *testclient.TestClientRef
	TestClientMetadataOnDestination     contracts.DeployedContract
	PingPongClientOnDestination         *pingpongclient.PingPongClientRef
	PingPongClientMetadataOnDestination contracts.DeployedContract
	InboxOnSummit                       *inbox.InboxRef
	InboxMetadataOnSummit               contracts.DeployedContract
	BondingManagerOnSummit              *bondingmanagerharness.BondingManagerHarnessRef
	BondingManagerMetadataOnSummit      contracts.DeployedContract
	SummitContract                      *summitharness.SummitHarnessRef
	SummitMetadata                      contracts.DeployedContract
	TestBackendOrigin                   backends.SimulatedTestBackend
	TestBackendDestination              backends.SimulatedTestBackend
	TestBackendSummit                   backends.SimulatedTestBackend
	NotaryBondedWallet                  wallet.Wallet
	NotaryOnOriginBondedWallet          wallet.Wallet
	GuardBondedWallet                   wallet.Wallet
	NotaryBondedSigner                  signer.Signer
	NotaryOnOriginBondedSigner          signer.Signer
	GuardBondedSigner                   signer.Signer
	NotaryUnbondedWallet                wallet.Wallet
	NotaryUnbondedSigner                signer.Signer
	NotaryOnOriginUnbondedWallet        wallet.Wallet
	NotaryOnOriginUnbondedSigner        signer.Signer
	GuardUnbondedWallet                 wallet.Wallet
	GuardUnbondedSigner                 signer.Signer
	ExecutorUnbondedWallet              wallet.Wallet
	ExecutorUnbondedSigner              signer.Signer
	OriginDomainClient                  domains.DomainClient
	SummitDomainClient                  domains.DomainClient
	DestinationDomainClient             domains.DomainClient
	TestDeployManager                   *DeployManager
	ScribeTestDB                        scribedb.EventDB
	DBPath                              string
	ExecutorTestDB                      db.ExecutorDB
	NotaryTestDB                        notarydb.NotaryDB
	GuardTestDB                         guarddb.GuardDB
	ScribeMetrics                       metrics.Handler
	ExecutorMetrics                     metrics.Handler
	NotaryMetrics                       metrics.Handler
	GuardMetrics                        metrics.Handler
	ContractMetrics                     metrics.Handler
	TestOmniRPC                         string
}

// NewSimulatedBackendsTestSuite creates an end-to-end test suite with simulated
// backends set up.
func NewSimulatedBackendsTestSuite(tb testing.TB) *SimulatedBackendsTestSuite {
	tb.Helper()
	return &SimulatedBackendsTestSuite{
		TestSuite: testsuite.NewTestSuite(tb),
	}
}

// SetupSuite sets up the test suite.
func (a *SimulatedBackendsTestSuite) SetupSuite() {
	a.TestSuite.SetupSuite()
	a.TestSuite.LogDir = filet.TmpDir(a.T(), "")

	// don't use metrics on ci for integration tests
	useMetrics := core.GetEnvBool("CI", true)
	metricsHandler := metrics.Null

	if useMetrics {
		localmetrics.SetupTestJaeger(a.GetSuiteContext(), a.T())
		metricsHandler = metrics.Jaeger
	}

	var err error
	a.ScribeMetrics, err = metrics.NewByType(a.GetSuiteContext(), scribeMetadata.BuildInfo(), metricsHandler)
	a.Require().Nil(err)
	a.ExecutorMetrics, err = metrics.NewByType(a.GetSuiteContext(), executorMetadata.BuildInfo(), metricsHandler)
	a.Require().Nil(err)
	a.NotaryMetrics, err = metrics.NewByType(a.GetSuiteContext(), notaryMetadata.BuildInfo(), metricsHandler)
	a.Require().Nil(err)
	a.GuardMetrics, err = metrics.NewByType(a.GetSuiteContext(), guardMetadata.BuildInfo(), metricsHandler)
	a.Require().Nil(err)
	a.ContractMetrics, err = metrics.NewByType(a.GetSuiteContext(), coreConfig.NewBuildInfo(
		coreConfig.DefaultVersion,
		coreConfig.DefaultCommit,
		"contract",
		coreConfig.DefaultDate,
	), metricsHandler)
	a.Require().Nil(err)
}

// SetupOrigin sets up the backend that will have the origin contract deployed on it.
//
//nolint:dupl
func (a *SimulatedBackendsTestSuite) SetupOrigin(deployManager *DeployManager) {
	a.OriginContractMetadata, a.OriginContract = deployManager.GetOriginHarness(a.GetTestContext(), a.TestBackendOrigin)
	a.DestinationContractMetadataOnOrigin, a.DestinationContractOnOrigin = deployManager.GetDestinationHarness(a.GetTestContext(), a.TestBackendOrigin)
	a.TestClientMetadataOnOrigin, a.TestClientOnOrigin = deployManager.GetTestClient(a.GetTestContext(), a.TestBackendOrigin)
	a.PingPongClientMetadataOnOrigin, a.PingPongClientOnOrigin = deployManager.GetPingPongClient(a.GetTestContext(), a.TestBackendOrigin)
	a.LightInboxMetadataOnOrigin, a.LightInboxOnOrigin = deployManager.GetLightInbox(a.GetTestContext(), a.TestBackendOrigin)
	a.LightManagerMetadataOnOrigin, a.LightManagerOnOrigin = deployManager.GetLightManagerHarness(a.GetTestContext(), a.TestBackendOrigin)
	a.TestContractMetadataOnOrigin, a.TestContractOnOrigin = deployManager.GetAgentsTestContract(a.GetTestContext(), a.TestBackendOrigin)

	var err error
	a.OriginDomainClient, err = evm.NewEVM(a.GetTestContext(), "origin_client", config.DomainConfig{
		DomainID:            uint32(a.TestBackendOrigin.GetBigChainID().Uint64()),
		Type:                types.EVM.String(),
		OriginAddress:       a.OriginContract.Address().String(),
		DestinationAddress:  a.DestinationContractOnOrigin.Address().String(),
		LightManagerAddress: a.LightManagerOnOrigin.Address().String(),
		LightInboxAddress:   a.LightInboxOnOrigin.Address().String(),
	}, a.TestBackendOrigin.RPCAddress())
	if err != nil {
		a.T().Fatal(err)
	}

	a.TestBackendOrigin.FundAccount(a.GetTestContext(), a.NotaryUnbondedSigner.Address(), *big.NewInt(params.Ether))
	a.TestBackendOrigin.FundAccount(a.GetTestContext(), a.NotaryOnOriginUnbondedSigner.Address(), *big.NewInt(params.Ether))
	a.TestBackendOrigin.FundAccount(a.GetTestContext(), a.GuardUnbondedSigner.Address(), *big.NewInt(params.Ether))
	a.TestBackendOrigin.FundAccount(a.GetTestContext(), a.ExecutorUnbondedSigner.Address(), *big.NewInt(params.Ether))
}

// SetupDestination sets up the backend that will have the destination contract deployed on it.
//
//nolint:dupl
func (a *SimulatedBackendsTestSuite) SetupDestination(deployManager *DeployManager) {
	a.DestinationContractMetadata, a.DestinationContract = deployManager.GetDestinationHarness(a.GetTestContext(), a.TestBackendDestination)
	a.OriginContractMetadataOnDestination, a.OriginContractOnDestination = deployManager.GetOriginHarness(a.GetTestContext(), a.TestBackendDestination)
	a.TestClientMetadataOnDestination, a.TestClientOnDestination = deployManager.GetTestClient(a.GetTestContext(), a.TestBackendDestination)
	a.PingPongClientMetadataOnDestination, a.PingPongClientOnDestination = deployManager.GetPingPongClient(a.GetTestContext(), a.TestBackendDestination)
	a.LightInboxMetadataOnDestination, a.LightInboxOnDestination = deployManager.GetLightInbox(a.GetTestContext(), a.TestBackendDestination)
	a.LightManagerMetadataOnDestination, a.LightManagerOnDestination = deployManager.GetLightManagerHarness(a.GetTestContext(), a.TestBackendDestination)
	a.TestContractMetadataOnDestination, a.TestContractOnDestination = deployManager.GetAgentsTestContract(a.GetTestContext(), a.TestBackendDestination)

	var err error
	/*agentStatus, err := a.DestinationContract.AgentStatus(&bind.CallOpts{Context: a.GetTestContext()}, a.NotaryBondedSigner.Address())
	if err != nil {
		a.T().Fatal(err)
	}

	if agentStatus.Domain != uint32(a.TestBackendDestination.GetChainID()) {
		a.T().Fatal(err)
	}*/

	a.DestinationDomainClient, err = evm.NewEVM(a.GetTestContext(), "destination_client", config.DomainConfig{
		DomainID:            uint32(a.TestBackendDestination.GetBigChainID().Uint64()),
		Type:                types.EVM.String(),
		OriginAddress:       a.OriginContractOnDestination.Address().String(),
		DestinationAddress:  a.DestinationContract.Address().String(),
		LightManagerAddress: a.LightManagerOnDestination.Address().String(),
		LightInboxAddress:   a.LightInboxOnDestination.Address().String(),
	}, a.TestBackendDestination.RPCAddress())
	if err != nil {
		a.T().Fatal(err)
	}

	a.TestBackendDestination.FundAccount(a.GetTestContext(), a.NotaryUnbondedSigner.Address(), *big.NewInt(params.Ether))
	a.TestBackendDestination.FundAccount(a.GetTestContext(), a.NotaryOnOriginUnbondedSigner.Address(), *big.NewInt(params.Ether))
	a.TestBackendDestination.FundAccount(a.GetTestContext(), a.GuardUnbondedSigner.Address(), *big.NewInt(params.Ether))
	a.TestBackendDestination.FundAccount(a.GetTestContext(), a.ExecutorUnbondedSigner.Address(), *big.NewInt(params.Ether))
}

// SetupSummit sets up the backend that will have the summit contract deployed on it.
func (a *SimulatedBackendsTestSuite) SetupSummit(deployManager *DeployManager) {
	a.InboxMetadataOnSummit, a.InboxOnSummit = deployManager.GetInbox(a.GetTestContext(), a.TestBackendSummit)
	a.BondingManagerMetadataOnSummit, a.BondingManagerOnSummit = deployManager.GetBondingManagerHarness(a.GetTestContext(), a.TestBackendSummit)
	a.SummitMetadata, a.SummitContract = deployManager.GetSummitHarness(a.GetTestContext(), a.TestBackendSummit)
	a.TestContractMetadataOnSummit, a.TestContractOnSummit = deployManager.GetAgentsTestContract(a.GetTestContext(), a.TestBackendSummit)
	a.DestinationContractMetadataOnSummit, a.DestinationContractOnSummit = deployManager.GetDestinationHarness(a.GetTestContext(), a.TestBackendSummit)

	var err error
	a.SummitDomainClient, err = evm.NewEVM(a.GetTestContext(), "summit_client", config.DomainConfig{
		DomainID:              uint32(a.TestBackendSummit.GetBigChainID().Uint64()),
		Type:                  types.EVM.String(),
		SummitAddress:         a.SummitContract.Address().String(),
		BondingManagerAddress: a.BondingManagerOnSummit.Address().String(),
		InboxAddress:          a.InboxOnSummit.Address().String(),
		DestinationAddress:    a.DestinationContractOnSummit.Address().String(),
	}, a.TestBackendSummit.RPCAddress())
	if err != nil {
		a.T().Fatal(err)
	}

	a.TestBackendSummit.FundAccount(a.GetTestContext(), a.NotaryUnbondedSigner.Address(), *big.NewInt(params.Ether))
	a.TestBackendSummit.FundAccount(a.GetTestContext(), a.NotaryOnOriginUnbondedSigner.Address(), *big.NewInt(params.Ether))
	a.TestBackendSummit.FundAccount(a.GetTestContext(), a.GuardUnbondedSigner.Address(), *big.NewInt(params.Ether))
	a.TestBackendSummit.FundAccount(a.GetTestContext(), a.ExecutorUnbondedSigner.Address(), *big.NewInt(params.Ether))
}

// SetupGuard sets up the Guard agent.
func (a *SimulatedBackendsTestSuite) SetupGuard() {
	var err error
	a.GuardBondedWallet, err = wallet.FromRandom()
	if err != nil {
		a.T().Fatal(err)
	}
	a.GuardBondedSigner = localsigner.NewSigner(a.GuardBondedWallet.PrivateKey())

	a.GuardUnbondedWallet, err = wallet.FromRandom()
	if err != nil {
		a.T().Fatal(err)
	}
	a.GuardUnbondedSigner = localsigner.NewSigner(a.GuardUnbondedWallet.PrivateKey())
}

// SetupNotary sets up the Notary agent.
func (a *SimulatedBackendsTestSuite) SetupNotary() {
	var err error
	a.NotaryBondedWallet, err = wallet.FromRandom()
	if err != nil {
		a.T().Fatal(err)
	}
	a.NotaryBondedSigner = localsigner.NewSigner(a.NotaryBondedWallet.PrivateKey())

	a.NotaryUnbondedWallet, err = wallet.FromRandom()
	if err != nil {
		a.T().Fatal(err)
	}
	a.NotaryUnbondedSigner = localsigner.NewSigner(a.NotaryUnbondedWallet.PrivateKey())
}

// SetupNotaryOnOrigin sets up the Notary agent on the origin chain.
func (a *SimulatedBackendsTestSuite) SetupNotaryOnOrigin() {
	var err error
	a.NotaryOnOriginBondedWallet, err = wallet.FromRandom()
	if err != nil {
		a.T().Fatal(err)
	}
	a.NotaryOnOriginBondedSigner = localsigner.NewSigner(a.NotaryOnOriginBondedWallet.PrivateKey())

	a.NotaryOnOriginUnbondedWallet, err = wallet.FromRandom()
	if err != nil {
		a.T().Fatal(err)
	}
	a.NotaryOnOriginUnbondedSigner = localsigner.NewSigner(a.NotaryOnOriginUnbondedWallet.PrivateKey())
}

// SetupExecutor sets up the Executor agent.
func (a *SimulatedBackendsTestSuite) SetupExecutor() {
	var err error
	a.ExecutorUnbondedWallet, err = wallet.FromRandom()
	if err != nil {
		a.T().Fatal(err)
	}
	a.ExecutorUnbondedSigner = localsigner.NewSigner(a.ExecutorUnbondedWallet.PrivateKey())
}

// SetupTest sets up the test.
func (a *SimulatedBackendsTestSuite) SetupTest() {
	a.TestSuite.SetupTest()
	a.TestSuite.DeferAfterSuite(a.cleanAfterTestSuite)

	fmt.Println("SetupTest")
	a.SetupGuard()
	a.SetupNotary()
	a.SetupNotaryOnOrigin()
	a.SetupExecutor()

	a.TestDeployManager = NewDeployManager(a.T())

	var wg sync.WaitGroup
	wg.Add(3)
	go func() {
		defer wg.Done()
		anvilOpts := anvil.NewAnvilOptionBuilder()
		anvilOpts.SetChainID(uint64(params.RinkebyChainConfig.ChainID.Int64()))
		a.TestBackendOrigin = anvil.NewAnvilBackend(a.GetTestContext(), a.T(), anvilOpts)
		fmt.Println("Done setting up A")
	}()
	go func() {
		defer wg.Done()
		anvilOpts := anvil.NewAnvilOptionBuilder()
		anvilOpts.SetChainID(uint64(client.ChapelChainConfig.ChainID.Int64()))
		a.TestBackendDestination = anvil.NewAnvilBackend(a.GetTestContext(), a.T(), anvilOpts)
		fmt.Println("Done setting up B")
	}()
	go func() {
		defer wg.Done()
		anvilOpts := anvil.NewAnvilOptionBuilder()
		anvilOpts.SetChainID(uint64(10))
		a.TestBackendSummit = anvil.NewAnvilBackend(a.GetTestContext(), a.T(), anvilOpts)
		fmt.Println("Done setting up C")
	}()
	wg.Wait()

	testBackends := []backends.SimulatedTestBackend{
		a.TestBackendOrigin,
		a.TestBackendDestination,
		a.TestBackendSummit,
	}

	/*
		a.TestDeployManager.BulkDeploy(a.GetTestContext(), testBackends,
			InboxType,
			BondingManagerHarnessType,
			SummitHarnessType,
			AgentsTestContractType,
			DestinationHarnessType,
			OriginHarnessType,
			TestClientType,
			PingPongClientType,
			LightInboxType,
			LightManagerHarnessType,
		)
	*/

	wg.Add(3)
	go func() {
		defer wg.Done()
		a.SetupSummit(a.TestDeployManager)
		fmt.Println("Done setup summit")
	}()
	go func() {
		defer wg.Done()
		a.SetupDestination(a.TestDeployManager)
		fmt.Println("Done setup destination")
	}()
	go func() {
		defer wg.Done()
		a.SetupOrigin(a.TestDeployManager)
		fmt.Println("Done setup origin")
	}()
	wg.Wait()

	a.TestOmniRPC = omnirpcHelper.NewOmnirpcServer(a.GetTestContext(), a.T(), testBackends...)

	fmt.Println("loading harness contracts")
	err := a.TestDeployManager.LoadHarnessContractsOnChains(
		a.GetTestContext(),
		a.TestBackendSummit,
		[]backends.SimulatedTestBackend{a.TestBackendOrigin, a.TestBackendDestination},
		[]common.Address{a.GuardBondedSigner.Address(), a.NotaryBondedSigner.Address(), a.NotaryOnOriginBondedSigner.Address()},
		[]uint32{uint32(0), uint32(a.TestBackendDestination.GetChainID()), uint32(a.TestBackendOrigin.GetChainID())})
	if err != nil {
		a.T().Fatal(err)
	}
	fmt.Println("done loading harness contracts")

	a.DBPath = filet.TmpDir(a.T(), "")
	scribeSqliteStore, err := scribesqlite.NewSqliteStore(a.GetTestContext(), a.DBPath, a.ScribeMetrics, false)
	if err != nil {
		a.T().Fatal(err)
	}
	a.ScribeTestDB = scribeSqliteStore
	sqliteStore, err := executorsqllite.NewSqliteStore(a.GetTestContext(), a.DBPath, a.ExecutorMetrics, false)
	if err != nil {
		a.T().Fatal(err)
	}
	a.ExecutorTestDB = sqliteStore
	notarySqliteStore, err := notarySqlite.NewSqliteStore(a.GetTestContext(), a.DBPath, a.NotaryMetrics, false)
	if err != nil {
		a.T().Fatal(err)
	}
	a.NotaryTestDB = notarySqliteStore
	guardSqliteStore, err := guardSqlite.NewSqliteStore(a.GetTestContext(), a.DBPath, a.GuardMetrics, false)
	if err != nil {
		a.T().Fatal(err)
	}
	a.GuardTestDB = guardSqliteStore
	fmt.Println("Done with setup of everything")
}

// cleanAfterTestSuite does cleanup after test suite is finished.
func (a *SimulatedBackendsTestSuite) cleanAfterTestSuite() {
	filet.CleanUp(a.T())
}

// BumpBackend is a helper to get the test backend to emit expected events.
// TODO: Look into using anvil EvmMine() instead of this.
func (a *SimulatedBackendsTestSuite) BumpBackend(backend backends.SimulatedTestBackend, contract *agentstestcontract.AgentsTestContractRef, txOpts *bind.TransactOpts) {
	// Call EmitAgentsEventA 3 times on the backend.
	for i := 0; i < 3; i++ {
		bumpTx, err := contract.EmitAgentsEventA(txOpts, big.NewInt(gofakeit.Int64()), big.NewInt(gofakeit.Int64()), big.NewInt(gofakeit.Int64()))
		a.Nil(err)
		backend.WaitForConfirmation(a.GetTestContext(), bumpTx)
	}
}<|MERGE_RESOLUTION|>--- conflicted
+++ resolved
@@ -1,18 +1,12 @@
 package testutil
 
 import (
-<<<<<<< HEAD
 	"fmt"
-=======
->>>>>>> ad4f39db
 	"math/big"
 	"sync"
 	"testing"
 
-<<<<<<< HEAD
-=======
 	"github.com/brianvoe/gofakeit"
->>>>>>> ad4f39db
 	"github.com/synapsecns/sanguine/core"
 
 	"github.com/Flaque/filet"
