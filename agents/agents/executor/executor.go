--- conflicted
+++ resolved
@@ -4,12 +4,13 @@
 	"context"
 	"errors"
 	"fmt"
+	"io"
+	"math/big"
+	"strconv"
+
 	agentsConfig "github.com/synapsecns/sanguine/agents/config"
 	"github.com/synapsecns/sanguine/agents/domains/evm"
 	"github.com/synapsecns/sanguine/ethergo/signer/signer"
-	"io"
-	"math/big"
-	"strconv"
 
 	agentsConfig "github.com/synapsecns/sanguine/agents/config"
 	"github.com/synapsecns/sanguine/agents/domains/evm"
@@ -132,11 +133,7 @@
 			return nil, fmt.Errorf("could not bind destination contract: %w", err)
 		}
 
-<<<<<<< HEAD
-		chainExecutors[chain.ChainID] = &chainExecutor{
-=======
 		chainExecutors[chain.ChainID] = &ChainExecutor{
->>>>>>> a31a6dca
 			chainID: chain.ChainID,
 			lastLog: &logOrderInfo{
 				blockNumber: 0,
@@ -217,7 +214,6 @@
 		return false, fmt.Errorf("could not verify optimistic period: %w", err)
 	}
 
-<<<<<<< HEAD
 	if nonce == nil {
 		return false, nil
 	}
@@ -230,7 +226,28 @@
 	verified, err := e.verifyMessageMerkleProof(message)
 	if err != nil {
 		return false, fmt.Errorf("could not verify merkle proof: %w", err)
-=======
+	}
+
+	if !verified {
+		return false, nil
+	}
+
+	index := big.NewInt(int64(*nonce - 1))
+
+	var proofB32 [32][32]byte
+	for i, p := range proof {
+		copy(proofB32[i][:], p)
+	}
+
+	err = e.chainExecutors[message.DestinationDomain()].boundDestination.Execute(ctx, e.signer, message, proofB32, index)
+	if err != nil {
+		logger.Errorf("Error trying to execute message on destination: %v", err)
+		return false, fmt.Errorf("could not execute message: %w", err)
+	}
+
+	return true, nil
+}
+
 // Execute calls execute on `destination.sol` on the destination chain, after verifying the message.
 func (e Executor) Execute(ctx context.Context, message types.Message) (bool, error) {
 	nonce, err := e.VerifyMessageOptimisticPeriod(ctx, message)
@@ -271,36 +288,45 @@
 	return true, nil
 }
 
-// BuildTreeFromDB builds the merkle tree from the database's messages. This function will
-// reset the current merkle tree and replace it with the one built from the database.
-// This function should also not be called while Start or Listen are running.
-func (e Executor) BuildTreeFromDB(ctx context.Context, chainID uint32, destination uint32) error {
+// newTreeFromDB creates a new merkle tree from the database's messages.
+func newTreeFromDB(ctx context.Context, chainID uint32, destination uint32, executorDB db.ExecutorDB) (*merkle.HistoricalTree, error) {
 	var allMessages []types.Message
 
 	messageMask := execTypes.DBMessage{
 		ChainID:     &chainID,
 		Destination: &destination,
->>>>>>> a31a6dca
-	}
-
-	if !verified {
-		return false, nil
-	}
-
-	index := big.NewInt(int64(*nonce - 1))
-
-	var proofB32 [32][32]byte
-	for i, p := range proof {
-		copy(proofB32[i][:], p)
-	}
-
-	err = e.chainExecutors[message.DestinationDomain()].boundDestination.Execute(ctx, e.signer, message, proofB32, index)
-	if err != nil {
-		logger.Errorf("Error trying to execute message on destination: %v", err)
-		return false, fmt.Errorf("could not execute message: %w", err)
-	}
-
-	return true, nil
+	}
+	page := 1
+
+	for {
+		messages, err := executorDB.GetMessages(ctx, messageMask, page)
+		if err != nil {
+			return nil, fmt.Errorf("could not get messages: %w", err)
+		}
+		if len(messages) == 0 {
+			break
+		}
+
+		allMessages = append(allMessages, messages...)
+		page++
+	}
+
+	rawMessages := make([][]byte, len(allMessages))
+
+	for i, message := range allMessages {
+		rawMessage, err := message.ToLeaf()
+		if err != nil {
+			return nil, fmt.Errorf("could not convert message to leaf: %w", err)
+		}
+
+		rawMessages[i] = rawMessage[:]
+	}
+
+	merkleTree := merkle.NewTreeFromItems(rawMessages)
+
+	e.chainExecutors[chainID].merkleTrees[destination] = merkleTree
+
+	return nil
 }
 
 type contractType int
@@ -311,13 +337,8 @@
 	other
 )
 
-<<<<<<< HEAD
-// verifyMessageMerkleProof verifies a message against the merkle tree at the state of the given nonce.
-func (e Executor) verifyMessageMerkleProof(message types.Message) (bool, error) {
-=======
 // VerifyMessageMerkleProof verifies a message against the merkle tree at the state of the given nonce.
 func (e Executor) VerifyMessageMerkleProof(message types.Message) (bool, error) {
->>>>>>> a31a6dca
 	root, err := e.chainExecutors[message.OriginDomain()].merkleTrees[message.DestinationDomain()].Root(message.Nonce())
 	if err != nil {
 		return false, fmt.Errorf("could not get root: %w", err)
@@ -338,13 +359,8 @@
 	return inTree, nil
 }
 
-<<<<<<< HEAD
-// verifyMessageOptimisticPeriod verifies that the optimistic period is valid.
-func (e Executor) verifyMessageOptimisticPeriod(ctx context.Context, message types.Message) (*uint32, error) {
-=======
 // VerifyMessageOptimisticPeriod verifies that the optimistic period is valid.
 func (e Executor) VerifyMessageOptimisticPeriod(ctx context.Context, message types.Message) (*uint32, error) {
->>>>>>> a31a6dca
 	chainID := message.OriginDomain()
 	destinationDomain := message.DestinationDomain()
 	nonce := message.Nonce()
@@ -388,48 +404,6 @@
 	}
 
 	return &nonce, nil
-<<<<<<< HEAD
-}
-
-// newTreeFromDB creates a new merkle tree from the database's messages.
-func newTreeFromDB(ctx context.Context, chainID uint32, destination uint32, executorDB db.ExecutorDB) (*merkle.HistoricalTree, error) {
-	var allMessages []types.Message
-
-	messageMask := execTypes.DBMessage{
-		ChainID:     &chainID,
-		Destination: &destination,
-	}
-	page := 1
-
-	for {
-		messages, err := executorDB.GetMessages(ctx, messageMask, page)
-		if err != nil {
-			return nil, fmt.Errorf("could not get messages: %w", err)
-		}
-		if len(messages) == 0 {
-			break
-		}
-
-		allMessages = append(allMessages, messages...)
-		page++
-	}
-
-	rawMessages := make([][]byte, len(allMessages))
-
-	for i, message := range allMessages {
-		rawMessage, err := message.ToLeaf()
-		if err != nil {
-			return nil, fmt.Errorf("could not convert message to leaf: %w", err)
-		}
-
-		rawMessages[i] = rawMessage[:]
-	}
-
-	merkleTree := merkle.NewTreeFromItems(rawMessages)
-
-	return merkleTree, nil
-=======
->>>>>>> a31a6dca
 }
 
 // streamLogs uses gRPC to stream logs into a channel.
