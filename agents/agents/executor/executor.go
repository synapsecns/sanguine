package executor

import (
	"context"
	"encoding/json"
	"fmt"
<<<<<<< HEAD
	"math/big"
	"strconv"
	"time"

=======
>>>>>>> 74be6a7d
	"github.com/ethereum/go-ethereum/accounts/abi/bind"
	"github.com/ethereum/go-ethereum/common"
	ethTypes "github.com/ethereum/go-ethereum/core/types"
	"github.com/jpillora/backoff"
	"github.com/synapsecns/sanguine/agents/agents/executor/db"
	execTypes "github.com/synapsecns/sanguine/agents/agents/executor/types"
	"github.com/synapsecns/sanguine/agents/config/executor"
	"github.com/synapsecns/sanguine/agents/contracts/inbox"
	"github.com/synapsecns/sanguine/agents/contracts/lightinbox"
	"github.com/synapsecns/sanguine/agents/contracts/origin"
	"github.com/synapsecns/sanguine/agents/contracts/summit"
	"github.com/synapsecns/sanguine/agents/domains"
	"github.com/synapsecns/sanguine/agents/domains/evm"
	"github.com/synapsecns/sanguine/agents/types"
	"github.com/synapsecns/sanguine/core/merkle"
	"github.com/synapsecns/sanguine/core/metrics"
	ethergoChain "github.com/synapsecns/sanguine/ethergo/chain"
	agentsConfig "github.com/synapsecns/sanguine/ethergo/signer/config"
	"github.com/synapsecns/sanguine/ethergo/signer/signer"
	"github.com/synapsecns/sanguine/ethergo/submitter"
	omnirpcClient "github.com/synapsecns/sanguine/services/omnirpc/client"
	"github.com/synapsecns/sanguine/services/scribe/client"
	pbscribe "github.com/synapsecns/sanguine/services/scribe/grpc/types/types/v1"
	"go.opentelemetry.io/contrib/instrumentation/google.golang.org/grpc/otelgrpc"
	"go.opentelemetry.io/otel/attribute"
	"go.opentelemetry.io/otel/trace"
	"golang.org/x/sync/errgroup"
	"google.golang.org/grpc"
	"google.golang.org/grpc/credentials/insecure"
)

// chainExecutor is a struct that contains the necessary information for each chain level executor.
type chainExecutor struct {
	// chainID is the chain ID of the chain that this executor is responsible for.
	chainID uint32
	// lastLog is the last log that was processed.
	lastLog *logOrderInfo
	// closeConnection is a channel that is used to close the connection.
	closeConnection chan bool
	// stopListenChan is a channel that is used to stop listening to the log channel.
	stopListenChan chan bool
	// originParser is the origin parser.
	originParser origin.Parser
	// lightInboxParser is the light inbox parser.
	lightInboxParser lightinbox.Parser
	// inboxParser is the inbox parser.
	inboxParser inbox.Parser
	// summitParser is the summit parser.
	summitParser summit.Parser
	// logChan is the log channel.
	logChan chan *ethTypes.Log
	// merkleTree is a merkle tree for a specific origin chain.
	merkleTree *merkle.HistoricalTree
	// rpcClient is an RPC client.
	rpcClient Backend
	// boundDestination is a bound destination contract.
	boundDestination domains.DestinationContract
}

// Executor is the executor agent.
type Executor struct {
	// config is the executor agent config.
	config executor.Config
	// executorDB is the executor agent database.
	executorDB db.ExecutorDB
	// scribeClient is the client to the Scribe gRPC server.
	scribeClient client.ScribeClient
	// grpcClient is the gRPC client.
	grpcClient pbscribe.ScribeServiceClient
	// grpcConn is the gRPC connection.
	grpcConn *grpc.ClientConn
	// signer is the signer.
	signer signer.Signer
	// chainExecutors is a map from chain ID -> chain executor.
	chainExecutors map[uint32]*chainExecutor
	// handler is the metrics handler.
	handler metrics.Handler
	// txSubmitter is the transaction submitter.
	txSubmitter submitter.TransactionSubmitter
}

// logOrderInfo is a struct to keep track of the order of a log.
type logOrderInfo struct {
	blockNumber uint64
	blockIndex  uint
}

const (
	logChanSize          = 1000
	rpcRetry             = 7
	scribeConnectTimeout = 30 * time.Second
)

func makeScribeClient(parentCtx context.Context, handler metrics.Handler, url string) (*grpc.ClientConn, pbscribe.ScribeServiceClient, error) {
	ctx, cancel := context.WithTimeout(parentCtx, scribeConnectTimeout)
	defer cancel()

	conn, err := grpc.DialContext(ctx, url,
		grpc.WithTransportCredentials(insecure.NewCredentials()),
		grpc.WithUnaryInterceptor(otelgrpc.UnaryClientInterceptor(otelgrpc.WithTracerProvider(handler.GetTracerProvider()))),
		grpc.WithStreamInterceptor(otelgrpc.StreamClientInterceptor(otelgrpc.WithTracerProvider(handler.GetTracerProvider()))),
	)
	if err != nil {
		return nil, nil, fmt.Errorf("could not dial grpc: %w", err)
	}

	scribeClient := pbscribe.NewScribeServiceClient(conn)

	// Ensure that gRPC is up and running.
	healthCheck, err := scribeClient.Check(ctx, &pbscribe.HealthCheckRequest{}, grpc.WaitForReady(true))
	if err != nil {
		return nil, nil, fmt.Errorf("could not check: %w", err)
	}
	if healthCheck.Status != pbscribe.HealthCheckResponse_SERVING {
		return nil, nil, fmt.Errorf("not serving: %s", healthCheck.Status)
	}

	return conn, scribeClient, nil
}

// NewExecutor creates a new executor agent.
//
//nolint:cyclop
func NewExecutor(ctx context.Context, config executor.Config, executorDB db.ExecutorDB, scribeClient client.ScribeClient, omniRPCClient omnirpcClient.RPCClient, handler metrics.Handler) (*Executor, error) {
	chainExecutors := make(map[uint32]*chainExecutor)

	conn, grpcClient, err := makeScribeClient(ctx, handler, fmt.Sprintf("%s:%d", scribeClient.URL, scribeClient.Port))
	if err != nil {
		return nil, fmt.Errorf("could not create scribe client: %w", err)
	}

	executorSigner, err := agentsConfig.SignerFromConfig(ctx, config.UnbondedSigner)
	if err != nil {
		return nil, fmt.Errorf("could not create signer: %w", err)
	}

	txSubmitter := submitter.NewTransactionSubmitter(handler, executorSigner, omniRPCClient, executorDB.SubmitterDB(), &config.SubmitterConfig)

	if config.ExecuteInterval == 0 {
		config.ExecuteInterval = 2
	}

	if config.SetMinimumTimeInterval == 0 {
		config.SetMinimumTimeInterval = 2
	}

	for _, chain := range config.Chains {
		originParser, err := origin.NewParser(common.HexToAddress(chain.OriginAddress))
		if err != nil {
			return nil, fmt.Errorf("could not create origin parser: %w", err)
		}

		lightInboxParser, err := lightinbox.NewParser(common.HexToAddress(chain.LightInboxAddress))
		if err != nil {
			return nil, fmt.Errorf("could not create destination parser: %w", err)
		}

		var inboxParser inbox.Parser
		var summitParser summit.Parser

		if config.SummitChainID == chain.ChainID {
			inboxParser, err = inbox.NewParser(common.HexToAddress(config.InboxAddress))
			if err != nil {
				return nil, fmt.Errorf("could not create inbox parser: %w", err)
			}

			summitParser, err = summit.NewParser(common.HexToAddress(config.SummitAddress))
			if err != nil {
				return nil, fmt.Errorf("could not create summit parser: %w", err)
			}
		} else {
			inboxParser = nil
			summitParser = nil
		}

		evmClient, err := omniRPCClient.GetConfirmationsClient(ctx, int(chain.ChainID), 1)
		if err != nil {
			return nil, fmt.Errorf("could not get evm client: %w", err)
		}

		chainClient, err := ethergoChain.NewFromURL(ctx, omniRPCClient.GetEndpoint(int(chain.ChainID), 1))
		if err != nil {
			return nil, fmt.Errorf("could not create chain client: %w", err)
		}

		boundDestination, err := evm.NewDestinationContract(ctx, chainClient, common.HexToAddress(chain.DestinationAddress))
		if err != nil {
			return nil, fmt.Errorf("could not bind destination contract: %w", err)
		}

		tree, err := newTreeFromDB(ctx, chain.ChainID, executorDB)
		if err != nil {
			return nil, fmt.Errorf("could not get tree from db: %w", err)
		}

		chainExecutors[chain.ChainID] = &chainExecutor{
			chainID: chain.ChainID,
			lastLog: &logOrderInfo{
				blockNumber: 0,
				blockIndex:  0,
			},
			closeConnection:  make(chan bool, 1),
			stopListenChan:   make(chan bool, 1),
			originParser:     originParser,
			lightInboxParser: lightInboxParser,
			inboxParser:      inboxParser,
			summitParser:     summitParser,
			logChan:          make(chan *ethTypes.Log, logChanSize),
			merkleTree:       tree,
			rpcClient:        evmClient,
			boundDestination: boundDestination,
		}
	}

	return &Executor{
		config:         config,
		executorDB:     executorDB,
		scribeClient:   scribeClient,
		grpcConn:       conn,
		grpcClient:     grpcClient,
		signer:         executorSigner,
		chainExecutors: chainExecutors,
		handler:        handler,
		txSubmitter:    txSubmitter,
	}, nil
}

// Run starts the executor agent. It calls `Start` and `Listen`.
func (e Executor) Run(parentCtx context.Context) error {
	g, ctx := errgroup.WithContext(parentCtx)

	g.Go(func() error {
		err := e.txSubmitter.Start(ctx)
		if err != nil {
			err = fmt.Errorf("could not start tx submitter: %w", err)
		}
		return err
	})

	// Listen for snapshotAcceptedEvents on bonding manager.
	g.Go(func() error {
		return e.streamLogs(ctx, e.grpcClient, e.grpcConn, e.config.SummitChainID, e.config.InboxAddress, execTypes.InboxContract)
	})

	g.Go(func() error {
<<<<<<< HEAD
		return e.streamLogs(ctx, e.grpcClient, e.grpcConn, e.config.SummitChainID, e.config.SummitAddress, execTypes.SummitContract)
=======
		err := e.txSubmitter.Start(ctx)
		if err != nil {
			err = fmt.Errorf("could not start tx submitter: %w", err)
		}
		return err
>>>>>>> 74be6a7d
	})

	for _, chain := range e.config.Chains {
		chain := chain

		// Listen for sentEvents on origin.
		g.Go(func() error {
			return e.streamLogs(ctx, e.grpcClient, e.grpcConn, chain.ChainID, chain.OriginAddress, execTypes.OriginContract)
		})

		// Listen for attestationAcceptedEvents on destination.
		g.Go(func() error {
			return e.streamLogs(ctx, e.grpcClient, e.grpcConn, chain.ChainID, chain.LightInboxAddress, execTypes.LightInboxContract)
		})

		g.Go(func() error {
			return e.receiveLogs(ctx, chain.ChainID)
		})

		g.Go(func() error {
			return e.setMinimumTime(ctx, chain.ChainID)
		})

		g.Go(func() error {
			return e.executeExecutable(ctx, chain.ChainID)
		})
	}

	if err := g.Wait(); err != nil {
		return fmt.Errorf("error in executor agent: %w", err)
	}

	return nil
}

// Stop stops the executor agent.
func (e Executor) Stop(chainID uint32) {
	e.chainExecutors[chainID].closeConnection <- true
	e.chainExecutors[chainID].stopListenChan <- true
}

// Execute calls execute on `Destination.sol` on the destination chain, after verifying the message.
// TODO: Use multi-call to batch execute.
//
//nolint:cyclop
func (e Executor) Execute(parentCtx context.Context, message types.Message) (_ bool, err error) {
	originDomain := message.OriginDomain()
	destinationDomain := message.DestinationDomain()

	ctx, span := e.handler.Tracer().Start(parentCtx, "Execute", trace.WithAttributes(
		attribute.Int(metrics.Origin, int(originDomain)),
		attribute.Int(metrics.Destination, int(destinationDomain)),
	))

	defer func() {
		metrics.EndSpanWithErr(span, err)
	}()

	nonce, err := e.verifyMessageOptimisticPeriod(ctx, message)
	if err != nil {
		return false, fmt.Errorf("could not verify optimistic period: %w", err)
	}

	if nonce == nil {
		return false, nil
	}

	maximumNonce := e.chainExecutors[message.OriginDomain()].merkleTree.NumOfItems()
	state, err := e.executorDB.GetEarliestStateInRange(ctx, originDomain, destinationDomain, *nonce, maximumNonce)
	if err != nil {
		return false, fmt.Errorf("could not get earliest attestation nonce: %w", err)
	}

	if state == nil {
		return false, nil
	}

	proof, err := e.chainExecutors[message.OriginDomain()].merkleTree.MerkleProof(*nonce-1, (*state).Nonce())

	if err != nil {
		return false, fmt.Errorf("could not get merkle proof: %w", err)
	}

	verifiedMessageProof, err := e.verifyMessageMerkleProof(message)
	if err != nil {
		return false, fmt.Errorf("could not verify merkle proof: %w", err)
	}

	if !verifiedMessageProof {
		return false, nil
	}

	verifiedStateProof, err := e.verifyStateMerkleProof(ctx, *state)
	if err != nil {
		return false, fmt.Errorf("could not verify state merkle proof: %w", err)
	}

	if !verifiedStateProof {
		return false, nil
	}

	root := (*state).Root()
	stateRootString := common.BytesToHash(root[:]).String()
	origin := (*state).Origin()
	stateNonce := (*state).Nonce()
	stateMask := db.DBState{
		Root:    &stateRootString,
		ChainID: &origin,
		Nonce:   &stateNonce,
	}

	_, snapshotProof, stateIndex, err := e.executorDB.GetStateMetadata(ctx, stateMask)
	if err != nil {
		return false, fmt.Errorf("could not get state index: %w", err)
	}

	if snapshotProof == nil || stateIndex == nil {
		return false, nil
	}

	var originProof [32][32]byte
	for i, p := range proof {
		copy(originProof[i][:], p)
	}

	var snapshotProofBytes [][]byte
	err = json.Unmarshal(*snapshotProof, &snapshotProofBytes)
	if err != nil {
		return false, fmt.Errorf("could not unmarshal proof: %w", err)
	}

	var snapshotProofB32 [][32]byte
	for _, p := range snapshotProofBytes {
		var p32 [32]byte
		copy(p32[:], p)
		snapshotProofB32 = append(snapshotProofB32, p32)
	}

	_, err = e.txSubmitter.SubmitTransaction(ctx, big.NewInt(int64(destinationDomain)), func(transactor *bind.TransactOpts) (tx *ethTypes.Transaction, err error) {
		tx, err = e.chainExecutors[message.DestinationDomain()].boundDestination.Execute(
			transactor,
			message,
			originProof,
			snapshotProofB32,
			big.NewInt(int64(*stateIndex)),
			uint64(1000000),
		)
		if err != nil {
			return nil, fmt.Errorf("could not execute message: %w", err)
		}

		return
	})
	if err != nil {
		return false, fmt.Errorf("could not submit transaction: %w", err)
	}

	return true, nil
}

// verifyMessageMerkleProof verifies a message against the merkle tree at the state of the given nonce.
func (e Executor) verifyMessageMerkleProof(message types.Message) (bool, error) {
	root, err := e.chainExecutors[message.OriginDomain()].merkleTree.Root(message.Nonce())
	if err != nil {
		return false, fmt.Errorf("could not get root: %w", err)
	}

	proof, err := e.chainExecutors[message.OriginDomain()].merkleTree.MerkleProof(message.Nonce()-1, message.Nonce())
	if err != nil {
		return false, fmt.Errorf("could not get merkle proof: %w", err)
	}

	leaf, err := message.ToLeaf()
	if err != nil {
		return false, fmt.Errorf("could not convert message to leaf: %w", err)
	}

	inTree := merkle.VerifyMerkleProof(root, leaf[:], message.Nonce()-1, proof, merkle.MessageTreeHeight)

	return inTree, nil
}

// verifyStateMerkleProof verifies that a state is in the snapshot merkle tree.
func (e Executor) verifyStateMerkleProof(parentCtx context.Context, state types.State) (_ bool, err error) {
	stateRoot := state.Root()
	root := common.BytesToHash(stateRoot[:]).String()
	chainID := state.Origin()

	ctx, span := e.handler.Tracer().Start(parentCtx, "verifyStateMerkleProof", trace.WithAttributes(
		attribute.String("root", root),
		attribute.Int(metrics.ChainID, int(chainID)),
	))

	defer func() {
		metrics.EndSpanWithErr(span, err)
	}()

	stateMask := db.DBState{
		Root:    &root,
		ChainID: &chainID,
	}

	snapshotRoot, proof, stateIndex, err := e.executorDB.GetStateMetadata(ctx, stateMask)
	if err != nil {
		return false, fmt.Errorf("could not get snapshot root: %w", err)
	}

	if snapshotRoot == nil || proof == nil || stateIndex == nil {
		return false, nil
	}

	leaf, _, err := state.SubLeaves()
	if err != nil {
		return false, fmt.Errorf("could not hash state: %w", err)
	}

	var proofBytes [][]byte
	err = json.Unmarshal(*proof, &proofBytes)
	if err != nil {
		return false, fmt.Errorf("could not unmarshal proof: %w", err)
	}

	inTree := merkle.VerifyMerkleProof((*snapshotRoot)[:], leaf[:], (*stateIndex)*2, proofBytes, merkle.SnapshotTreeHeight)

	return inTree, nil
}

// verifyMessageOptimisticPeriod verifies that the optimistic period is valid.
func (e Executor) verifyMessageOptimisticPeriod(parentCtx context.Context, message types.Message) (msgNonce *uint32, err error) {
	chainID := message.OriginDomain()
	destinationDomain := message.DestinationDomain()
	nonce := message.Nonce()

	ctx, span := e.handler.Tracer().Start(parentCtx, "verifyMessageOptimisticPeriod", trace.WithAttributes(
		attribute.Int(metrics.Origin, int(chainID)),
		attribute.Int(metrics.Destination, int(destinationDomain)),
		attribute.Int(metrics.Nonce, int(nonce)),
	))

	defer func() {
		span.AddEvent("Determine execution status", trace.WithAttributes(attribute.Bool("should_execute", msgNonce != nil)))
		metrics.EndSpanWithErr(span, err)
	}()

	messageMask := db.DBMessage{
		ChainID:     &chainID,
		Destination: &destinationDomain,
		Nonce:       &nonce,
	}

	messageMinimumTime, err := e.executorDB.GetMessageMinimumTime(ctx, messageMask)
	if err != nil {
		return nil, fmt.Errorf("could not get attestation block time: %w", err)
	}

	if messageMinimumTime == nil {
		//nolint:nilnil
		return nil, nil
	}

	b := &backoff.Backoff{
		Factor: 2,
		Jitter: true,
		Min:    30 * time.Millisecond,
		Max:    3 * time.Second,
	}

	timeout := time.Duration(0)

	var currentTime uint64

retryLoop:
	for {
		select {
		case <-ctx.Done():
			return nil, fmt.Errorf("context canceled: %w", ctx.Err())
		case <-time.After(timeout):
			if b.Attempt() >= rpcRetry {
				return nil, fmt.Errorf("could not get latest header: %w", err)
			}

			latestHeader, err := e.chainExecutors[destinationDomain].rpcClient.HeaderByNumber(ctx, nil)
			if err != nil {
				timeout = b.Duration()

				continue
			}

			currentTime = latestHeader.Time

			break retryLoop
		}
	}

	if *messageMinimumTime > currentTime {
		//nolint:nilnil
		return nil, nil
	}

	return &nonce, nil
}

// newTreeFromDB creates a new merkle tree from the database's messages.
func newTreeFromDB(ctx context.Context, chainID uint32, executorDB db.ExecutorDB) (*merkle.HistoricalTree, error) {
	var allMessages []types.Message

	messageMask := db.DBMessage{
		ChainID: &chainID,
	}
	page := 1

	for {
		messages, err := executorDB.GetMessages(ctx, messageMask, page)
		if err != nil {
			return nil, fmt.Errorf("could not get messages: %w", err)
		}
		if len(messages) == 0 {
			break
		}

		allMessages = append(allMessages, messages...)
		page++
	}

	rawMessages := make([][]byte, len(allMessages))

	for i, message := range allMessages {
		rawMessage, err := message.ToLeaf()
		if err != nil {
			return nil, fmt.Errorf("could not convert message to leaf: %w", err)
		}

		rawMessages[i] = rawMessage[:]
	}

	merkleTree := merkle.NewTreeFromItems(rawMessages, merkle.MessageTreeHeight)

	return merkleTree, nil
}

// checkIfExecuted checks if a message has been executed.
// TODO: Needs to be tested.
func (e Executor) checkIfExecuted(parentCtx context.Context, message types.Message) (_ bool, err error) {
	ctx, span := e.handler.Tracer().Start(parentCtx, "checkIfExecuted", trace.WithAttributes(
		attribute.Int(metrics.Origin, int(message.OriginDomain())),
		attribute.Int(metrics.Destination, int(message.DestinationDomain())),
		attribute.Int(metrics.Nonce, int(message.Nonce())),
	))

	defer func() {
		metrics.EndSpanWithErr(span, err)
	}()

	b := &backoff.Backoff{
		Factor: 2,
		Jitter: true,
		Min:    30 * time.Millisecond,
		Max:    3 * time.Second,
	}

	timeout := time.Duration(0)

	for {
		select {
		case <-ctx.Done():
			return false, fmt.Errorf("context canceled: %w", ctx.Err())
		case <-time.After(timeout):
			if b.Attempt() >= rpcRetry {
				return false, fmt.Errorf("could not get executed status: %w", ctx.Err())
			}

			executed, err := e.chainExecutors[message.DestinationDomain()].boundDestination.MessageStatus(ctx, message)
			if err != nil {
				timeout = b.Duration()
				span.AddEvent("could not get executed status",
					trace.WithAttributes(attribute.String("error", err.Error())),
					trace.WithAttributes(attribute.String("timeout", timeout.String())),
				)
				continue
			}

			if execTypes.MessageStatusType(executed) == execTypes.Success {
				span.AddEvent("message executed")
				return true, nil
			}

			span.AddEvent("message not executed")
			return false, nil
		}
	}
}

// streamLogs uses gRPC to stream logs into a channel.
//
//nolint:cyclop
func (e Executor) streamLogs(ctx context.Context, grpcClient pbscribe.ScribeServiceClient, conn *grpc.ClientConn, chainID uint32, address string, contractType execTypes.ContractType) error {
	lastStoredBlock, err := e.executorDB.GetLastBlockNumber(ctx, chainID, contractType)
	if err != nil {
		return fmt.Errorf("could not get last stored block: %w", err)
	}

	fromBlock := strconv.FormatUint(lastStoredBlock, 16)

	toBlock := "latest"

	stream, err := grpcClient.StreamLogs(ctx, &pbscribe.StreamLogsRequest{
		Filter: &pbscribe.LogFilter{
			ContractAddress: &pbscribe.NullableString{Kind: &pbscribe.NullableString_Data{Data: address}},
			ChainId:         chainID,
		},
		FromBlock: fromBlock,
		ToBlock:   toBlock,
	})
	if err != nil {
		return fmt.Errorf("could not stream logs: %w", err)
	}

	for {
		select {
		case <-e.chainExecutors[chainID].closeConnection:
			err := stream.CloseSend()
			if err != nil {
				return fmt.Errorf("could not close stream: %w", err)
			}

			err = conn.Close()
			if err != nil {
				return fmt.Errorf("could not close connection: %w", err)
			}

			return nil
		default:
			response, err := stream.Recv()
			if err != nil {
				return fmt.Errorf("could not receive: %w", err)
			}

			log := response.Log.ToLog()
			if log == nil {
				return fmt.Errorf("could not convert log")
			}

			// We do not use a span context here because this is just meant to track transactions coming in.
			_, span := e.handler.Tracer().Start(ctx, "executor.streamLog", trace.WithAttributes(
				attribute.Int(metrics.ChainID, int(chainID)),
				attribute.String(metrics.Contract, contractType.String()),
				attribute.String(metrics.TxHash, log.TxHash.String()),
			))

			select {
			case <-ctx.Done():
				return fmt.Errorf("context canceled: %w", ctx.Err())
			case e.chainExecutors[chainID].logChan <- log:
			}
			e.chainExecutors[chainID].lastLog.blockNumber = log.BlockNumber
			e.chainExecutors[chainID].lastLog.blockIndex = log.Index

			span.End()
		}
	}
}

// processLog processes the log and updates the merkle tree.
//
//nolint:cyclop,gocognit
func (e Executor) processLog(parentCtx context.Context, log ethTypes.Log, chainID uint32) (err error) {
	datatypeInterface, err := e.logToInterface(log, chainID)
	if err != nil {
		return fmt.Errorf("could not convert log to interface: %w", err)
	}
	if datatypeInterface == nil {
		return nil
	}

	ctx, span := e.handler.Tracer().Start(parentCtx, "processLog", trace.WithAttributes(
		attribute.Int(metrics.ChainID, int(chainID)),
		attribute.String(metrics.TxHash, log.TxHash.String()),
	))

	defer func() {
		metrics.EndSpanWithErr(span, err)
	}()

	switch datatype := datatypeInterface.(type) {
	case types.Message:
		return e.processMessage(ctx, datatype, log.BlockNumber)
	case types.Snapshot:
		return e.processSnapshot(ctx, datatype, log.BlockNumber)
	case types.Attestation:
		return e.processAttestation(ctx, datatype, chainID, log.BlockNumber)
	default:
		return fmt.Errorf("type not supported")
	}
}

// receiveLogs receives logs from the log channel and processes them.
func (e Executor) receiveLogs(ctx context.Context, chainID uint32) error {
	for {
		select {
		case <-ctx.Done():
			return fmt.Errorf("context canceled: %w", ctx.Err())
		case <-e.chainExecutors[chainID].stopListenChan:
			return nil
		case log := <-e.chainExecutors[chainID].logChan:
			if log == nil {
				return fmt.Errorf("log is nil")
			}

			err := e.processLog(ctx, *log, chainID)
			if err != nil {
				return fmt.Errorf("could not process log: %w", err)
			}
		}
	}
}

// executeExecutable executes executable messages in the database.
//
//nolint:gocognit,cyclop
func (e Executor) executeExecutable(parentCtx context.Context, chainID uint32) (err error) {
	backoffInterval := time.Duration(0)
	for {
		select {
		case <-parentCtx.Done():
			return fmt.Errorf("context canceled: %w", parentCtx.Err())
		case <-time.After(backoffInterval):
			backoffInterval = time.Duration(e.config.ExecuteInterval) * time.Second

			page := 1
			currentTime := uint64(time.Now().Unix())

			messageMask := db.DBMessage{
				ChainID: &chainID,
			}

			for {
				messages, err := e.executorDB.GetExecutableMessages(parentCtx, messageMask, currentTime, page)
				if err != nil {
					return fmt.Errorf("could not get executable messages: %w", err)
				}

				if len(messages) == 0 {
					break
				}

				ctx, span := e.handler.Tracer().Start(parentCtx, "executeExecutable", trace.WithAttributes(
					attribute.Int(metrics.ChainID, int(chainID)),
					attribute.Int("num_messages", len(messages)),
					attribute.Int(metrics.Page, page),
				))

				for _, message := range messages {
					messageExecuted, err := e.checkIfExecuted(ctx, message)
					if err != nil {
						return fmt.Errorf("could not check if message was executed: %w", err)
					}

					span.AddEvent("checked if message was executed", trace.WithAttributes(
						attribute.Int(metrics.ChainID, int(chainID)),
						attribute.Int(metrics.Nonce, int(message.Nonce())),
						attribute.Bool(metrics.MessageExecuted, messageExecuted),
					))

					if !messageExecuted {
						executed, err := e.Execute(ctx, message)
						if err != nil {
							logger.Errorf("could not execute message, retrying: %s", err)
							continue
						}

						if !executed {
							continue
						}
					}

					destinationDomain := message.DestinationDomain()
					nonce := message.Nonce()
					executedMessageMask := db.DBMessage{
						ChainID:     &chainID,
						Destination: &destinationDomain,
						Nonce:       &nonce,
					}
					err = e.executorDB.ExecuteMessage(ctx, executedMessageMask)
					if err != nil {
						return fmt.Errorf("could not execute message: %w", err)
					}
				}

				metrics.EndSpanWithErr(span, err)

				page++
			}
		}
	}
}

// setMinimumTime sets the minimum time for the message to be executed by checking for associated attestations.
//
//nolint:gocognit,cyclop
func (e Executor) setMinimumTime(parentCtx context.Context, chainID uint32) (err error) {
	backoffInterval := time.Duration(0)

	for {
		select {
		case <-parentCtx.Done():
			return fmt.Errorf("context canceled: %w", parentCtx.Err())
		case <-time.After(backoffInterval):
			backoffInterval = time.Duration(e.config.SetMinimumTimeInterval) * time.Second

			page := 1
			messageMask := db.DBMessage{
				ChainID: &chainID,
			}

			var unsetMessages []types.Message

			// Get all unset messages.
			for {
				messages, err := e.executorDB.GetUnsetMinimumTimeMessages(parentCtx, messageMask, page)
				if err != nil {
					return fmt.Errorf("could not get messages without minimum time: %w", err)
				}

				if len(messages) == 0 {
					break
				}

				unsetMessages = append(unsetMessages, messages...)

				page++
			}

			if len(unsetMessages) == 0 {
				continue
			}

			ctx, span := e.handler.Tracer().Start(parentCtx, "setMinimumTime", trace.WithAttributes(
				attribute.Int(metrics.ChainID, int(chainID)),
				attribute.Int("num_unset_messages", len(unsetMessages)),
				attribute.Int(metrics.Page, page),
			))

			for _, message := range unsetMessages {
				nonce := message.Nonce()
				destinationDomain := message.DestinationDomain()

				minimumTimestamp, err := e.executorDB.GetTimestampForMessage(ctx, chainID, destinationDomain, nonce)
				if err != nil {
					return fmt.Errorf("could not get timestamp for message: %w", err)
				}

				if minimumTimestamp == nil {
					continue
				}

				setMessageMask := db.DBMessage{
					ChainID:     &chainID,
					Destination: &destinationDomain,
					Nonce:       &nonce,
				}

				err = e.executorDB.SetMinimumTime(ctx, setMessageMask, *minimumTimestamp+uint64(message.OptimisticSeconds()))
				if err != nil {
					return fmt.Errorf("could not set minimum time: %w", err)
				}
			}

			metrics.EndSpanWithErr(span, err)
		}
	}
}<|MERGE_RESOLUTION|>--- conflicted
+++ resolved
@@ -4,13 +4,10 @@
 	"context"
 	"encoding/json"
 	"fmt"
-<<<<<<< HEAD
 	"math/big"
 	"strconv"
 	"time"
 
-=======
->>>>>>> 74be6a7d
 	"github.com/ethereum/go-ethereum/accounts/abi/bind"
 	"github.com/ethereum/go-ethereum/common"
 	ethTypes "github.com/ethereum/go-ethereum/core/types"
@@ -255,16 +252,9 @@
 		return e.streamLogs(ctx, e.grpcClient, e.grpcConn, e.config.SummitChainID, e.config.InboxAddress, execTypes.InboxContract)
 	})
 
+	// Listen for sentEvents on summit.
 	g.Go(func() error {
-<<<<<<< HEAD
 		return e.streamLogs(ctx, e.grpcClient, e.grpcConn, e.config.SummitChainID, e.config.SummitAddress, execTypes.SummitContract)
-=======
-		err := e.txSubmitter.Start(ctx)
-		if err != nil {
-			err = fmt.Errorf("could not start tx submitter: %w", err)
-		}
-		return err
->>>>>>> 74be6a7d
 	})
 
 	for _, chain := range e.config.Chains {
