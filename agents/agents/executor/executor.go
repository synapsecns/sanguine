--- conflicted
+++ resolved
@@ -232,12 +232,11 @@
 		return false, nil
 	}
 
-<<<<<<< HEAD
 	// TODO (joe): This is just a hack to get the test working, and it is not a general solution.
 	// Rather than pass in treeLength, we need the root at some nonce when there was a SubmitAttestation on Destination,
-	treeLength := e.chainExecutors[message.OriginDomain()].merkleTrees[message.DestinationDomain()].NumOfItems()
-	proof, err := e.chainExecutors[message.OriginDomain()].merkleTrees[message.DestinationDomain()].MerkleProof(*nonce-1, treeLength)
-=======
+	//treeLength := e.chainExecutors[message.OriginDomain()].merkleTrees[message.DestinationDomain()].NumOfItems()
+	//proof, err := e.chainExecutors[message.OriginDomain()].merkleTrees[message.DestinationDomain()].MerkleProof(*nonce-1, treeLength)
+
 	originDomain := message.OriginDomain()
 	destinationDomain := message.DestinationDomain()
 	attestationMask := execTypes.DBAttestation{
@@ -255,7 +254,7 @@
 	}
 
 	proof, err := e.chainExecutors[message.OriginDomain()].merkleTrees[message.DestinationDomain()].MerkleProof(*nonce-1, *itemCountNonce)
->>>>>>> 3765f276
+
 	if err != nil {
 		return false, fmt.Errorf("could not get merkle proof: %w", err)
 	}
