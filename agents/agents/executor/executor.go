package executor

import (
	"context"
	"errors"
	"fmt"
	"github.com/ethereum/go-ethereum/common"
	ethTypes "github.com/ethereum/go-ethereum/core/types"
	"github.com/prysmaticlabs/prysm/shared/trieutil"
	"github.com/synapsecns/sanguine/agents/agents/executor/config"
<<<<<<< HEAD
	"github.com/synapsecns/sanguine/agents/agents/executor/db"
	execTypes "github.com/synapsecns/sanguine/agents/agents/executor/types"
=======
>>>>>>> ffae0e5f
	"github.com/synapsecns/sanguine/agents/contracts/attestationcollector"
	"github.com/synapsecns/sanguine/agents/contracts/origin"
	"github.com/synapsecns/sanguine/agents/types"
	"github.com/synapsecns/sanguine/services/scribe/client"
	pbscribe "github.com/synapsecns/sanguine/services/scribe/grpc/types/types/v1"
	"golang.org/x/sync/errgroup"
	"google.golang.org/grpc"
	"google.golang.org/grpc/credentials/insecure"
	"io"
	"strconv"
)

// Executor is the executor agent.
type Executor struct {
	// config is the executor agent config.
	config config.Config
<<<<<<< HEAD
	// executorDB is the executor agent database.
	executorDB db.ExecutorDB
=======
>>>>>>> ffae0e5f
	// scribeClient is the client to the Scribe gRPC server.
	scribeClient client.ScribeClient
	// lastLogs is a map from chain ID -> last log processed.
	lastLogs map[uint32]*logOrderInfo
	// closeConnection is a map from chain ID -> channel to close the connection.
	closeConnection map[uint32]chan bool
<<<<<<< HEAD
	// stopListenChan is a map from chain ID -> channel to stop listening for logs.
	stopListenChan map[uint32]chan bool
=======
	// roots is a map from chain ID -> slice of merkle roots. The root at [i] is the root of nonce i.
	roots map[uint32]map[uint32][][32]byte
>>>>>>> ffae0e5f
	// originParsers is a map from chain ID -> origin parser.
	originParsers map[uint32]origin.Parser
	// attestationCollectorParser is an attestationCollector parser.
	attestationCollectorParser attestationcollector.Parser
<<<<<<< HEAD
	// synChainID is the chain ID of the Synapse chain.
	synChainID uint32
	// attestationCollectorAddress is the address of the attestation collector contract.
	attestationCollectorAddress common.Address
	// LogChans is a mapping from chain ID -> log channel.
	LogChans map[uint32]chan *ethTypes.Log
	// MerkleTrees is a map from chain ID -> destination domain -> merkle tree.
	MerkleTrees map[uint32]map[uint32]*trieutil.SparseMerkleTrie
=======
	// attestationCollectorChainID is the chain ID of the Synapse chain.
	attestationCollectorChainID uint32
	// attestationCollectorAddress is the address of the attestation collector contract.
	attestationCollectorAddress common.Address
	// logChans is a mapping from chain ID -> log channel.
	logChans map[uint32]chan *ethTypes.Log
	// merkleTrees is a map from chain ID -> destination domain -> merkle tree.
	merkleTrees map[uint32]map[uint32]*trieutil.SparseMerkleTrie
>>>>>>> ffae0e5f
}

// logOrderInfo is a struct to keep track of the order of a log.
type logOrderInfo struct {
	blockNumber uint64
	blockIndex  uint
}

const treeDepth uint64 = 32

const logChanSize = 1000

// NewExecutor creates a new executor agent.
<<<<<<< HEAD
func NewExecutor(config config.Config, executorDB db.ExecutorDB, scribeClient client.ScribeClient) (*Executor, error) {
	lastLogs := make(map[uint32]*logOrderInfo)
	channels := make(map[uint32]chan *ethTypes.Log)
	closeChans := make(map[uint32]chan bool)
	stopListenChans := make(map[uint32]chan bool)
=======
func NewExecutor(config config.Config, scribeClient client.ScribeClient) (*Executor, error) {
	lastLogs := make(map[uint32]*logOrderInfo)
	channels := make(map[uint32]chan *ethTypes.Log)
	closeConnectionChans := make(map[uint32]chan bool)
	roots := make(map[uint32]map[uint32][][32]byte)
>>>>>>> ffae0e5f
	originParsers := make(map[uint32]origin.Parser)
	attestationCollectorParser, err := attestationcollector.NewParser(common.HexToAddress(config.AttestationCollectorAddress))
	if err != nil {
		return nil, fmt.Errorf("could not create attestationcollector parser: %w", err)
	}

	merkleTrees := make(map[uint32]map[uint32]*trieutil.SparseMerkleTrie)

	for _, chain := range config.Chains {
		lastLogs[chain.ChainID] = &logOrderInfo{
			blockNumber: 0,
			blockIndex:  0,
		}
		channels[chain.ChainID] = make(chan *ethTypes.Log, logChanSize)
<<<<<<< HEAD
		closeChans[chain.ChainID] = make(chan bool, 1)
		stopListenChans[chain.ChainID] = make(chan bool, 1)
=======
		closeConnectionChans[chain.ChainID] = make(chan bool, 1)
>>>>>>> ffae0e5f
		originParser, err := origin.NewParser(common.HexToAddress(chain.OriginAddress))
		if err != nil {
			return nil, fmt.Errorf("could not create origin parser: %w", err)
		}

		originParsers[chain.ChainID] = originParser

<<<<<<< HEAD
=======
		roots[chain.ChainID] = make(map[uint32][][32]byte)
>>>>>>> ffae0e5f
		merkleTrees[chain.ChainID] = make(map[uint32]*trieutil.SparseMerkleTrie)

		for _, destination := range config.Chains {
			if destination.ChainID == chain.ChainID {
				continue
			}
<<<<<<< HEAD
=======
			roots[chain.ChainID][destination.ChainID] = [][32]byte{}
>>>>>>> ffae0e5f

			merkleTree, err := trieutil.NewTrie(treeDepth)
			if err != nil {
				return nil, fmt.Errorf("could not create merkle tree: %w", err)
			}

			merkleTrees[chain.ChainID][destination.ChainID] = merkleTree
		}
	}

	return &Executor{
		config:                      config,
<<<<<<< HEAD
		executorDB:                  executorDB,
		scribeClient:                scribeClient,
		lastLogs:                    lastLogs,
		closeConnection:             closeChans,
		stopListenChan:              stopListenChans,
		originParsers:               originParsers,
		attestationCollectorParser:  attestationCollectorParser,
		synChainID:                  config.SYNChainID,
		attestationCollectorAddress: common.HexToAddress(config.AttestationCollectorAddress),
		LogChans:                    channels,
		MerkleTrees:                 merkleTrees,
=======
		scribeClient:                scribeClient,
		lastLogs:                    lastLogs,
		closeConnection:             closeConnectionChans,
		roots:                       roots,
		originParsers:               originParsers,
		attestationCollectorParser:  attestationCollectorParser,
		attestationCollectorChainID: config.AttestationCollectorChainID,
		attestationCollectorAddress: common.HexToAddress(config.AttestationCollectorAddress),
		logChans:                    channels,
		merkleTrees:                 merkleTrees,
>>>>>>> ffae0e5f
	}, nil
}

// Start starts the executor agent. This uses gRPC to process the logs.
func (e Executor) Start(ctx context.Context) error {
	// Consume the logs from gRPC.
	conn, err := grpc.DialContext(ctx, fmt.Sprintf("%s:%d", e.scribeClient.URL, e.scribeClient.GRPCPort), grpc.WithTransportCredentials(insecure.NewCredentials()))
	if err != nil {
		return fmt.Errorf("could not dial grpc: %w", err)
	}

	grpcClient := pbscribe.NewScribeServiceClient(conn)

	// Ensure that gRPC is up and running.
	healthCheck, err := grpcClient.Check(ctx, &pbscribe.HealthCheckRequest{}, grpc.WaitForReady(true))
	if err != nil {
		return fmt.Errorf("could not check: %w", err)
	}
	if healthCheck.Status != pbscribe.HealthCheckResponse_SERVING {
		return fmt.Errorf("not serving: %s", healthCheck.Status)
	}

	g, _ := errgroup.WithContext(ctx)

	for _, chain := range e.config.Chains {
		chain := chain

		g.Go(func() error {
			return e.streamLogs(ctx, grpcClient, conn, chain, originContract)
		})
	}

	if err := g.Wait(); err != nil {
		return fmt.Errorf("error when streaming logs: %w", err)
	}

	return nil
}

// Stop stops the executor agent.
func (e Executor) Stop(chainID uint32) {
	e.closeConnection[chainID] <- true
	e.stopListenChan[chainID] <- true
}

// Listen listens to the log channel and processes the logs. Requires Start to be called first.
func (e Executor) Listen(ctx context.Context, chainID uint32) error {
	for {
		select {
		case <-ctx.Done():
			return fmt.Errorf("context canceled: %w", ctx.Err())
		case <-e.stopListenChan[chainID]:
			return nil
		case log := <-e.LogChans[chainID]:
			if log == nil {
				return fmt.Errorf("log is nil")
			}

			err := e.processLog(ctx, *log, chainID)
			if err != nil {
				return fmt.Errorf("could not process log: %w", err)
			}
		}
	}
}

// GetRoot returns the merkle root at the given nonce.
func (e Executor) GetRoot(ctx context.Context, nonce uint32, chainID uint32, destination uint32) ([32]byte, error) {
	if nonce == 0 || nonce > uint32(e.MerkleTrees[chainID][destination].NumOfItems()) {
		return [32]byte{}, fmt.Errorf("nonce is out of range")
	}

	messageMask := execTypes.DBMessage{
		ChainID:     &chainID,
		Destination: &destination,
		Nonce:       &nonce,
	}
	root, err := e.executorDB.GetRoot(ctx, messageMask)
	if err != nil {
		return [32]byte{}, fmt.Errorf("could not get message: %w", err)
	}

	return root, nil
}

// BuildTreeFromDB builds the merkle tree from the database's messages. This function will
// reset the current merkle tree and replace it with the one built from the database.
// This function should also not be called while Start or Listen are running.
func (e *Executor) BuildTreeFromDB(ctx context.Context, chainID uint32, destination uint32) error {
	messageMask := execTypes.DBMessage{
		ChainID:     &chainID,
		Destination: &destination,
	}

	var allMessages []types.Message
	page := 1
	for {
		messages, err := e.executorDB.GetMessages(ctx, messageMask, 1)
		if err != nil {
			return fmt.Errorf("could not get messages: %w", err)
		}
		if len(messages) == 0 {
			break
		}

		allMessages = append(allMessages, messages...)
		page++
	}

	rawMessages := make([][]byte, len(allMessages))
	for i, message := range allMessages {
		rawMessage, err := message.ToLeaf()
		if err != nil {
			return fmt.Errorf("could not convert message to leaf: %w", err)
		}

		rawMessages[i] = rawMessage[:]
	}

	merkleTree, err := trieutil.GenerateTrieFromItems(rawMessages, treeDepth)
	if err != nil {
		return fmt.Errorf("could not generate trie from items: %w", err)
	}

	e.MerkleTrees[chainID][destination] = merkleTree

	return nil
}

type contractType int

const (
	originContract contractType = iota
	attestationcollectorContract
)

// streamLogs uses gRPC to stream logs into a channel.
//
//nolint:cyclop
func (e Executor) streamLogs(ctx context.Context, grpcClient pbscribe.ScribeServiceClient, conn *grpc.ClientConn, chain config.ChainConfig, contract contractType) error {
	var address string
	switch contract {
	case originContract:
		address = chain.OriginAddress
	case attestationcollectorContract:
		address = e.attestationCollectorAddress.String()
	default:
		return fmt.Errorf("contract type not supported")
	}

	lastStoredBlock, err := e.executorDB.GetLastBlockNumber(ctx, chain.ChainID)
	if err != nil {
		return fmt.Errorf("could not get last stored block: %w", err)
	}

	fromBlock := strconv.FormatUint(lastStoredBlock, 10)

	stream, err := grpcClient.StreamLogs(ctx, &pbscribe.StreamLogsRequest{
		Filter: &pbscribe.LogFilter{
			ContractAddress: &pbscribe.NullableString{Kind: &pbscribe.NullableString_Data{Data: address}},
			ChainId:         chain.ChainID,
		},
		FromBlock: fromBlock,
		ToBlock:   "latest",
	})
	if err != nil {
		return fmt.Errorf("could not stream logs: %w", err)
	}

	for {
		select {
		case <-e.closeConnection[chain.ChainID]:
			err := stream.CloseSend()
			if err != nil {
				return fmt.Errorf("could not close stream: %w", err)
			}
			err = conn.Close()
			if err != nil {
				return fmt.Errorf("could not close connection: %w", err)
			}

			return nil
		default:
			response, err := stream.Recv()
			if errors.Is(err, io.EOF) {
				return nil
			}
			if err != nil {
				return fmt.Errorf("could not receive: %w", err)
			}

			log := response.Log.ToLog()
			if log == nil {
				return fmt.Errorf("could not convert log")
			}
			if !e.lastLogs[chain.ChainID].verifyAfter(*log) {
				return fmt.Errorf("log is not in chronological order. last log blockNumber: %d, blockIndex: %d. this log blockNumber: %d, blockIndex: %d, txHash: %s", e.lastLogs[chain.ChainID].blockNumber, e.lastLogs[chain.ChainID].blockIndex, log.BlockNumber, log.Index, log.TxHash.String())
			}

			e.LogChans[chain.ChainID] <- log
			e.lastLogs[chain.ChainID].blockNumber = log.BlockNumber
			e.lastLogs[chain.ChainID].blockIndex = log.Index
		}
	}
}

// processLog processes the log and updates the merkle tree.
func (e Executor) processLog(ctx context.Context, log ethTypes.Log, chainID uint32) error {
	message, err := e.logToMessage(log, chainID)
	if err != nil {
		return fmt.Errorf("could not convert log to leaf: %w", err)
	}
	if message == nil {
		return nil
	}

	destination := (*message).DestinationDomain()

	merkleIndex := e.MerkleTrees[chainID][destination].NumOfItems()
	leaf, err := (*message).ToLeaf()
	if err != nil {
		return fmt.Errorf("could not convert message to leaf: %w", err)
	}
	e.MerkleTrees[chainID][destination].Insert(leaf[:], merkleIndex)
	root := e.MerkleTrees[chainID][destination].Root()
	err = e.executorDB.StoreMessage(ctx, *message, root, log.BlockNumber)
	if err != nil {
		return fmt.Errorf("could not store message: %w", err)
	}

	return nil
}

// logToMessage converts the log to a leaf data.
func (e Executor) logToMessage(log ethTypes.Log, chainID uint32) (*types.Message, error) {
	if eventType, ok := e.originParsers[chainID].EventType(log); ok && eventType == origin.DispatchEvent {
		committedMessage, ok := e.originParsers[chainID].ParseDispatch(log)
		if !ok {
			return nil, fmt.Errorf("could not parse committed message")
		}

		message, err := types.DecodeMessage(committedMessage.Message())
		if err != nil {
			return nil, fmt.Errorf("could not decode message: %w", err)
		}

		return &message, nil
	}

	logger.Warnf("could not match the log's event type")

	//nolint:nilnil
	return nil, nil
}

<<<<<<< HEAD
=======
// Listen listens to the log channel and processes the logs. Requires Start to be called first.
func (e Executor) Listen(ctx context.Context, chainID uint32) error {
	for {
		select {
		case <-ctx.Done():
			return nil
		case log := <-e.logChans[chainID]:
			if log == nil {
				return fmt.Errorf("log is nil")
			}

			err := e.processLog(*log, chainID)
			if err != nil {
				return fmt.Errorf("could not process log: %w", err)
			}
		}
	}
}

type contractType int

const (
	originContract contractType = iota
	attestationcollectorContract
)

// streamLogs uses gRPC to stream logs into a channel.
//
//nolint:cyclop
func (e Executor) streamLogs(ctx context.Context, grpcClient pbscribe.ScribeServiceClient, conn *grpc.ClientConn, chain config.ChainConfig, contract contractType) error {
	var address string
	switch contract {
	case originContract:
		address = chain.OriginAddress
	case attestationcollectorContract:
		address = e.attestationCollectorAddress.String()
	default:
		return fmt.Errorf("contract type not supported")
	}

	stream, err := grpcClient.StreamLogs(ctx, &pbscribe.StreamLogsRequest{
		Filter: &pbscribe.LogFilter{
			ContractAddress: &pbscribe.NullableString{Kind: &pbscribe.NullableString_Data{Data: address}},
			ChainId:         chain.ChainID,
		},
		FromBlock: "earliest",
		ToBlock:   "latest",
	})
	if err != nil {
		return fmt.Errorf("could not stream logs: %w", err)
	}

	for {
		select {
		case <-e.closeConnection[chain.ChainID]:
			err := stream.CloseSend()
			if err != nil {
				return fmt.Errorf("could not close stream: %w", err)
			}
			err = conn.Close()
			if err != nil {
				return fmt.Errorf("could not close connection: %w", err)
			}

			return nil
		default:
			response, err := stream.Recv()
			if errors.Is(err, io.EOF) {
				return nil
			}
			if err != nil {
				return fmt.Errorf("could not receive: %w", err)
			}

			log := response.Log.ToLog()
			if log == nil {
				return fmt.Errorf("could not convert log")
			}
			if !e.lastLogs[chain.ChainID].verifyAfter(*log) {
				return fmt.Errorf("log is not in chronological order. last log blockNumber: %d, blockIndex: %d. this log blockNumber: %d, blockIndex: %d, txHash: %s", e.lastLogs[chain.ChainID].blockNumber, e.lastLogs[chain.ChainID].blockIndex, log.BlockNumber, log.Index, log.TxHash.String())
			}

			e.logChans[chain.ChainID] <- log
			e.lastLogs[chain.ChainID].blockNumber = log.BlockNumber
			e.lastLogs[chain.ChainID].blockIndex = log.Index
		}
	}
}

// processLog processes the log and updates the merkle tree.
func (e Executor) processLog(log ethTypes.Log, chainID uint32) error {
	leafData, destination, err := e.logToLeaf(log, chainID)
	if err != nil {
		return fmt.Errorf("could not convert log to leaf: %w", err)
	}
	if leafData == nil {
		return nil
	}

	merkleIndex := e.merkleTrees[chainID][destination].NumOfItems()

	e.merkleTrees[chainID][destination].Insert(leafData, merkleIndex)
	e.roots[chainID][destination] = append(e.roots[chainID][destination], e.merkleTrees[chainID][destination].Root())

	return nil
}

// GetRoot returns the merkle root at the given index.
func (e Executor) GetRoot(index uint64, chainID uint32, destination uint32) ([32]byte, error) {
	if index >= uint64(len(e.roots[chainID][destination])) {
		return [32]byte{}, fmt.Errorf("index out of range")
	}

	return e.roots[chainID][destination][index], nil
}

// logToLeaf converts the log to a leaf data.
func (e Executor) logToLeaf(log ethTypes.Log, chainID uint32) ([]byte, uint32, error) {
	if eventType, ok := e.originParsers[chainID].EventType(log); ok && eventType == origin.DispatchEvent {
		committedMessage, ok := e.originParsers[chainID].ParseDispatch(log)
		if !ok {
			return nil, 0, fmt.Errorf("could not parse committed message")
		}

		message, err := types.DecodeMessage(committedMessage.Message())
		if err != nil {
			return nil, 0, fmt.Errorf("could not decode message: %w", err)
		}

		leaf, err := message.ToLeaf()
		if err != nil {
			return nil, 0, fmt.Errorf("could not convert message to leaf: %w", err)
		}

		return leaf[:], message.DestinationDomain(), nil
	}

	logger.Warnf("could not match the log's event type")

	return nil, 0, nil
}

>>>>>>> ffae0e5f
func (l logOrderInfo) verifyAfter(log ethTypes.Log) bool {
	if log.BlockNumber < l.blockNumber {
		return false
	}

	if log.BlockNumber == l.blockNumber {
		// TODO: duplicates
		return log.Index > l.blockIndex
	}

	return true
}<|MERGE_RESOLUTION|>--- conflicted
+++ resolved
@@ -8,11 +8,8 @@
 	ethTypes "github.com/ethereum/go-ethereum/core/types"
 	"github.com/prysmaticlabs/prysm/shared/trieutil"
 	"github.com/synapsecns/sanguine/agents/agents/executor/config"
-<<<<<<< HEAD
 	"github.com/synapsecns/sanguine/agents/agents/executor/db"
 	execTypes "github.com/synapsecns/sanguine/agents/agents/executor/types"
-=======
->>>>>>> ffae0e5f
 	"github.com/synapsecns/sanguine/agents/contracts/attestationcollector"
 	"github.com/synapsecns/sanguine/agents/contracts/origin"
 	"github.com/synapsecns/sanguine/agents/types"
@@ -29,38 +26,20 @@
 type Executor struct {
 	// config is the executor agent config.
 	config config.Config
-<<<<<<< HEAD
 	// executorDB is the executor agent database.
 	executorDB db.ExecutorDB
-=======
->>>>>>> ffae0e5f
 	// scribeClient is the client to the Scribe gRPC server.
 	scribeClient client.ScribeClient
 	// lastLogs is a map from chain ID -> last log processed.
 	lastLogs map[uint32]*logOrderInfo
 	// closeConnection is a map from chain ID -> channel to close the connection.
 	closeConnection map[uint32]chan bool
-<<<<<<< HEAD
 	// stopListenChan is a map from chain ID -> channel to stop listening for logs.
 	stopListenChan map[uint32]chan bool
-=======
-	// roots is a map from chain ID -> slice of merkle roots. The root at [i] is the root of nonce i.
-	roots map[uint32]map[uint32][][32]byte
->>>>>>> ffae0e5f
 	// originParsers is a map from chain ID -> origin parser.
 	originParsers map[uint32]origin.Parser
 	// attestationCollectorParser is an attestationCollector parser.
 	attestationCollectorParser attestationcollector.Parser
-<<<<<<< HEAD
-	// synChainID is the chain ID of the Synapse chain.
-	synChainID uint32
-	// attestationCollectorAddress is the address of the attestation collector contract.
-	attestationCollectorAddress common.Address
-	// LogChans is a mapping from chain ID -> log channel.
-	LogChans map[uint32]chan *ethTypes.Log
-	// MerkleTrees is a map from chain ID -> destination domain -> merkle tree.
-	MerkleTrees map[uint32]map[uint32]*trieutil.SparseMerkleTrie
-=======
 	// attestationCollectorChainID is the chain ID of the Synapse chain.
 	attestationCollectorChainID uint32
 	// attestationCollectorAddress is the address of the attestation collector contract.
@@ -69,7 +48,6 @@
 	logChans map[uint32]chan *ethTypes.Log
 	// merkleTrees is a map from chain ID -> destination domain -> merkle tree.
 	merkleTrees map[uint32]map[uint32]*trieutil.SparseMerkleTrie
->>>>>>> ffae0e5f
 }
 
 // logOrderInfo is a struct to keep track of the order of a log.
@@ -83,19 +61,11 @@
 const logChanSize = 1000
 
 // NewExecutor creates a new executor agent.
-<<<<<<< HEAD
 func NewExecutor(config config.Config, executorDB db.ExecutorDB, scribeClient client.ScribeClient) (*Executor, error) {
 	lastLogs := make(map[uint32]*logOrderInfo)
 	channels := make(map[uint32]chan *ethTypes.Log)
-	closeChans := make(map[uint32]chan bool)
+	closeConnectionChans := make(map[uint32]chan bool)
 	stopListenChans := make(map[uint32]chan bool)
-=======
-func NewExecutor(config config.Config, scribeClient client.ScribeClient) (*Executor, error) {
-	lastLogs := make(map[uint32]*logOrderInfo)
-	channels := make(map[uint32]chan *ethTypes.Log)
-	closeConnectionChans := make(map[uint32]chan bool)
-	roots := make(map[uint32]map[uint32][][32]byte)
->>>>>>> ffae0e5f
 	originParsers := make(map[uint32]origin.Parser)
 	attestationCollectorParser, err := attestationcollector.NewParser(common.HexToAddress(config.AttestationCollectorAddress))
 	if err != nil {
@@ -110,12 +80,8 @@
 			blockIndex:  0,
 		}
 		channels[chain.ChainID] = make(chan *ethTypes.Log, logChanSize)
-<<<<<<< HEAD
-		closeChans[chain.ChainID] = make(chan bool, 1)
+		closeConnectionChans[chain.ChainID] = make(chan bool, 1)
 		stopListenChans[chain.ChainID] = make(chan bool, 1)
-=======
-		closeConnectionChans[chain.ChainID] = make(chan bool, 1)
->>>>>>> ffae0e5f
 		originParser, err := origin.NewParser(common.HexToAddress(chain.OriginAddress))
 		if err != nil {
 			return nil, fmt.Errorf("could not create origin parser: %w", err)
@@ -123,20 +89,12 @@
 
 		originParsers[chain.ChainID] = originParser
 
-<<<<<<< HEAD
-=======
-		roots[chain.ChainID] = make(map[uint32][][32]byte)
->>>>>>> ffae0e5f
 		merkleTrees[chain.ChainID] = make(map[uint32]*trieutil.SparseMerkleTrie)
 
 		for _, destination := range config.Chains {
 			if destination.ChainID == chain.ChainID {
 				continue
 			}
-<<<<<<< HEAD
-=======
-			roots[chain.ChainID][destination.ChainID] = [][32]byte{}
->>>>>>> ffae0e5f
 
 			merkleTree, err := trieutil.NewTrie(treeDepth)
 			if err != nil {
@@ -149,30 +107,17 @@
 
 	return &Executor{
 		config:                      config,
-<<<<<<< HEAD
 		executorDB:                  executorDB,
 		scribeClient:                scribeClient,
 		lastLogs:                    lastLogs,
-		closeConnection:             closeChans,
+		closeConnection:             closeConnectionChans,
 		stopListenChan:              stopListenChans,
-		originParsers:               originParsers,
-		attestationCollectorParser:  attestationCollectorParser,
-		synChainID:                  config.SYNChainID,
-		attestationCollectorAddress: common.HexToAddress(config.AttestationCollectorAddress),
-		LogChans:                    channels,
-		MerkleTrees:                 merkleTrees,
-=======
-		scribeClient:                scribeClient,
-		lastLogs:                    lastLogs,
-		closeConnection:             closeConnectionChans,
-		roots:                       roots,
 		originParsers:               originParsers,
 		attestationCollectorParser:  attestationCollectorParser,
 		attestationCollectorChainID: config.AttestationCollectorChainID,
 		attestationCollectorAddress: common.HexToAddress(config.AttestationCollectorAddress),
 		logChans:                    channels,
 		merkleTrees:                 merkleTrees,
->>>>>>> ffae0e5f
 	}, nil
 }
 
@@ -226,7 +171,7 @@
 			return fmt.Errorf("context canceled: %w", ctx.Err())
 		case <-e.stopListenChan[chainID]:
 			return nil
-		case log := <-e.LogChans[chainID]:
+		case log := <-e.logChans[chainID]:
 			if log == nil {
 				return fmt.Errorf("log is nil")
 			}
@@ -241,7 +186,7 @@
 
 // GetRoot returns the merkle root at the given nonce.
 func (e Executor) GetRoot(ctx context.Context, nonce uint32, chainID uint32, destination uint32) ([32]byte, error) {
-	if nonce == 0 || nonce > uint32(e.MerkleTrees[chainID][destination].NumOfItems()) {
+	if nonce == 0 || nonce > uint32(e.merkleTrees[chainID][destination].NumOfItems()) {
 		return [32]byte{}, fmt.Errorf("nonce is out of range")
 	}
 
@@ -297,7 +242,7 @@
 		return fmt.Errorf("could not generate trie from items: %w", err)
 	}
 
-	e.MerkleTrees[chainID][destination] = merkleTree
+	e.merkleTrees[chainID][destination] = merkleTree
 
 	return nil
 }
@@ -372,7 +317,7 @@
 				return fmt.Errorf("log is not in chronological order. last log blockNumber: %d, blockIndex: %d. this log blockNumber: %d, blockIndex: %d, txHash: %s", e.lastLogs[chain.ChainID].blockNumber, e.lastLogs[chain.ChainID].blockIndex, log.BlockNumber, log.Index, log.TxHash.String())
 			}
 
-			e.LogChans[chain.ChainID] <- log
+			e.logChans[chain.ChainID] <- log
 			e.lastLogs[chain.ChainID].blockNumber = log.BlockNumber
 			e.lastLogs[chain.ChainID].blockIndex = log.Index
 		}
@@ -391,13 +336,13 @@
 
 	destination := (*message).DestinationDomain()
 
-	merkleIndex := e.MerkleTrees[chainID][destination].NumOfItems()
+	merkleIndex := e.merkleTrees[chainID][destination].NumOfItems()
 	leaf, err := (*message).ToLeaf()
 	if err != nil {
 		return fmt.Errorf("could not convert message to leaf: %w", err)
 	}
-	e.MerkleTrees[chainID][destination].Insert(leaf[:], merkleIndex)
-	root := e.MerkleTrees[chainID][destination].Root()
+	e.merkleTrees[chainID][destination].Insert(leaf[:], merkleIndex)
+	root := e.merkleTrees[chainID][destination].Root()
 	err = e.executorDB.StoreMessage(ctx, *message, root, log.BlockNumber)
 	if err != nil {
 		return fmt.Errorf("could not store message: %w", err)
@@ -428,151 +373,6 @@
 	return nil, nil
 }
 
-<<<<<<< HEAD
-=======
-// Listen listens to the log channel and processes the logs. Requires Start to be called first.
-func (e Executor) Listen(ctx context.Context, chainID uint32) error {
-	for {
-		select {
-		case <-ctx.Done():
-			return nil
-		case log := <-e.logChans[chainID]:
-			if log == nil {
-				return fmt.Errorf("log is nil")
-			}
-
-			err := e.processLog(*log, chainID)
-			if err != nil {
-				return fmt.Errorf("could not process log: %w", err)
-			}
-		}
-	}
-}
-
-type contractType int
-
-const (
-	originContract contractType = iota
-	attestationcollectorContract
-)
-
-// streamLogs uses gRPC to stream logs into a channel.
-//
-//nolint:cyclop
-func (e Executor) streamLogs(ctx context.Context, grpcClient pbscribe.ScribeServiceClient, conn *grpc.ClientConn, chain config.ChainConfig, contract contractType) error {
-	var address string
-	switch contract {
-	case originContract:
-		address = chain.OriginAddress
-	case attestationcollectorContract:
-		address = e.attestationCollectorAddress.String()
-	default:
-		return fmt.Errorf("contract type not supported")
-	}
-
-	stream, err := grpcClient.StreamLogs(ctx, &pbscribe.StreamLogsRequest{
-		Filter: &pbscribe.LogFilter{
-			ContractAddress: &pbscribe.NullableString{Kind: &pbscribe.NullableString_Data{Data: address}},
-			ChainId:         chain.ChainID,
-		},
-		FromBlock: "earliest",
-		ToBlock:   "latest",
-	})
-	if err != nil {
-		return fmt.Errorf("could not stream logs: %w", err)
-	}
-
-	for {
-		select {
-		case <-e.closeConnection[chain.ChainID]:
-			err := stream.CloseSend()
-			if err != nil {
-				return fmt.Errorf("could not close stream: %w", err)
-			}
-			err = conn.Close()
-			if err != nil {
-				return fmt.Errorf("could not close connection: %w", err)
-			}
-
-			return nil
-		default:
-			response, err := stream.Recv()
-			if errors.Is(err, io.EOF) {
-				return nil
-			}
-			if err != nil {
-				return fmt.Errorf("could not receive: %w", err)
-			}
-
-			log := response.Log.ToLog()
-			if log == nil {
-				return fmt.Errorf("could not convert log")
-			}
-			if !e.lastLogs[chain.ChainID].verifyAfter(*log) {
-				return fmt.Errorf("log is not in chronological order. last log blockNumber: %d, blockIndex: %d. this log blockNumber: %d, blockIndex: %d, txHash: %s", e.lastLogs[chain.ChainID].blockNumber, e.lastLogs[chain.ChainID].blockIndex, log.BlockNumber, log.Index, log.TxHash.String())
-			}
-
-			e.logChans[chain.ChainID] <- log
-			e.lastLogs[chain.ChainID].blockNumber = log.BlockNumber
-			e.lastLogs[chain.ChainID].blockIndex = log.Index
-		}
-	}
-}
-
-// processLog processes the log and updates the merkle tree.
-func (e Executor) processLog(log ethTypes.Log, chainID uint32) error {
-	leafData, destination, err := e.logToLeaf(log, chainID)
-	if err != nil {
-		return fmt.Errorf("could not convert log to leaf: %w", err)
-	}
-	if leafData == nil {
-		return nil
-	}
-
-	merkleIndex := e.merkleTrees[chainID][destination].NumOfItems()
-
-	e.merkleTrees[chainID][destination].Insert(leafData, merkleIndex)
-	e.roots[chainID][destination] = append(e.roots[chainID][destination], e.merkleTrees[chainID][destination].Root())
-
-	return nil
-}
-
-// GetRoot returns the merkle root at the given index.
-func (e Executor) GetRoot(index uint64, chainID uint32, destination uint32) ([32]byte, error) {
-	if index >= uint64(len(e.roots[chainID][destination])) {
-		return [32]byte{}, fmt.Errorf("index out of range")
-	}
-
-	return e.roots[chainID][destination][index], nil
-}
-
-// logToLeaf converts the log to a leaf data.
-func (e Executor) logToLeaf(log ethTypes.Log, chainID uint32) ([]byte, uint32, error) {
-	if eventType, ok := e.originParsers[chainID].EventType(log); ok && eventType == origin.DispatchEvent {
-		committedMessage, ok := e.originParsers[chainID].ParseDispatch(log)
-		if !ok {
-			return nil, 0, fmt.Errorf("could not parse committed message")
-		}
-
-		message, err := types.DecodeMessage(committedMessage.Message())
-		if err != nil {
-			return nil, 0, fmt.Errorf("could not decode message: %w", err)
-		}
-
-		leaf, err := message.ToLeaf()
-		if err != nil {
-			return nil, 0, fmt.Errorf("could not convert message to leaf: %w", err)
-		}
-
-		return leaf[:], message.DestinationDomain(), nil
-	}
-
-	logger.Warnf("could not match the log's event type")
-
-	return nil, 0, nil
-}
-
->>>>>>> ffae0e5f
 func (l logOrderInfo) verifyAfter(log ethTypes.Log) bool {
 	if log.BlockNumber < l.blockNumber {
 		return false
