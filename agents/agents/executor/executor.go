--- conflicted
+++ resolved
@@ -4,13 +4,10 @@
 	"context"
 	"encoding/json"
 	"fmt"
-<<<<<<< HEAD
-=======
 	"math/big"
 	"strconv"
 	"time"
 
->>>>>>> 1d6df2b3
 	"github.com/ethereum/go-ethereum/accounts/abi/bind"
 	"github.com/ethereum/go-ethereum/common"
 	ethTypes "github.com/ethereum/go-ethereum/core/types"
@@ -252,18 +249,9 @@
 		return e.streamLogs(ctx, e.grpcClient, e.grpcConn, e.config.SummitChainID, e.config.InboxAddress, execTypes.InboxContract)
 	})
 
-<<<<<<< HEAD
-	g.Go(func() error {
-		err := e.txSubmitter.Start(ctx)
-		if err != nil {
-			err = fmt.Errorf("could not start tx submitter: %w", err)
-		}
-		return err
-=======
 	// Listen for attestationSaved events on the summit.
 	g.Go(func() error {
 		return e.streamLogs(ctx, e.grpcClient, e.grpcConn, e.config.SummitChainID, e.config.SummitAddress, execTypes.SummitContract)
->>>>>>> 1d6df2b3
 	})
 
 	for _, chain := range e.config.Chains {
