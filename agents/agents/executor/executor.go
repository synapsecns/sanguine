package executor

import (
	"context"
	"errors"
	"fmt"
	"github.com/ethereum/go-ethereum/common"
	ethTypes "github.com/ethereum/go-ethereum/core/types"
	"github.com/prysmaticlabs/prysm/shared/trieutil"
	"github.com/synapsecns/sanguine/agents/agents/executor/config"
	"github.com/synapsecns/sanguine/agents/agents/executor/db"
	execTypes "github.com/synapsecns/sanguine/agents/agents/executor/types"
	"github.com/synapsecns/sanguine/agents/contracts/attestationcollector"
	"github.com/synapsecns/sanguine/agents/contracts/origin"
	"github.com/synapsecns/sanguine/agents/types"
	"github.com/synapsecns/sanguine/services/scribe/client"
	pbscribe "github.com/synapsecns/sanguine/services/scribe/grpc/types/types/v1"
	"golang.org/x/sync/errgroup"
	"google.golang.org/grpc"
	"google.golang.org/grpc/credentials/insecure"
	"io"
	"strconv"
	"sync"
)

// Executor is the executor agent.
type Executor struct {
	// config is the executor agent config.
	config config.Config
	// executorDB is the executor agent database.
	executorDB db.ExecutorDB
	// scribeClient is the client to the Scribe gRPC server.
	scribeClient client.ScribeClient
	// lastLog is a map from chainID -> last log processed.
	lastLog map[uint32]logOrderInfo
	// lastLogMutex is a mutex for the lastLog map.
	lastLogMutex *sync.Mutex
	// closeConnection is a map from chain ID -> channel to close the connection.
	closeConnection map[uint32]chan bool
	// originParsers is a map from chain ID -> origin parser.
	originParsers map[uint32]origin.Parser
	// attestationcollectorParsers is a map from chain ID -> attestationcollector parser.
	attestationcollectorParsers map[uint32]attestationcollector.Parser
	// LogChans is a mapping from chain ID -> log channel.
	LogChans map[uint32]chan *ethTypes.Log
	// MerkleTree is the merkle tree.
	MerkleTree *trieutil.SparseMerkleTrie
}

// logOrderInfo is a struct to keep track of the order of a log.
type logOrderInfo struct {
	blockNumber uint64
	blockIndex  uint
}

const treeDepth uint64 = 32

// NewExecutor creates a new executor agent.
func NewExecutor(config config.Config, executorDB db.ExecutorDB, scribeClient client.ScribeClient) (*Executor, error) {
	channels := make(map[uint32]chan *ethTypes.Log)
	closeChans := make(map[uint32]chan bool)
	originParsers := make(map[uint32]origin.Parser)
	attestationcollectorParsers := make(map[uint32]attestationcollector.Parser)

	for _, chain := range config.Chains {
		channels[chain.ChainID] = make(chan *ethTypes.Log, 1000)
		closeChans[chain.ChainID] = make(chan bool, 1)
		originParser, err := origin.NewParser(common.HexToAddress(chain.OriginAddress))
		if err != nil {
			return nil, fmt.Errorf("could not create origin parser: %w", err)
		}

		originParsers[chain.ChainID] = originParser
		attestationcollectorParser, err := attestationcollector.NewParser(common.HexToAddress(chain.AttestationCollectorAddress))
		if err != nil {
			return nil, fmt.Errorf("could not create attestationcollector parser: %w", err)
		}

		attestationcollectorParsers[chain.ChainID] = attestationcollectorParser
	}

	merkleTree, err := trieutil.NewTrie(treeDepth)
	if err != nil {
		return nil, fmt.Errorf("could not create merkle tree: %w", err)
	}

	return &Executor{
		config:                      config,
		executorDB:                  executorDB,
		scribeClient:                scribeClient,
		lastLog:                     make(map[uint32]logOrderInfo),
		lastLogMutex:                &sync.Mutex{},
		closeConnection:             closeChans,
		originParsers:               originParsers,
		attestationcollectorParsers: attestationcollectorParsers,
		LogChans:                    channels,
		MerkleTree:                  merkleTree,
	}, nil
}

// Start starts the executor agent. This uses gRPC to process the logs.
func (e Executor) Start(ctx context.Context) error {
	// Consume the logs from gRPC.
	conn, err := grpc.DialContext(ctx, fmt.Sprintf("%s:%d", e.scribeClient.URL, e.scribeClient.GRPCPort), grpc.WithTransportCredentials(insecure.NewCredentials()))
	if err != nil {
		return fmt.Errorf("could not dial grpc: %w", err)
	}

	grpcClient := pbscribe.NewScribeServiceClient(conn)

	// Ensure that gRPC is up and running.
	healthCheck, err := grpcClient.Check(ctx, &pbscribe.HealthCheckRequest{}, grpc.WaitForReady(true))
	if err != nil {
		return fmt.Errorf("could not check: %w", err)
	}
	if healthCheck.Status != pbscribe.HealthCheckResponse_SERVING {
		return fmt.Errorf("not serving: %s", healthCheck.Status)
	}

	g, _ := errgroup.WithContext(ctx)

	for _, chain := range e.config.Chains {
		chain := chain

		g.Go(func() error {
			return e.streamLogs(ctx, grpcClient, conn, chain, originContract)
		})
	}

	if err := g.Wait(); err != nil {
		return fmt.Errorf("error when streaming logs: %w", err)
	}

	return nil
}

// Stop stops the executor agent.
func (e Executor) Stop(chainID uint32) {
	e.closeConnection[chainID] <- true
}

// Listen listens to the log channel and processes the logs. Requires Start to be called first.
func (e Executor) Listen(ctx context.Context, chainID uint32) error {
	for {
		select {
		case <-ctx.Done():
			return nil
		case log := <-e.LogChans[chainID]:
			if log == nil {
				return fmt.Errorf("log is nil")
			}

			err := e.processLog(ctx, *log, chainID)
			if err != nil {
				return fmt.Errorf("could not process log: %w", err)
			}
		}
	}
}

type contractType int

const (
	originContract contractType = iota
	attestationcollectorContract
)

// streamLogs uses gRPC to stream logs into a channel.
//
//nolint:cyclop
func (e Executor) streamLogs(ctx context.Context, grpcClient pbscribe.ScribeServiceClient, conn *grpc.ClientConn, chain config.ChainConfig, contract contractType) error {
	var address string
	switch contract {
	case originContract:
		address = chain.OriginAddress
	case attestationcollectorContract:
		address = chain.AttestationCollectorAddress
	default:
		return fmt.Errorf("contract type not supported")
	}

	lastStoredBlock, err := e.executorDB.GetLastBlockNumber(ctx, chain.ChainID)
	if err != nil {
		return fmt.Errorf("could not get last stored block: %w", err)
	}

	fromBlock := strconv.FormatUint(lastStoredBlock, 10)

	stream, err := grpcClient.StreamLogs(ctx, &pbscribe.StreamLogsRequest{
		Filter: &pbscribe.LogFilter{
			ContractAddress: &pbscribe.NullableString{Kind: &pbscribe.NullableString_Data{Data: address}},
			ChainId:         chain.ChainID,
		},
		FromBlock: fromBlock,
		ToBlock:   "latest",
	})
	if err != nil {
		return fmt.Errorf("could not stream logs: %w", err)
	}

	for {
		select {
		case <-e.closeConnection[chain.ChainID]:
			err := stream.CloseSend()
			if err != nil {
				return fmt.Errorf("could not close stream: %w", err)
			}
			err = conn.Close()
			if err != nil {
				return fmt.Errorf("could not close connection: %w", err)
			}

			return nil
		default:
			response, err := stream.Recv()
			if errors.Is(err, io.EOF) {
				return nil
			}
			if err != nil {
				return fmt.Errorf("could not receive: %w", err)
			}

			log := response.Log.ToLog()
			if log == nil {
				return fmt.Errorf("could not convert log")
			}
			if !e.lastLog[chain.ChainID].verifyAfter(*log) {
				return fmt.Errorf("log is not in chronological order. last log blockNumber: %d, blockIndex: %d. this log blockNumber: %d, blockIndex: %d, txHash: %s", e.lastLog[chain.ChainID].blockNumber, e.lastLog[chain.ChainID].blockIndex, log.BlockNumber, log.Index, log.TxHash.String())
			}

			e.LogChans[chain.ChainID] <- log
			e.lastLogMutex.Lock()
			e.lastLog[chain.ChainID] = logOrderInfo{
				blockNumber: log.BlockNumber,
				blockIndex:  log.Index,
			}
			e.lastLogMutex.Unlock()
		}
	}
}

// processLog processes the log and updates the merkle tree.
func (e Executor) processLog(ctx context.Context, log ethTypes.Log, chainID uint32) error {
	merkleIndex := e.MerkleTree.NumOfItems()
	message, err := e.logToMessage(log, chainID)
	if err != nil {
		return fmt.Errorf("could not convert log to leaf: %w", err)
	}
	if message == nil {
		return nil
	}

	e.MerkleTree.Insert(message.Leaf.Bytes(), merkleIndex)
	root := e.MerkleTree.Root()
	rootHash := common.BytesToHash(root[:])
	message.Root = &rootHash
	err = e.executorDB.StoreMessage(ctx, *message)
	if err != nil {
		return fmt.Errorf("could not store message: %w", err)
	}

	return nil
}

// GetRoot returns the merkle root at the given nonce.
func (e Executor) GetRoot(ctx context.Context, nonce uint32, chainID uint32) (*[32]byte, error) {
	if nonce == 0 || nonce > uint32(e.MerkleTree.NumOfItems()) {
		return nil, fmt.Errorf("nonce is out of range")
	}

	messageMask := execTypes.DBMessage{
		ChainID: &chainID,
		Nonce:   &nonce,
	}
	message, err := e.executorDB.GetMessage(ctx, messageMask)
	if err != nil {
		return nil, fmt.Errorf("could not get message: %w", err)
	}

	return (*[32]byte)(message.Root.Bytes()), nil
}

<<<<<<< HEAD
// logToMessage converts the log to a leaf data.
func (e Executor) logToMessage(log ethTypes.Log, chainID uint32) (*execTypes.DBMessage, error) {
	var dbMessage *execTypes.DBMessage
=======
// logToLeaf converts the log to a leaf data.
func (e Executor) logToLeaf(log ethTypes.Log, chainID uint32) ([]byte, error) {
>>>>>>> d1d30264
	if eventType, ok := e.originParsers[chainID].EventType(log); ok && eventType == origin.DispatchEvent {
		committedMessage, ok := e.originParsers[chainID].ParseDispatch(log)
		if !ok {
			return nil, fmt.Errorf("could not parse committed message")
		}

		message, err := types.DecodeMessage(committedMessage.Message())
		if err != nil {
			return nil, fmt.Errorf("could not decode message: %w", err)
		}

		leaf, err := message.ToLeaf()
		if err != nil {
			return nil, fmt.Errorf("could not convert message to leaf: %w", err)
		}

		messageChainID := chainID
		messageNonce := message.Nonce()
		messageMessage := message.Body()
		messageLeaf := common.BytesToHash(leaf[:])
		messageBlockNumber := log.BlockNumber

		dbMessage = &execTypes.DBMessage{
			ChainID:     &messageChainID,
			Nonce:       &messageNonce,
			Root:        nil,
			Message:     &messageMessage,
			Leaf:        &messageLeaf,
			BlockNumber: &messageBlockNumber,
		}

		return dbMessage, nil
	} else if eventType, ok := e.attestationcollectorParsers[chainID].EventType(log); ok && eventType == 0 {
		// TODO: handle this case with attestationcollector properly.
		return nil, nil
	}

	logger.Warnf("could not match the log's event type")

	return nil, nil
}

func (l logOrderInfo) verifyAfter(log ethTypes.Log) bool {
	if log.BlockNumber < l.blockNumber {
		return false
	}

	if log.BlockNumber == l.blockNumber {
		return log.Index > l.blockIndex
	}

	return true
}<|MERGE_RESOLUTION|>--- conflicted
+++ resolved
@@ -280,14 +280,9 @@
 	return (*[32]byte)(message.Root.Bytes()), nil
 }
 
-<<<<<<< HEAD
 // logToMessage converts the log to a leaf data.
 func (e Executor) logToMessage(log ethTypes.Log, chainID uint32) (*execTypes.DBMessage, error) {
 	var dbMessage *execTypes.DBMessage
-=======
-// logToLeaf converts the log to a leaf data.
-func (e Executor) logToLeaf(log ethTypes.Log, chainID uint32) ([]byte, error) {
->>>>>>> d1d30264
 	if eventType, ok := e.originParsers[chainID].EventType(log); ok && eventType == origin.DispatchEvent {
 		committedMessage, ok := e.originParsers[chainID].ParseDispatch(log)
 		if !ok {
@@ -322,11 +317,13 @@
 		return dbMessage, nil
 	} else if eventType, ok := e.attestationcollectorParsers[chainID].EventType(log); ok && eventType == 0 {
 		// TODO: handle this case with attestationcollector properly.
+		//nolint:nilnil
 		return nil, nil
 	}
 
 	logger.Warnf("could not match the log's event type")
 
+	//nolint:nilnil
 	return nil, nil
 }
 
