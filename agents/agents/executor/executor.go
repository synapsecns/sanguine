package executor

import (
	"context"
	"errors"
	"fmt"
	"github.com/ethereum/go-ethereum/common"
	ethTypes "github.com/ethereum/go-ethereum/core/types"
	"github.com/prysmaticlabs/prysm/shared/trieutil"
	"github.com/synapsecns/sanguine/agents/agents/executor/config"
	"github.com/synapsecns/sanguine/agents/agents/executor/db"
	execTypes "github.com/synapsecns/sanguine/agents/agents/executor/types"
	"github.com/synapsecns/sanguine/agents/contracts/attestationcollector"
	"github.com/synapsecns/sanguine/agents/contracts/origin"
	"github.com/synapsecns/sanguine/agents/types"
	"github.com/synapsecns/sanguine/services/scribe/client"
	pbscribe "github.com/synapsecns/sanguine/services/scribe/grpc/types/types/v1"
	"golang.org/x/sync/errgroup"
	"google.golang.org/grpc"
	"google.golang.org/grpc/credentials/insecure"
	"io"
	"strconv"
	"sync"
)

// Executor is the executor agent.
type Executor struct {
	// config is the executor agent config.
	config config.Config
	// executorDB is the executor agent database.
	executorDB db.ExecutorDB
	// scribeClient is the client to the Scribe gRPC server.
	scribeClient client.ScribeClient
	// lastLog is a map from chain ID -> last log processed.
	lastLog map[uint32]logOrderInfo
	// lastLogMutex is a mutex for the lastLog map.
	lastLogMutex *sync.Mutex
	// closeConnection is a map from chain ID -> channel to close the connection.
	closeConnection map[uint32]chan bool
	// stopListenChan is a map from chain ID -> channel to stop listening for logs.
	stopListenChan map[uint32]chan bool
	// originParsers is a map from chain ID -> origin parser.
	originParsers map[uint32]origin.Parser
	// attestationcollectorParsers is a map from chain ID -> attestationcollector parser.
	attestationcollectorParsers map[uint32]attestationcollector.Parser
	// LogChans is a mapping from chain ID -> log channel.
	LogChans map[uint32]chan *ethTypes.Log
	// MerkleTrees is a map from chain ID -> merkle tree.
	MerkleTrees map[uint32]*trieutil.SparseMerkleTrie
}

// logOrderInfo is a struct to keep track of the order of a log.
type logOrderInfo struct {
	blockNumber uint64
	blockIndex  uint
}

const treeDepth uint64 = 32

// NewExecutor creates a new executor agent.
func NewExecutor(config config.Config, executorDB db.ExecutorDB, scribeClient client.ScribeClient) (*Executor, error) {
	channels := make(map[uint32]chan *ethTypes.Log)
	closeChans := make(map[uint32]chan bool)
	stopListenChans := make(map[uint32]chan bool)
	originParsers := make(map[uint32]origin.Parser)
	attestationcollectorParsers := make(map[uint32]attestationcollector.Parser)
	merkleTrees := make(map[uint32]*trieutil.SparseMerkleTrie)

	for _, chain := range config.Chains {
		channels[chain.ChainID] = make(chan *ethTypes.Log, 1000)
		closeChans[chain.ChainID] = make(chan bool, 1)
		stopListenChans[chain.ChainID] = make(chan bool, 1)
		originParser, err := origin.NewParser(common.HexToAddress(chain.OriginAddress))
		if err != nil {
			return nil, fmt.Errorf("could not create origin parser: %w", err)
		}

		originParsers[chain.ChainID] = originParser
		attestationcollectorParser, err := attestationcollector.NewParser(common.HexToAddress(chain.AttestationCollectorAddress))
		if err != nil {
			return nil, fmt.Errorf("could not create attestationcollector parser: %w", err)
		}

		attestationcollectorParsers[chain.ChainID] = attestationcollectorParser

		merkleTree, err := trieutil.NewTrie(treeDepth)
		if err != nil {
			return nil, fmt.Errorf("could not create merkle tree: %w", err)
		}

		merkleTrees[chain.ChainID] = merkleTree
	}

	return &Executor{
		config:                      config,
		executorDB:                  executorDB,
		scribeClient:                scribeClient,
		lastLog:                     make(map[uint32]logOrderInfo),
		lastLogMutex:                &sync.Mutex{},
		closeConnection:             closeChans,
		stopListenChan:              stopListenChans,
		originParsers:               originParsers,
		attestationcollectorParsers: attestationcollectorParsers,
		LogChans:                    channels,
		MerkleTrees:                 merkleTrees,
	}, nil
}

// Start starts the executor agent. This uses gRPC to process the logs.
func (e Executor) Start(ctx context.Context) error {
	// Consume the logs from gRPC.
	conn, err := grpc.DialContext(ctx, fmt.Sprintf("%s:%d", e.scribeClient.URL, e.scribeClient.GRPCPort), grpc.WithTransportCredentials(insecure.NewCredentials()))
	if err != nil {
		return fmt.Errorf("could not dial grpc: %w", err)
	}

	grpcClient := pbscribe.NewScribeServiceClient(conn)

	// Ensure that gRPC is up and running.
	healthCheck, err := grpcClient.Check(ctx, &pbscribe.HealthCheckRequest{}, grpc.WaitForReady(true))
	if err != nil {
		return fmt.Errorf("could not check: %w", err)
	}
	if healthCheck.Status != pbscribe.HealthCheckResponse_SERVING {
		return fmt.Errorf("not serving: %s", healthCheck.Status)
	}

	g, _ := errgroup.WithContext(ctx)

	for _, chain := range e.config.Chains {
		chain := chain

		g.Go(func() error {
			return e.streamLogs(ctx, grpcClient, conn, chain, originContract)
		})
	}

	if err := g.Wait(); err != nil {
		return fmt.Errorf("error when streaming logs: %w", err)
	}

	return nil
}

// Stop stops the executor agent.
func (e Executor) Stop(chainID uint32) {
	e.closeConnection[chainID] <- true
	e.stopListenChan[chainID] <- true
}

// Listen listens to the log channel and processes the logs. Requires Start to be called first.
func (e Executor) Listen(ctx context.Context, chainID uint32) error {
	for {
		select {
		case <-ctx.Done():
			return nil
		case <-e.stopListenChan[chainID]:
			return nil
		case log := <-e.LogChans[chainID]:
			if log == nil {
				return fmt.Errorf("log is nil")
			}

			err := e.processLog(ctx, *log, chainID)
			if err != nil {
				return fmt.Errorf("could not process log: %w", err)
			}
		}
	}
}

// GetRoot returns the merkle root at the given nonce.
func (e Executor) GetRoot(ctx context.Context, nonce uint32, chainID uint32) (*[32]byte, error) {
	if nonce == 0 || nonce > uint32(e.MerkleTree.NumOfItems()) {
		return nil, fmt.Errorf("nonce is out of range")
	}

	messageMask := execTypes.DBMessage{
		ChainID: &chainID,
		Nonce:   &nonce,
	}
	message, err := e.executorDB.GetMessage(ctx, messageMask)
	if err != nil {
		return nil, fmt.Errorf("could not get message: %w", err)
	}
	if message == nil {
		return nil, fmt.Errorf("no message found for chainID %d and nonce %d", chainID, nonce)
	}

	return (*[32]byte)(message.Root.Bytes()), nil
}

// BuildTreeFromDB builds the merkle tree from the database's messages. This function will
// reset the current merkle tree and replace it with the one built from the database.
// This function should also not be called while Start or Listen are running.
func (e *Executor) BuildTreeFromDB(ctx context.Context, chainID uint32) error {
	merkleTree, err := trieutil.NewTrie(treeDepth)
	if err != nil {
		return fmt.Errorf("could not create merkle tree: %w", err)
	}

	nonce := uint32(1)

	for {
		messageMask := execTypes.DBMessage{
			ChainID: &chainID,
			Nonce:   &nonce,
		}
		message, err := e.executorDB.GetMessage(ctx, messageMask)
		if err != nil {
			return fmt.Errorf("could not get message: %w", err)
		}

		if message == nil {
			break
		}

		merkleTree.Insert(message.Root.Bytes(), int(nonce-1))

		nonce++
	}

	e.MerkleTree = merkleTree

	return nil
}

type contractType int

const (
	originContract contractType = iota
	attestationcollectorContract
)

// streamLogs uses gRPC to stream logs into a channel.
//
//nolint:cyclop
func (e Executor) streamLogs(ctx context.Context, grpcClient pbscribe.ScribeServiceClient, conn *grpc.ClientConn, chain config.ChainConfig, contract contractType) error {
	var address string
	switch contract {
	case originContract:
		address = chain.OriginAddress
	case attestationcollectorContract:
		address = chain.AttestationCollectorAddress
	default:
		return fmt.Errorf("contract type not supported")
	}

	lastStoredBlock, err := e.executorDB.GetLastBlockNumber(ctx, chain.ChainID)
	if err != nil {
		return fmt.Errorf("could not get last stored block: %w", err)
	}

	fromBlock := strconv.FormatUint(lastStoredBlock, 10)

	stream, err := grpcClient.StreamLogs(ctx, &pbscribe.StreamLogsRequest{
		Filter: &pbscribe.LogFilter{
			ContractAddress: &pbscribe.NullableString{Kind: &pbscribe.NullableString_Data{Data: address}},
			ChainId:         chain.ChainID,
		},
		FromBlock: fromBlock,
		ToBlock:   "latest",
	})
	if err != nil {
		return fmt.Errorf("could not stream logs: %w", err)
	}

	for {
		select {
		case <-e.closeConnection[chain.ChainID]:
			err := stream.CloseSend()
			if err != nil {
				return fmt.Errorf("could not close stream: %w", err)
			}
			err = conn.Close()
			if err != nil {
				return fmt.Errorf("could not close connection: %w", err)
			}

			return nil
		default:
			response, err := stream.Recv()
			if errors.Is(err, io.EOF) {
				return nil
			}
			if err != nil {
				return fmt.Errorf("could not receive: %w", err)
			}

			log := response.Log.ToLog()
			if log == nil {
				return fmt.Errorf("could not convert log")
			}
			if !e.lastLog[chain.ChainID].verifyAfter(*log) {
				return fmt.Errorf("log is not in chronological order. last log blockNumber: %d, blockIndex: %d. this log blockNumber: %d, blockIndex: %d, txHash: %s", e.lastLog[chain.ChainID].blockNumber, e.lastLog[chain.ChainID].blockIndex, log.BlockNumber, log.Index, log.TxHash.String())
			}

			e.LogChans[chain.ChainID] <- log
			e.lastLogMutex.Lock()
			e.lastLog[chain.ChainID] = logOrderInfo{
				blockNumber: log.BlockNumber,
				blockIndex:  log.Index,
			}
			e.lastLogMutex.Unlock()
		}
	}
}

// processLog processes the log and updates the merkle tree.
<<<<<<< HEAD
func (e Executor) processLog(ctx context.Context, log ethTypes.Log, chainID uint32) error {
	merkleIndex := e.MerkleTree.NumOfItems()
	message, err := e.logToMessage(log, chainID)
=======
func (e Executor) processLog(log ethTypes.Log, chainID uint32) error {
	merkleIndex := e.MerkleTrees[chainID].NumOfItems()
	leafData, err := e.logToLeaf(log, chainID)
>>>>>>> 056f7892
	if err != nil {
		return fmt.Errorf("could not convert log to leaf: %w", err)
	}
	if message == nil {
		return nil
	}

<<<<<<< HEAD
	e.MerkleTree.Insert(message.Leaf.Bytes(), merkleIndex)
	root := e.MerkleTree.Root()
	rootHash := common.BytesToHash(root[:])
	message.Root = &rootHash
	err = e.executorDB.StoreMessage(ctx, *message)
	if err != nil {
		return fmt.Errorf("could not store message: %w", err)
=======
	e.MerkleTrees[chainID].Insert(leafData, merkleIndex)
	e.roots[chainID] = append(e.roots[chainID], e.MerkleTrees[chainID].Root())

	return nil
}

// GetRoot returns the merkle root at the given index.
func (e Executor) GetRoot(index uint64, chainID uint32) ([32]byte, error) {
	if index >= uint64(len(e.roots[chainID])) {
		return [32]byte{}, fmt.Errorf("index out of range")
>>>>>>> 056f7892
	}

	return nil
}

// logToMessage converts the log to a leaf data.
func (e Executor) logToMessage(log ethTypes.Log, chainID uint32) (*execTypes.DBMessage, error) {
	var dbMessage *execTypes.DBMessage
	if eventType, ok := e.originParsers[chainID].EventType(log); ok && eventType == origin.DispatchEvent {
		committedMessage, ok := e.originParsers[chainID].ParseDispatch(log)
		if !ok {
			return nil, fmt.Errorf("could not parse committed message")
		}

		message, err := types.DecodeMessage(committedMessage.Message())
		if err != nil {
			return nil, fmt.Errorf("could not decode message: %w", err)
		}

		leaf, err := message.ToLeaf()
		if err != nil {
			return nil, fmt.Errorf("could not convert message to leaf: %w", err)
		}

		messageChainID := chainID
		messageNonce := message.Nonce()
		messageMessage := message.Body()
		messageLeaf := common.BytesToHash(leaf[:])
		messageBlockNumber := log.BlockNumber

		dbMessage = &execTypes.DBMessage{
			ChainID:     &messageChainID,
			Nonce:       &messageNonce,
			Root:        nil,
			Message:     &messageMessage,
			Leaf:        &messageLeaf,
			BlockNumber: &messageBlockNumber,
		}

		return dbMessage, nil
	} else if eventType, ok := e.attestationcollectorParsers[chainID].EventType(log); ok && eventType == 0 {
		// TODO: handle this case with attestationcollector properly.
		//nolint:nilnil
		return nil, nil
	}

	logger.Warnf("could not match the log's event type")

	//nolint:nilnil
	return nil, nil
}

func (l logOrderInfo) verifyAfter(log ethTypes.Log) bool {
	if log.BlockNumber < l.blockNumber {
		return false
	}

	if log.BlockNumber == l.blockNumber {
		return log.Index > l.blockIndex
	}

	return true
}<|MERGE_RESOLUTION|>--- conflicted
+++ resolved
@@ -171,7 +171,7 @@
 
 // GetRoot returns the merkle root at the given nonce.
 func (e Executor) GetRoot(ctx context.Context, nonce uint32, chainID uint32) (*[32]byte, error) {
-	if nonce == 0 || nonce > uint32(e.MerkleTree.NumOfItems()) {
+	if nonce == 0 || nonce > uint32(e.MerkleTrees[chainID].NumOfItems()) {
 		return nil, fmt.Errorf("nonce is out of range")
 	}
 
@@ -220,7 +220,7 @@
 		nonce++
 	}
 
-	e.MerkleTree = merkleTree
+	e.MerkleTrees[chainID] = merkleTree
 
 	return nil
 }
@@ -307,15 +307,9 @@
 }
 
 // processLog processes the log and updates the merkle tree.
-<<<<<<< HEAD
 func (e Executor) processLog(ctx context.Context, log ethTypes.Log, chainID uint32) error {
-	merkleIndex := e.MerkleTree.NumOfItems()
+	merkleIndex := e.MerkleTrees[chainID].NumOfItems()
 	message, err := e.logToMessage(log, chainID)
-=======
-func (e Executor) processLog(log ethTypes.Log, chainID uint32) error {
-	merkleIndex := e.MerkleTrees[chainID].NumOfItems()
-	leafData, err := e.logToLeaf(log, chainID)
->>>>>>> 056f7892
 	if err != nil {
 		return fmt.Errorf("could not convert log to leaf: %w", err)
 	}
@@ -323,26 +317,13 @@
 		return nil
 	}
 
-<<<<<<< HEAD
-	e.MerkleTree.Insert(message.Leaf.Bytes(), merkleIndex)
-	root := e.MerkleTree.Root()
+	e.MerkleTrees[chainID].Insert(message.Leaf.Bytes(), merkleIndex)
+	root := e.MerkleTrees[chainID].Root()
 	rootHash := common.BytesToHash(root[:])
 	message.Root = &rootHash
 	err = e.executorDB.StoreMessage(ctx, *message)
 	if err != nil {
 		return fmt.Errorf("could not store message: %w", err)
-=======
-	e.MerkleTrees[chainID].Insert(leafData, merkleIndex)
-	e.roots[chainID] = append(e.roots[chainID], e.MerkleTrees[chainID].Root())
-
-	return nil
-}
-
-// GetRoot returns the merkle root at the given index.
-func (e Executor) GetRoot(index uint64, chainID uint32) ([32]byte, error) {
-	if index >= uint64(len(e.roots[chainID])) {
-		return [32]byte{}, fmt.Errorf("index out of range")
->>>>>>> 056f7892
 	}
 
 	return nil
