--- conflicted
+++ resolved
@@ -83,7 +83,8 @@
 	scribeClient := client.NewEmbeddedScribe("sqlite", e.dbPath)
 
 	go func() {
-		_ = scribeClient.Start(e.GetSuiteContext())
+		scribeErr := scribeClient.Start(e.GetSuiteContext())
+		e.Nil(scribeErr)
 	}()
 
 	// Start the Scribe.
@@ -94,30 +95,19 @@
 	excCfg := executorCfg.Config{
 		Chains: []executorCfg.ChainConfig{
 			{
-<<<<<<< HEAD
-				ChainID:       chainIDA,
-				OriginAddress: testContractA.Address().String(),
-=======
 				ChainID:            chainIDA,
 				OriginAddress:      testContractA.Address().String(),
 				DestinationAddress: "not_needed",
->>>>>>> ffae0e5f
 			},
 			{
 				ChainID:       chainIDB,
 				OriginAddress: testContractB.Address().String(),
 			},
 		},
-<<<<<<< HEAD
+		AttestationCollectorChainID: gofakeit.Uint32(),
 	}
 
 	exc, err := executor.NewExecutor(excCfg, e.testDB, scribeClient.ScribeClient)
-=======
-		AttestationCollectorChainID: gofakeit.Uint32(),
-	}
-
-	exc, err := executor.NewExecutor(excCfg, scribeClient.ScribeClient)
->>>>>>> ffae0e5f
 	e.Nil(err)
 
 	// Start the executor.
@@ -129,21 +119,12 @@
 	}()
 
 	e.Eventually(func() bool {
-<<<<<<< HEAD
-		if len(exc.LogChans[chainIDA]) == 2 && len(exc.LogChans[chainIDB]) == 2 {
-			logA := <-exc.LogChans[chainIDA]
-			logB := <-exc.LogChans[chainIDA]
-			e.Assert().Less(logA.BlockNumber, logB.BlockNumber)
-			logC := <-exc.LogChans[chainIDB]
-			logD := <-exc.LogChans[chainIDB]
-=======
 		if len(exc.GetLogChan(chainIDA)) == 2 && len(exc.GetLogChan(chainIDB)) == 2 {
 			logA := <-exc.GetLogChan(chainIDA)
 			logB := <-exc.GetLogChan(chainIDA)
 			e.Assert().Less(logA.BlockNumber, logB.BlockNumber)
 			logC := <-exc.GetLogChan(chainIDB)
 			logD := <-exc.GetLogChan(chainIDB)
->>>>>>> ffae0e5f
 			e.Assert().LessOrEqual(logC.BlockNumber, logD.BlockNumber)
 			return true
 		}
@@ -190,7 +171,8 @@
 
 	scribeClient := client.NewEmbeddedScribe("sqlite", e.dbPath)
 	go func() {
-		_ = scribeClient.Start(e.GetTestContext())
+		scribeErr := scribeClient.Start(e.GetTestContext())
+		e.Nil(scribeErr)
 	}()
 
 	// Start the Scribe.
@@ -207,11 +189,7 @@
 		},
 	}
 
-<<<<<<< HEAD
 	exec, err := executor.NewExecutor(excCfg, e.testDB, scribeClient.ScribeClient)
-=======
-	exec, err := executor.NewExecutor(excCfg, scribeClient.ScribeClient)
->>>>>>> ffae0e5f
 	e.Nil(err)
 
 	// Start the exec.
@@ -269,11 +247,7 @@
 		chainID: {simulatedClient, simulatedClient},
 	}
 
-<<<<<<< HEAD
 	scribe, err := node.NewScribe(e.scribeTestDB, clients, scribeConfig)
-=======
-	scribe, err := node.NewScribe(e.testDB, clients, scribeConfig)
->>>>>>> ffae0e5f
 	e.Nil(err)
 
 	scribeClient := client.NewEmbeddedScribe("sqlite", e.dbPath)
@@ -301,18 +275,12 @@
 		},
 	}
 
-<<<<<<< HEAD
 	exec, err := executor.NewExecutor(excCfg, e.testDB, scribeClient.ScribeClient)
 	e.Nil(err)
 
 	_, err = exec.GetRoot(e.GetTestContext(), 1, chainID, destination)
 	e.NotNil(err)
 
-=======
-	exec, err := executor.NewExecutor(excCfg, scribeClient.ScribeClient)
-	e.Nil(err)
-
->>>>>>> ffae0e5f
 	testTree, err := trieutil.NewTrie(32)
 	e.Nil(err)
 
@@ -374,28 +342,19 @@
 		}
 	}()
 
-<<<<<<< HEAD
 	waitChan := make(chan bool, 2)
 
 	e.Eventually(func() bool {
 		rootA, err := exec.GetRoot(e.GetTestContext(), 1, chainID, destination)
-=======
-	e.Eventually(func() bool {
-		rootA, err := exec.GetRoot(0, chainID, destination)
->>>>>>> ffae0e5f
 		if err != nil {
 			return false
 		}
 
-<<<<<<< HEAD
 		if testRootA == rootA {
 			waitChan <- true
 			return true
 		}
 		return false
-=======
-		return testRootA == rootA
->>>>>>> ffae0e5f
 	})
 
 	encodedTips, err = types.EncodeTips(tips[1])
@@ -415,23 +374,15 @@
 	leaf, err = message.ToLeaf()
 	e.Nil(err)
 	testTree.Insert(leaf[:], 1)
-<<<<<<< HEAD
 
 	testRootB := testTree.Root()
 
 	e.Eventually(func() bool {
 		rootB, err := exec.GetRoot(e.GetTestContext(), 2, chainID, destination)
-=======
-	testRootB := testTree.Root()
-
-	e.Eventually(func() bool {
-		rootB, err := exec.GetRoot(1, chainID, destination)
->>>>>>> ffae0e5f
 		if err != nil {
 			return false
 		}
 
-<<<<<<< HEAD
 		if testRootB == rootB {
 			waitChan <- true
 			return true
@@ -450,8 +401,4 @@
 	// e.Nil(err)
 	//
 	// e.Equal(testRootB, *newRoot)
-=======
-		return testRootB == rootB
-	})
->>>>>>> ffae0e5f
 }