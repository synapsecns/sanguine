package executor_test

import (
	"github.com/brianvoe/gofakeit/v6"
	"github.com/ethereum/go-ethereum/accounts/abi/bind"
	"github.com/ethereum/go-ethereum/params"
	"github.com/prysmaticlabs/prysm/shared/trieutil"
	"github.com/synapsecns/sanguine/agents/agents/executor"
	executorCfg "github.com/synapsecns/sanguine/agents/agents/executor/config"
	"github.com/synapsecns/sanguine/agents/testutil"
	"github.com/synapsecns/sanguine/agents/types"
	"github.com/synapsecns/sanguine/ethergo/backends/geth"
	"github.com/synapsecns/sanguine/services/scribe/backfill"
	"github.com/synapsecns/sanguine/services/scribe/client"
	"github.com/synapsecns/sanguine/services/scribe/config"
	"github.com/synapsecns/sanguine/services/scribe/node"
	"math/big"
)

func (e *ExecutorSuite) TestExecutor() {
	testDone := false
	defer func() {
		testDone = true
	}()
	chainIDA := gofakeit.Uint32()
	chainIDB := chainIDA + 1

	simulatedChainA := geth.NewEmbeddedBackendForChainID(e.GetTestContext(), e.T(), big.NewInt(int64(chainIDA)))
	simulatedChainB := geth.NewEmbeddedBackendForChainID(e.GetTestContext(), e.T(), big.NewInt(int64(chainIDB)))
	simulatedClientA, err := backfill.DialBackend(e.GetTestContext(), simulatedChainA.RPCAddress())
	e.Nil(err)
	simulatedClientB, err := backfill.DialBackend(e.GetTestContext(), simulatedChainB.RPCAddress())
	e.Nil(err)
	simulatedChainA.FundAccount(e.GetTestContext(), e.wallet.Address(), *big.NewInt(params.Ether))
	simulatedChainB.FundAccount(e.GetTestContext(), e.wallet.Address(), *big.NewInt(params.Ether))
	testContractA, testRefA := e.manager.GetTestContract(e.GetTestContext(), simulatedChainA)
	testContractB, testRefB := e.manager.GetTestContract(e.GetTestContext(), simulatedChainB)
	transactOptsA := simulatedChainA.GetTxContext(e.GetTestContext(), nil)
	transactOptsB := simulatedChainB.GetTxContext(e.GetTestContext(), nil)

	// Emit two events on each chain.
	tx, err := testRefA.EmitEventA(transactOptsA.TransactOpts, big.NewInt(1), big.NewInt(2), big.NewInt(3))
	e.Nil(err)
	simulatedChainA.WaitForConfirmation(e.GetTestContext(), tx)
	tx, err = testRefA.EmitEventB(transactOptsA.TransactOpts, []byte{4}, big.NewInt(5), big.NewInt(6))
	e.Nil(err)
	simulatedChainA.WaitForConfirmation(e.GetTestContext(), tx)
	tx, err = testRefB.EmitEventAandB(transactOptsB.TransactOpts, big.NewInt(7), big.NewInt(8), big.NewInt(9))
	e.Nil(err)
	simulatedChainB.WaitForConfirmation(e.GetTestContext(), tx)

	contractConfigA := config.ContractConfig{
		Address:    testContractA.Address().String(),
		StartBlock: 0,
	}
	contractConfigB := config.ContractConfig{
		Address:    testContractB.Address().String(),
		StartBlock: 0,
	}
	chainConfigA := config.ChainConfig{
		ChainID:               chainIDA,
		RequiredConfirmations: 0,
		Contracts:             []config.ContractConfig{contractConfigA},
	}
	chainConfigB := config.ChainConfig{
		ChainID:               chainIDB,
		RequiredConfirmations: 0,
		Contracts:             []config.ContractConfig{contractConfigB},
	}
	chainConfigs := []config.ChainConfig{chainConfigA, chainConfigB}
	scribeConfig := config.Config{
		Chains: chainConfigs,
	}

	clients := map[uint32][]backfill.ScribeBackend{
		chainIDA: {simulatedClientA, simulatedClientA},
		chainIDB: {simulatedClientB, simulatedClientB},
	}

	scribe, err := node.NewScribe(e.scribeTestDB, clients, scribeConfig)
	e.Nil(err)

	scribeClient := client.NewEmbeddedScribe("sqlite", e.dbPath)

	go func() {
		scribeErr := scribeClient.Start(e.GetSuiteContext())
		e.Nil(scribeErr)
	}()

	// Start the Scribe.
	go func() {
		scribeErr := scribe.Start(e.GetSuiteContext())
		e.Nil(scribeErr)
	}()

	excCfg := executorCfg.Config{
		Chains: []executorCfg.ChainConfig{
			{
				ChainID:       chainIDA,
				OriginAddress: testContractA.Address().String(),
			},
			{
				ChainID:       chainIDB,
				OriginAddress: testContractB.Address().String(),
			},
		},
	}

<<<<<<< HEAD
	exc, err := executor.NewExecutor(excCfg, e.testDB, scribeClient.ScribeClient)
=======
	exc, err := executor.NewExecutor(excCfg, scribeClient.ScribeClient)
>>>>>>> 07018adc
	e.Nil(err)

	// Start the executor.
	go func() {
		excErr := exc.Start(e.GetSuiteContext())
		if !testDone {
			e.Nil(excErr)
		}
	}()

	e.Eventually(func() bool {
		if len(exc.LogChans[chainIDA]) == 2 && len(exc.LogChans[chainIDB]) == 2 {
			logA := <-exc.LogChans[chainIDA]
			logB := <-exc.LogChans[chainIDA]
			e.Assert().Less(logA.BlockNumber, logB.BlockNumber)
			logC := <-exc.LogChans[chainIDB]
			logD := <-exc.LogChans[chainIDB]
			e.Assert().LessOrEqual(logC.BlockNumber, logD.BlockNumber)
			return true
		}

		return false
	})

	e.DeferAfterTest(func() {
		exc.Stop(chainIDA)
	})
}

func (e *ExecutorSuite) TestLotsOfLogs() {
	testDone := false
	defer func() {
		testDone = true
	}()
	chainID := gofakeit.Uint32()
	simulatedChain := geth.NewEmbeddedBackendForChainID(e.GetTestContext(), e.T(), big.NewInt(int64(chainID)))
	simulatedClient, err := backfill.DialBackend(e.GetTestContext(), simulatedChain.RPCAddress())
	e.Nil(err)
	simulatedChain.FundAccount(e.GetTestContext(), e.wallet.Address(), *big.NewInt(params.Ether))
	testContract, testRef := e.manager.GetTestContract(e.GetTestContext(), simulatedChain)
	transactOpts := simulatedChain.GetTxContext(e.GetTestContext(), nil)

	contractConfig := config.ContractConfig{
		Address:    testContract.Address().String(),
		StartBlock: 0,
	}
	chainConfig := config.ChainConfig{
		ChainID:               chainID,
		RequiredConfirmations: 0,
		Contracts:             []config.ContractConfig{contractConfig},
	}
	scribeConfig := config.Config{
		Chains: []config.ChainConfig{chainConfig},
	}
	clients := map[uint32][]backfill.ScribeBackend{
		chainID: {simulatedClient, simulatedClient},
	}

	scribe, err := node.NewScribe(e.scribeTestDB, clients, scribeConfig)
	e.Nil(err)

	scribeClient := client.NewEmbeddedScribe("sqlite", e.dbPath)
	go func() {
		scribeErr := scribeClient.Start(e.GetTestContext())
		e.Nil(scribeErr)
	}()

	// Start the Scribe.
	go func() {
		scribeErr := scribe.Start(e.GetTestContext())
		if !testDone {
			e.Nil(scribeErr)
		}
	}()

	excCfg := executorCfg.Config{
		Chains: []executorCfg.ChainConfig{
			{
				ChainID:       chainID,
				OriginAddress: testContract.Address().String(),
			},
		},
	}

<<<<<<< HEAD
	exec, err := executor.NewExecutor(excCfg, e.testDB, scribeClient.ScribeClient)
=======
	exec, err := executor.NewExecutor(excCfg, scribeClient.ScribeClient)
>>>>>>> 07018adc
	e.Nil(err)

	// Start the exec.
	go func() {
		execErr := exec.Start(e.GetTestContext())
		if !testDone {
			e.Nil(execErr)
		}
	}()

	// Emit 250 events.
	go func() {
		for i := 0; i < 250; i++ {
			tx, err := testRef.EmitEventB(transactOpts.TransactOpts, []byte{byte(i)}, big.NewInt(int64(i)), big.NewInt(int64(i)))
			e.Nil(err)
			simulatedChain.WaitForConfirmation(e.GetTestContext(), tx)
		}
	}()

	e.Eventually(func() bool {
		return len(exec.LogChans[chainID]) == 250
	})

	e.DeferAfterTest(func() {
		exec.Stop(chainID)
	})
}

func (e *ExecutorSuite) TestMerkleInsert() {
	testDone := false
	defer func() {
		testDone = true
	}()
	chainID := gofakeit.Uint32()
	deployManager := testutil.NewDeployManager(e.T())
	simulatedChain := geth.NewEmbeddedBackendForChainID(e.GetTestContext(), e.T(), big.NewInt(int64(chainID)))
	simulatedClient, err := backfill.DialBackend(e.GetTestContext(), simulatedChain.RPCAddress())
	e.Nil(err)
	simulatedChain.FundAccount(e.GetTestContext(), e.wallet.Address(), *big.NewInt(params.Ether))
	originContract, originRef := deployManager.GetOrigin(e.GetTestContext(), simulatedChain)

	contractConfig := config.ContractConfig{
		Address:    originContract.Address().String(),
		StartBlock: 0,
	}
	chainConfig := config.ChainConfig{
		ChainID:               chainID,
		RequiredConfirmations: 0,
		Contracts:             []config.ContractConfig{contractConfig},
	}
	scribeConfig := config.Config{
		Chains: []config.ChainConfig{chainConfig},
	}
	clients := map[uint32][]backfill.ScribeBackend{
		chainID: {simulatedClient, simulatedClient},
	}

<<<<<<< HEAD
	scribe, err := node.NewScribe(e.scribeTestDB, clients, scribeConfig)
=======
	scribe, err := node.NewScribe(e.testDB, clients, scribeConfig)
>>>>>>> 07018adc
	e.Nil(err)

	scribeClient := client.NewEmbeddedScribe("sqlite", e.dbPath)
	go func() {
		scribeErr := scribeClient.Start(e.GetTestContext())
		e.Nil(scribeErr)
	}()

	// Start the Scribe.
	go func() {
		scribeErr := scribe.Start(e.GetTestContext())
		if !testDone {
			e.Nil(scribeErr)
		}
	}()

<<<<<<< HEAD
=======
	destination := chainID + 1

>>>>>>> 07018adc
	excCfg := executorCfg.Config{
		Chains: []executorCfg.ChainConfig{
			{
				ChainID:       chainID,
				OriginAddress: originContract.Address().String(),
			},
<<<<<<< HEAD
		},
	}

	exec, err := executor.NewExecutor(excCfg, e.testDB, scribeClient.ScribeClient)
	e.Nil(err)

	_, err = exec.GetRoot(e.GetTestContext(), 1, chainID)
	e.NotNil(err)

	testTree, err := trieutil.NewTrie(32)
	e.Nil(err)

	destination := chainID + 1
=======
			{
				ChainID: destination,
			},
		},
	}

	exec, err := executor.NewExecutor(excCfg, scribeClient.ScribeClient)
	e.Nil(err)

	testTree, err := trieutil.NewTrie(32)
	e.Nil(err)

>>>>>>> 07018adc
	recipients := [][32]byte{{byte(gofakeit.Uint32())}, {byte(gofakeit.Uint32())}}
	optimisticSeconds := []uint32{gofakeit.Uint32(), gofakeit.Uint32()}
	notaryTips := []*big.Int{big.NewInt(int64(int(gofakeit.Uint32()))), big.NewInt(int64(int(gofakeit.Uint32())))}
	broadcasterTips := []*big.Int{big.NewInt(int64(int(gofakeit.Uint32()))), big.NewInt(int64(int(gofakeit.Uint32())))}
	proverTips := []*big.Int{big.NewInt(int64(int(gofakeit.Uint32()))), big.NewInt(int64(int(gofakeit.Uint32())))}
	executorTips := []*big.Int{big.NewInt(int64(int(gofakeit.Uint32()))), big.NewInt(int64(int(gofakeit.Uint32())))}
	tips := []types.Tips{
		types.NewTips(notaryTips[0], broadcasterTips[0], proverTips[0], executorTips[0]),
		types.NewTips(notaryTips[1], broadcasterTips[1], proverTips[1], executorTips[1]),
	}
	encodedTips, err := types.EncodeTips(tips[0])
	e.Nil(err)
	messageBytes := []byte{byte(gofakeit.Uint32())}

	ownerPtr, err := originRef.OriginCaller.Owner(&bind.CallOpts{Context: e.GetTestContext()})
	e.Nil(err)

	transactOpts := simulatedChain.GetTxContext(e.GetTestContext(), &ownerPtr)

	tx, err := originRef.AddNotary(transactOpts.TransactOpts, destination, e.signer.Address())
	e.Nil(err)
	simulatedChain.WaitForConfirmation(e.GetTestContext(), tx)

	transactOpts.Value = types.TotalTips(tips[0])

	tx, err = originRef.Dispatch(transactOpts.TransactOpts, destination, recipients[0], optimisticSeconds[0], encodedTips, messageBytes)
	e.Nil(err)
	simulatedChain.WaitForConfirmation(e.GetTestContext(), tx)

	sender, err := simulatedChain.Signer().Sender(tx)
	e.Nil(err)

	header := types.NewHeader(chainID, sender.Hash(), 1, destination, recipients[0], optimisticSeconds[0])

	message := types.NewMessage(header, tips[0], messageBytes)
	e.Nil(err)

	leaf, err := message.ToLeaf()
	e.Nil(err)
	testTree.Insert(leaf[:], 0)
	testRootA := testTree.Root()

	// Start the exec.
	go func() {
		execErr := exec.Start(e.GetTestContext())
		if !testDone {
			e.Nil(execErr)
		}
	}()

	// Listen with the exec.
	go func() {
		execErr := exec.Listen(e.GetTestContext(), chainID)
		if !testDone {
			e.Nil(execErr)
		}
	}()

<<<<<<< HEAD
	waitChan := make(chan bool, 2)

	e.Eventually(func() bool {
		rootA, err := exec.GetRoot(e.GetTestContext(), 1, chainID)
=======
	e.Eventually(func() bool {
		rootA, err := exec.GetRoot(0, chainID, destination)
>>>>>>> 07018adc
		if err != nil {
			return false
		}

<<<<<<< HEAD
		if testRootA == *rootA {
			waitChan <- true
			return true
		}
		return false
=======
		return testRootA == rootA
>>>>>>> 07018adc
	})

	encodedTips, err = types.EncodeTips(tips[1])
	e.Nil(err)

	transactOpts.Value = types.TotalTips(tips[1])

	tx, err = originRef.Dispatch(transactOpts.TransactOpts, destination, recipients[1], optimisticSeconds[1], encodedTips, messageBytes)
	e.Nil(err)
	simulatedChain.WaitForConfirmation(e.GetTestContext(), tx)

	header = types.NewHeader(chainID, sender.Hash(), 2, destination, recipients[1], optimisticSeconds[1])

	message = types.NewMessage(header, tips[1], messageBytes)
	e.Nil(err)

	leaf, err = message.ToLeaf()
	e.Nil(err)
	testTree.Insert(leaf[:], 1)
<<<<<<< HEAD

	testRootB := testTree.Root()

	e.Eventually(func() bool {
		rootB, err := exec.GetRoot(e.GetTestContext(), 2, chainID)
=======
	testRootB := testTree.Root()

	e.Eventually(func() bool {
		rootB, err := exec.GetRoot(1, chainID, destination)
>>>>>>> 07018adc
		if err != nil {
			return false
		}

<<<<<<< HEAD
		if testRootB == *rootB {
			waitChan <- true
			return true
		}
		return false
	})

	<-waitChan
	<-waitChan
	exec.Stop(chainID)

	err = exec.BuildTreeFromDB(e.GetTestContext(), chainID)
	e.Nil(err)

	newRoot, err := exec.GetRoot(e.GetTestContext(), 2, chainID)
	e.Nil(err)

	e.Equal(testRootB, *newRoot)
=======
		return testRootB == rootB
	})
>>>>>>> 07018adc
}<|MERGE_RESOLUTION|>--- conflicted
+++ resolved
@@ -106,11 +106,7 @@
 		},
 	}
 
-<<<<<<< HEAD
 	exc, err := executor.NewExecutor(excCfg, e.testDB, scribeClient.ScribeClient)
-=======
-	exc, err := executor.NewExecutor(excCfg, scribeClient.ScribeClient)
->>>>>>> 07018adc
 	e.Nil(err)
 
 	// Start the executor.
@@ -195,11 +191,7 @@
 		},
 	}
 
-<<<<<<< HEAD
 	exec, err := executor.NewExecutor(excCfg, e.testDB, scribeClient.ScribeClient)
-=======
-	exec, err := executor.NewExecutor(excCfg, scribeClient.ScribeClient)
->>>>>>> 07018adc
 	e.Nil(err)
 
 	// Start the exec.
@@ -257,11 +249,7 @@
 		chainID: {simulatedClient, simulatedClient},
 	}
 
-<<<<<<< HEAD
 	scribe, err := node.NewScribe(e.scribeTestDB, clients, scribeConfig)
-=======
-	scribe, err := node.NewScribe(e.testDB, clients, scribeConfig)
->>>>>>> 07018adc
 	e.Nil(err)
 
 	scribeClient := client.NewEmbeddedScribe("sqlite", e.dbPath)
@@ -278,45 +266,29 @@
 		}
 	}()
 
-<<<<<<< HEAD
-=======
 	destination := chainID + 1
 
->>>>>>> 07018adc
 	excCfg := executorCfg.Config{
 		Chains: []executorCfg.ChainConfig{
 			{
 				ChainID:       chainID,
 				OriginAddress: originContract.Address().String(),
 			},
-<<<<<<< HEAD
-		},
-	}
-
-	exec, err := executor.NewExecutor(excCfg, e.testDB, scribeClient.ScribeClient)
-	e.Nil(err)
-
-	_, err = exec.GetRoot(e.GetTestContext(), 1, chainID)
-	e.NotNil(err)
-
-	testTree, err := trieutil.NewTrie(32)
-	e.Nil(err)
-
-	destination := chainID + 1
-=======
 			{
 				ChainID: destination,
 			},
 		},
 	}
 
-	exec, err := executor.NewExecutor(excCfg, scribeClient.ScribeClient)
-	e.Nil(err)
+	exec, err := executor.NewExecutor(excCfg, e.testDB, scribeClient.ScribeClient)
+	e.Nil(err)
+
+	_, err = exec.GetRoot(e.GetTestContext(), 1, chainID, destination)
+	e.NotNil(err)
 
 	testTree, err := trieutil.NewTrie(32)
 	e.Nil(err)
 
->>>>>>> 07018adc
 	recipients := [][32]byte{{byte(gofakeit.Uint32())}, {byte(gofakeit.Uint32())}}
 	optimisticSeconds := []uint32{gofakeit.Uint32(), gofakeit.Uint32()}
 	notaryTips := []*big.Int{big.NewInt(int64(int(gofakeit.Uint32()))), big.NewInt(int64(int(gofakeit.Uint32())))}
@@ -375,28 +347,19 @@
 		}
 	}()
 
-<<<<<<< HEAD
 	waitChan := make(chan bool, 2)
 
 	e.Eventually(func() bool {
-		rootA, err := exec.GetRoot(e.GetTestContext(), 1, chainID)
-=======
-	e.Eventually(func() bool {
-		rootA, err := exec.GetRoot(0, chainID, destination)
->>>>>>> 07018adc
+		rootA, err := exec.GetRoot(e.GetTestContext(), 1, chainID, destination)
 		if err != nil {
 			return false
 		}
 
-<<<<<<< HEAD
 		if testRootA == *rootA {
 			waitChan <- true
 			return true
 		}
 		return false
-=======
-		return testRootA == rootA
->>>>>>> 07018adc
 	})
 
 	encodedTips, err = types.EncodeTips(tips[1])
@@ -416,23 +379,15 @@
 	leaf, err = message.ToLeaf()
 	e.Nil(err)
 	testTree.Insert(leaf[:], 1)
-<<<<<<< HEAD
 
 	testRootB := testTree.Root()
 
 	e.Eventually(func() bool {
-		rootB, err := exec.GetRoot(e.GetTestContext(), 2, chainID)
-=======
-	testRootB := testTree.Root()
-
-	e.Eventually(func() bool {
-		rootB, err := exec.GetRoot(1, chainID, destination)
->>>>>>> 07018adc
+		rootB, err := exec.GetRoot(e.GetTestContext(), 2, chainID, destination)
 		if err != nil {
 			return false
 		}
 
-<<<<<<< HEAD
 		if testRootB == *rootB {
 			waitChan <- true
 			return true
@@ -444,15 +399,11 @@
 	<-waitChan
 	exec.Stop(chainID)
 
-	err = exec.BuildTreeFromDB(e.GetTestContext(), chainID)
-	e.Nil(err)
-
-	newRoot, err := exec.GetRoot(e.GetTestContext(), 2, chainID)
-	e.Nil(err)
-
-	e.Equal(testRootB, *newRoot)
-=======
-		return testRootB == rootB
-	})
->>>>>>> 07018adc
+	// err = exec.BuildTreeFromDB(e.GetTestContext(), chainID)
+	//e.Nil(err)
+	//
+	//newRoot, err := exec.GetRoot(e.GetTestContext(), 2, chainID)
+	//e.Nil(err)
+	//
+	//e.Equal(testRootB, *newRoot)
 }