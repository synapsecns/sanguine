package executor_test

import (
	"context"
	"fmt"
	"github.com/Flaque/filet"
	agentsConfig "github.com/synapsecns/sanguine/agents/config"
	"math/big"
	"time"

	"github.com/ethereum/go-ethereum/accounts/abi/bind"
	"github.com/ethereum/go-ethereum/common"
	types2 "github.com/synapsecns/sanguine/agents/agents/executor/types"
	"github.com/synapsecns/sanguine/agents/contracts/destination"
	"github.com/synapsecns/sanguine/agents/contracts/test/destinationharness"
	"github.com/synapsecns/sanguine/agents/testutil/agentstestcontract"
	"github.com/synapsecns/sanguine/core"
	"github.com/synapsecns/sanguine/core/merkle"

	"github.com/brianvoe/gofakeit/v6"
	"github.com/ethereum/go-ethereum/params"
	"github.com/synapsecns/sanguine/agents/agents/executor"
	executorCfg "github.com/synapsecns/sanguine/agents/agents/executor/config"
	"github.com/synapsecns/sanguine/agents/types"
	"github.com/synapsecns/sanguine/ethergo/backends/geth"
	"github.com/synapsecns/sanguine/services/scribe/backfill"
	"github.com/synapsecns/sanguine/services/scribe/client"
	"github.com/synapsecns/sanguine/services/scribe/config"
	"github.com/synapsecns/sanguine/services/scribe/node"
)

func (e *ExecutorSuite) TestExecutor() {
	testDone := false
	defer func() {
		testDone = true
	}()
	chainIDA := gofakeit.Uint32()
	chainIDB := chainIDA + 1

	simulatedChainA := geth.NewEmbeddedBackendForChainID(e.GetTestContext(), e.T(), big.NewInt(int64(chainIDA)))
	simulatedChainB := geth.NewEmbeddedBackendForChainID(e.GetTestContext(), e.T(), big.NewInt(int64(chainIDB)))
	simulatedClientA, err := backfill.DialBackend(e.GetTestContext(), simulatedChainA.RPCAddress())
	e.Nil(err)
	simulatedClientB, err := backfill.DialBackend(e.GetTestContext(), simulatedChainB.RPCAddress())
	e.Nil(err)
	simulatedChainA.FundAccount(e.GetTestContext(), e.wallet.Address(), *big.NewInt(params.Ether))
	simulatedChainB.FundAccount(e.GetTestContext(), e.wallet.Address(), *big.NewInt(params.Ether))
	testContractA, testRefA := e.TestDeployManager.GetAgentsTestContract(e.GetTestContext(), simulatedChainA)
	testContractB, testRefB := e.TestDeployManager.GetAgentsTestContract(e.GetTestContext(), simulatedChainB)
	transactOptsA := simulatedChainA.GetTxContext(e.GetTestContext(), nil)
	transactOptsB := simulatedChainB.GetTxContext(e.GetTestContext(), nil)

	// Emit two events on each chain.
	tx, err := testRefA.EmitAgentsEventA(transactOptsA.TransactOpts, big.NewInt(1), big.NewInt(2), big.NewInt(3))
	e.Nil(err)
	simulatedChainA.WaitForConfirmation(e.GetTestContext(), tx)
	tx, err = testRefA.EmitAgentsEventB(transactOptsA.TransactOpts, []byte{4}, big.NewInt(5), big.NewInt(6))
	e.Nil(err)
	simulatedChainA.WaitForConfirmation(e.GetTestContext(), tx)
	tx, err = testRefB.EmitAgentsEventAandB(transactOptsB.TransactOpts, big.NewInt(7), big.NewInt(8), big.NewInt(9))
	e.Nil(err)
	simulatedChainB.WaitForConfirmation(e.GetTestContext(), tx)

	contractConfigA := config.ContractConfig{
		Address:    testContractA.Address().String(),
		StartBlock: 0,
	}
	contractConfigB := config.ContractConfig{
		Address:    testContractB.Address().String(),
		StartBlock: 0,
	}
	chainConfigA := config.ChainConfig{
		ChainID:               chainIDA,
		RequiredConfirmations: 0,
		Contracts:             []config.ContractConfig{contractConfigA},
	}
	chainConfigB := config.ChainConfig{
		ChainID:               chainIDB,
		RequiredConfirmations: 0,
		Contracts:             []config.ContractConfig{contractConfigB},
	}
	chainConfigs := []config.ChainConfig{chainConfigA, chainConfigB}
	scribeConfig := config.Config{
		Chains: chainConfigs,
	}

	clients := map[uint32][]backfill.ScribeBackend{
		chainIDA: {simulatedClientA, simulatedClientA},
		chainIDB: {simulatedClientB, simulatedClientB},
	}

	scribe, err := node.NewScribe(e.scribeTestDB, clients, scribeConfig)
	e.Nil(err)

	scribeClient := client.NewEmbeddedScribe("sqlite", e.dbPath)

	go func() {
		scribeErr := scribeClient.Start(e.GetSuiteContext())
		e.Nil(scribeErr)
	}()

	// Start the Scribe.
	go func() {
		_ = scribe.Start(e.GetSuiteContext())
	}()

	excCfg := executorCfg.Config{
		Chains: []executorCfg.ChainConfig{
			{
				ChainID:            chainIDA,
				OriginAddress:      testContractA.Address().String(),
				DestinationAddress: "not_needed",
			},
			{
				ChainID:       chainIDB,
				OriginAddress: testContractB.Address().String(),
			},
		},
		BaseOmnirpcURL: simulatedChainA.RPCAddress(),
		UnbondedSigner: agentsConfig.SignerConfig{
			Type: agentsConfig.FileType.String(),
			File: filet.TmpFile(e.T(), "", e.DestinationWallet.PrivateKeyHex()).Name(),
		},
	}

	executorClients := map[uint32]executor.Backend{
		chainIDA: simulatedChainA,
		chainIDB: simulatedChainB,
	}

	urls := map[uint32]string{
		chainIDA: simulatedChainA.RPCAddress(),
		chainIDB: simulatedChainB.RPCAddress(),
	}

	exc, err := executor.NewExecutorInjectedBackend(e.GetTestContext(), excCfg, e.testDB, scribeClient.ScribeClient, executorClients, urls)
	e.Nil(err)

	// Start the executor.
	go func() {
		excErr := exc.Start(e.GetSuiteContext())
		if !testDone {
			e.Nil(excErr)
		}
	}()

	e.Eventually(func() bool {
		if len(exc.GetLogChan(chainIDA)) == 2 && len(exc.GetLogChan(chainIDB)) == 2 {
			logA := <-exc.GetLogChan(chainIDA)
			logB := <-exc.GetLogChan(chainIDA)
			e.Assert().Less(logA.BlockNumber, logB.BlockNumber)
			logC := <-exc.GetLogChan(chainIDB)
			logD := <-exc.GetLogChan(chainIDB)
			e.Assert().LessOrEqual(logC.BlockNumber, logD.BlockNumber)
			return true
		}

		return false
	})

	e.DeferAfterTest(func() {
		exc.Stop(chainIDA)
	})
}

func (e *ExecutorSuite) TestLotsOfLogs() {
	testDone := false
	defer func() {
		testDone = true
	}()
	chainID := gofakeit.Uint32()
	simulatedChain := geth.NewEmbeddedBackendForChainID(e.GetTestContext(), e.T(), big.NewInt(int64(chainID)))
	simulatedClient, err := backfill.DialBackend(e.GetTestContext(), simulatedChain.RPCAddress())
	e.Nil(err)
	simulatedChain.FundAccount(e.GetTestContext(), e.wallet.Address(), *big.NewInt(params.Ether))
	testContract, testRef := e.TestDeployManager.GetAgentsTestContract(e.GetTestContext(), simulatedChain)
	transactOpts := simulatedChain.GetTxContext(e.GetTestContext(), nil)

	contractConfig := config.ContractConfig{
		Address:    testContract.Address().String(),
		StartBlock: 0,
	}
	chainConfig := config.ChainConfig{
		ChainID:               chainID,
		RequiredConfirmations: 0,
		Contracts:             []config.ContractConfig{contractConfig},
	}
	scribeConfig := config.Config{
		Chains: []config.ChainConfig{chainConfig},
	}
	clients := map[uint32][]backfill.ScribeBackend{
		chainID: {simulatedClient, simulatedClient},
	}

	scribe, err := node.NewScribe(e.scribeTestDB, clients, scribeConfig)
	e.Nil(err)

	scribeClient := client.NewEmbeddedScribe("sqlite", e.dbPath)
	go func() {
		scribeErr := scribeClient.Start(e.GetTestContext())
		e.Nil(scribeErr)
	}()

	// Start the Scribe.
	go func() {
		_ = scribe.Start(e.GetTestContext())
	}()

	excCfg := executorCfg.Config{
		Chains: []executorCfg.ChainConfig{
			{
				ChainID:       chainID,
				OriginAddress: testContract.Address().String(),
			},
		},
		BaseOmnirpcURL: simulatedChain.RPCAddress(),
		UnbondedSigner: agentsConfig.SignerConfig{
			Type: agentsConfig.FileType.String(),
			File: filet.TmpFile(e.T(), "", e.DestinationWallet.PrivateKeyHex()).Name(),
		},
	}

	executorClients := map[uint32]executor.Backend{
		chainID: simulatedChain,
	}

	urls := map[uint32]string{
		chainID: simulatedChain.RPCAddress(),
	}

	exec, err := executor.NewExecutorInjectedBackend(e.GetTestContext(), excCfg, e.testDB, scribeClient.ScribeClient, executorClients, urls)
	e.Nil(err)

	// Start the exec.
	go func() {
		execErr := exec.Start(e.GetTestContext())
		if !testDone {
			e.Nil(execErr)
		}
	}()

	// Emit 250 events.
	go func() {
		for i := 0; i < 250; i++ {
			tx, err := testRef.EmitAgentsEventB(transactOpts.TransactOpts, []byte{byte(i)}, big.NewInt(int64(i)), big.NewInt(int64(i)))
			e.Nil(err)
			simulatedChain.WaitForConfirmation(e.GetTestContext(), tx)
		}
	}()

	e.Eventually(func() bool {
		return len(exec.GetLogChan(chainID)) == 250
	})

	e.DeferAfterTest(func() {
		exec.Stop(chainID)
	})
}

func (e *ExecutorSuite) TestMerkleInsert() {
	testDone := false
	defer func() {
		testDone = true
	}()

	chainID := uint32(e.TestBackendOrigin.GetChainID())
	destination := uint32(e.TestBackendDestination.GetChainID())

	contractConfig := config.ContractConfig{
		Address:    e.OriginContractMetadata.Address().String(),
		StartBlock: 0,
	}
	chainConfig := config.ChainConfig{
		ChainID:               chainID,
		RequiredConfirmations: 0,
		Contracts:             []config.ContractConfig{contractConfig},
	}
	scribeConfig := config.Config{
		Chains: []config.ChainConfig{chainConfig},
	}
	simulatedClient, err := backfill.DialBackend(e.GetTestContext(), e.TestBackendOrigin.RPCAddress())
	e.Nil(err)
	clients := map[uint32][]backfill.ScribeBackend{
		chainID: {simulatedClient, simulatedClient},
	}

	scribe, err := node.NewScribe(e.scribeTestDB, clients, scribeConfig)
	e.Nil(err)

	scribeClient := client.NewEmbeddedScribe("sqlite", e.dbPath)
	go func() {
		scribeErr := scribeClient.Start(e.GetTestContext())
		e.Nil(scribeErr)
	}()

	// Start the Scribe.
	go func() {
		_ = scribe.Start(e.GetTestContext())
	}()

	excCfg := executorCfg.Config{
		Chains: []executorCfg.ChainConfig{
			{
				ChainID:       chainID,
				OriginAddress: e.OriginContractMetadata.Address().String(),
			},
			{
				ChainID: destination,
			},
		},
		BaseOmnirpcURL: e.TestBackendOrigin.RPCAddress(),
		UnbondedSigner: agentsConfig.SignerConfig{
			Type: agentsConfig.FileType.String(),
			File: filet.TmpFile(e.T(), "", e.DestinationWallet.PrivateKeyHex()).Name(),
		},
	}

	executorClients := map[uint32]executor.Backend{
		chainID:     e.TestBackendOrigin,
		destination: nil,
	}

	urls := map[uint32]string{
		chainID:     e.TestBackendOrigin.RPCAddress(),
		destination: e.TestBackendDestination.RPCAddress(),
	}

	exec, err := executor.NewExecutorInjectedBackend(e.GetTestContext(), excCfg, e.testDB, scribeClient.ScribeClient, executorClients, urls)
	e.Nil(err)

	_, err = exec.GetRoot(e.GetTestContext(), 1, chainID, destination)
	e.NotNil(err)

	testTree := merkle.NewTree()

	recipients := [][32]byte{{byte(gofakeit.Uint32())}, {byte(gofakeit.Uint32())}}
	optimisticSeconds := []uint32{gofakeit.Uint32(), gofakeit.Uint32()}
	notaryTips := []*big.Int{big.NewInt(int64(int(gofakeit.Uint32()))), big.NewInt(int64(int(gofakeit.Uint32())))}
	broadcasterTips := []*big.Int{big.NewInt(int64(int(gofakeit.Uint32()))), big.NewInt(int64(int(gofakeit.Uint32())))}
	proverTips := []*big.Int{big.NewInt(int64(int(gofakeit.Uint32()))), big.NewInt(int64(int(gofakeit.Uint32())))}
	executorTips := []*big.Int{big.NewInt(int64(int(gofakeit.Uint32()))), big.NewInt(int64(int(gofakeit.Uint32())))}
	tips := []types.Tips{
		types.NewTips(notaryTips[0], broadcasterTips[0], proverTips[0], executorTips[0]),
		types.NewTips(notaryTips[1], broadcasterTips[1], proverTips[1], executorTips[1]),
	}
	encodedTips, err := types.EncodeTips(tips[0])
	e.Nil(err)
	messageBytes := []byte{byte(gofakeit.Uint32())}

	transactOpts := e.TestBackendOrigin.GetTxContext(e.GetTestContext(), e.OriginContractMetadata.OwnerPtr())
	transactOpts.Value = types.TotalTips(tips[0])

	tx, err := e.OriginContract.Dispatch(transactOpts.TransactOpts, destination, recipients[0], optimisticSeconds[0], encodedTips, messageBytes)
	e.Nil(err)
	e.TestBackendOrigin.WaitForConfirmation(e.GetTestContext(), tx)

	sender, err := e.TestBackendOrigin.Signer().Sender(tx)
	e.Nil(err)

	header := types.NewHeader(chainID, sender.Hash(), 1, destination, recipients[0], optimisticSeconds[0])

	message := types.NewMessage(header, tips[0], messageBytes)
	e.Nil(err)

	leafA, err := message.ToLeaf()
	e.Nil(err)
	testTree.Insert(leafA[:])
	testRootA, err := testTree.Root(1)
	e.Nil(err)

	// Start the exec.
	go func() {
		execErr := exec.Start(e.GetTestContext())
		if !testDone {
			e.Nil(execErr)
		}
	}()

	// Listen with the exec.
	go func() {
		execErr := exec.Listen(e.GetTestContext(), chainID)
		if !testDone {
			e.Nil(execErr)
		}
	}()

	waitChan := make(chan bool, 2)

	e.Eventually(func() bool {
		rootA, err := exec.GetRoot(e.GetTestContext(), 1, chainID, destination)
		if err != nil {
			return false
		}

		// convert testRootA to [32]byte
		var testRootA32 [32]byte
		copy(testRootA32[:], testRootA)

		if testRootA32 == rootA {
			waitChan <- true
			return true
		}
		return false
	})

	encodedTips, err = types.EncodeTips(tips[1])
	e.Nil(err)

	transactOpts.Value = types.TotalTips(tips[1])

	tx, err = e.OriginContract.Dispatch(transactOpts.TransactOpts, destination, recipients[1], optimisticSeconds[1], encodedTips, messageBytes)
	e.Nil(err)
	e.TestBackendOrigin.WaitForConfirmation(e.GetTestContext(), tx)

	header = types.NewHeader(chainID, sender.Hash(), 2, destination, recipients[1], optimisticSeconds[1])

	message = types.NewMessage(header, tips[1], messageBytes)
	e.Nil(err)

	leafB, err := message.ToLeaf()
	e.Nil(err)
	testTree.Insert(leafB[:])
	testRootB, err := testTree.Root(2)
	e.Nil(err)

	e.Eventually(func() bool {
		rootB, err := exec.GetRoot(e.GetTestContext(), 2, chainID, destination)
		if err != nil {
			return false
		}

		// convert testRootB to [32]byte
		var testRootB32 [32]byte
		copy(testRootB32[:], testRootB)

		if testRootB32 == rootB {
			waitChan <- true
			return true
		}
		return false
	})

	<-waitChan
	<-waitChan
	exec.Stop(chainID)

	oldTreeItems := exec.GetMerkleTree(chainID, destination).Items()

	err = exec.BuildTreeFromDB(e.GetTestContext(), chainID, destination)
	e.Nil(err)

	newRoot, err := exec.GetRoot(e.GetTestContext(), 2, chainID, destination)
	e.Nil(err)

	newTreeItems := exec.GetMerkleTree(chainID, destination).Items()

	e.Equal(oldTreeItems, newTreeItems)

	var testRootB32 [32]byte
	copy(testRootB32[:], testRootB)
	e.Equal(testRootB32, newRoot)
}

func (e *ExecutorSuite) TestVerifyMessage() {
	chainID := uint32(e.TestBackendOrigin.GetChainID())
	destination := uint32(e.TestBackendDestination.GetChainID())
	testTree := merkle.NewTree()

	excCfg := executorCfg.Config{
		Chains: []executorCfg.ChainConfig{
			{
				ChainID: chainID,
			},
			{
				ChainID: destination,
			},
		},
		BaseOmnirpcURL: e.TestBackendOrigin.RPCAddress(),
		UnbondedSigner: agentsConfig.SignerConfig{
			Type: agentsConfig.FileType.String(),
			File: filet.TmpFile(e.T(), "", e.DestinationWallet.PrivateKeyHex()).Name(),
		},
	}

	scribeClient := client.NewEmbeddedScribe("sqlite", e.dbPath)
	go func() {
		scribeErr := scribeClient.Start(e.GetTestContext())
		e.Nil(scribeErr)
	}()

	executorClients := map[uint32]executor.Backend{
		chainID:     nil,
		destination: nil,
	}

	urls := map[uint32]string{
		chainID:     e.TestBackendOrigin.RPCAddress(),
		destination: e.TestBackendDestination.RPCAddress(),
	}

	exec, err := executor.NewExecutorInjectedBackend(e.GetTestContext(), excCfg, e.testDB, scribeClient.ScribeClient, executorClients, urls)
	e.Nil(err)

	nonces := []uint32{1, 2, 3, 4}
	blockNumbers := []uint64{10, 20, 30, 40}
	recipients := [][32]byte{
		{byte(gofakeit.Uint32())}, {byte(gofakeit.Uint32())},
		{byte(gofakeit.Uint32())}, {byte(gofakeit.Uint32())},
	}
	senders := [][32]byte{
		{byte(gofakeit.Uint32())}, {byte(gofakeit.Uint32())},
		{byte(gofakeit.Uint32())}, {byte(gofakeit.Uint32())},
	}
	optimisticSeconds := []uint32{
		gofakeit.Uint32(), gofakeit.Uint32(),
		gofakeit.Uint32(), gofakeit.Uint32(),
	}
	notaryTips := []*big.Int{
		big.NewInt(int64(int(gofakeit.Uint32()))), big.NewInt(int64(int(gofakeit.Uint32()))),
		big.NewInt(int64(int(gofakeit.Uint32()))), big.NewInt(int64(int(gofakeit.Uint32()))),
	}
	broadcasterTips := []*big.Int{
		big.NewInt(int64(int(gofakeit.Uint32()))), big.NewInt(int64(int(gofakeit.Uint32()))),
		big.NewInt(int64(int(gofakeit.Uint32()))), big.NewInt(int64(int(gofakeit.Uint32()))),
	}
	proverTips := []*big.Int{
		big.NewInt(int64(int(gofakeit.Uint32()))), big.NewInt(int64(int(gofakeit.Uint32()))),
		big.NewInt(int64(int(gofakeit.Uint32()))), big.NewInt(int64(int(gofakeit.Uint32()))),
	}
	executorTips := []*big.Int{
		big.NewInt(int64(int(gofakeit.Uint32()))), big.NewInt(int64(int(gofakeit.Uint32()))),
		big.NewInt(int64(int(gofakeit.Uint32()))), big.NewInt(int64(int(gofakeit.Uint32()))),
	}
	tips := []types.Tips{
		types.NewTips(notaryTips[0], broadcasterTips[0], proverTips[0], executorTips[0]),
		types.NewTips(notaryTips[1], broadcasterTips[1], proverTips[1], executorTips[1]),
		types.NewTips(notaryTips[2], broadcasterTips[2], proverTips[2], executorTips[2]),
		types.NewTips(notaryTips[3], broadcasterTips[3], proverTips[3], executorTips[3]),
	}
	messageBytes := [][]byte{
		{byte(gofakeit.Uint32())}, {byte(gofakeit.Uint32())},
		{byte(gofakeit.Uint32())}, {byte(gofakeit.Uint32())},
	}

	header0 := types.NewHeader(chainID, senders[0], nonces[0], destination, recipients[0], optimisticSeconds[0])
	header1 := types.NewHeader(chainID, senders[1], nonces[1], destination, recipients[1], optimisticSeconds[1])
	header2 := types.NewHeader(chainID, senders[2], nonces[2], destination, recipients[2], optimisticSeconds[2])
	header3 := types.NewHeader(chainID, senders[3], nonces[3], destination, recipients[3], optimisticSeconds[3])

	message0 := types.NewMessage(header0, tips[0], messageBytes[0])
	message1 := types.NewMessage(header1, tips[1], messageBytes[1])
	message2 := types.NewMessage(header2, tips[2], messageBytes[2])
	message3 := types.NewMessage(header3, tips[3], messageBytes[3])
	failMessage := types.NewMessage(header1, tips[3], messageBytes[3])

	leaf0, err := message0.ToLeaf()
	e.Nil(err)
	leaf1, err := message1.ToLeaf()
	e.Nil(err)
	leaf2, err := message2.ToLeaf()
	e.Nil(err)
	leaf3, err := message3.ToLeaf()
	e.Nil(err)

	testTree.Insert(leaf0[:])
	root0, err := testTree.Root(1)
	e.Nil(err)
	testTree.Insert(leaf1[:])
	root1, err := testTree.Root(2)
	e.Nil(err)
	testTree.Insert(leaf2[:])
	root2, err := testTree.Root(3)
	e.Nil(err)
	testTree.Insert(leaf3[:])
	root3, err := testTree.Root(4)
	e.Nil(err)

	// Insert messages into the database.
	err = e.testDB.StoreMessage(e.GetTestContext(), message0, common.BytesToHash(root0), blockNumbers[0])
	e.Nil(err)
	err = e.testDB.StoreMessage(e.GetTestContext(), message1, common.BytesToHash(root1), blockNumbers[1])
	e.Nil(err)
	err = e.testDB.StoreMessage(e.GetTestContext(), message2, common.BytesToHash(root2), blockNumbers[2])
	e.Nil(err)

	err = exec.BuildTreeFromDB(e.GetTestContext(), chainID, destination)
	e.Nil(err)

	inTree0, err := exec.VerifyMessageMerkleProof(e.GetTestContext(), message0)
	e.Nil(err)
	e.True(inTree0)

	inTree1, err := exec.VerifyMessageMerkleProof(e.GetTestContext(), message1)
	e.Nil(err)
	e.True(inTree1)

	inTree2, err := exec.VerifyMessageMerkleProof(e.GetTestContext(), message2)
	e.Nil(err)
	e.True(inTree2)

	inTreeFail, err := exec.VerifyMessageMerkleProof(e.GetTestContext(), failMessage)
	e.Nil(err)
	e.False(inTreeFail)

	err = e.testDB.StoreMessage(e.GetTestContext(), message3, common.BytesToHash(root3), blockNumbers[3])
	e.Nil(err)

	err = exec.BuildTreeFromDB(e.GetTestContext(), chainID, destination)
	e.Nil(err)

	inTree3, err := exec.VerifyMessageMerkleProof(e.GetTestContext(), message3)
	e.Nil(err)
	e.True(inTree3)
}

func (e *ExecutorSuite) TestVerifyOptimisticPeriod() {
	testDone := false
	defer func() {
		testDone = true
	}()

	originClient, err := backfill.DialBackend(e.GetTestContext(), e.TestBackendOrigin.RPCAddress())
	e.Nil(err)
	destinationClient, err := backfill.DialBackend(e.GetTestContext(), e.TestBackendDestination.RPCAddress())
	e.Nil(err)

	_, passBlockRef := e.TestDeployManager.GetOriginHarness(e.GetTestContext(), e.TestBackendDestination)
	originConfig := config.ContractConfig{
		Address:    e.OriginContract.Address().String(),
		StartBlock: 0,
	}
	originChainConfig := config.ChainConfig{
		ChainID:               uint32(e.TestBackendOrigin.GetChainID()),
		RequiredConfirmations: 0,
		Contracts:             []config.ContractConfig{originConfig},
	}
	destinationConfig := config.ContractConfig{
		Address:    e.DestinationContract.Address().String(),
		StartBlock: 0,
	}
	destinationChainConfig := config.ChainConfig{
		ChainID:               uint32(e.TestBackendDestination.GetChainID()),
		RequiredConfirmations: 0,
		Contracts:             []config.ContractConfig{destinationConfig},
	}
	scribeConfig := config.Config{
		Chains: []config.ChainConfig{originChainConfig, destinationChainConfig},
	}
	clients := map[uint32][]backfill.ScribeBackend{
		uint32(e.TestBackendOrigin.GetChainID()):      {originClient, originClient},
		uint32(e.TestBackendDestination.GetChainID()): {destinationClient, destinationClient},
	}

	scribe, err := node.NewScribe(e.scribeTestDB, clients, scribeConfig)
	e.Nil(err)

	scribeClient := client.NewEmbeddedScribe("sqlite", e.dbPath)
	go func() {
		scribeErr := scribeClient.Start(e.GetTestContext())
		e.Nil(scribeErr)
	}()

	// Start the Scribe.
	go func() {
		_ = scribe.Start(e.GetTestContext())
	}()

	excCfg := executorCfg.Config{
		Chains: []executorCfg.ChainConfig{
			{
				ChainID:       uint32(e.TestBackendOrigin.GetChainID()),
				OriginAddress: e.OriginContract.Address().String(),
			},
			{
				ChainID:            uint32(e.TestBackendDestination.GetChainID()),
				DestinationAddress: e.DestinationContract.Address().String(),
			},
		},
		BaseOmnirpcURL: e.TestBackendOrigin.RPCAddress(),
		UnbondedSigner: agentsConfig.SignerConfig{
			Type: agentsConfig.FileType.String(),
			File: filet.TmpFile(e.T(), "", e.DestinationWallet.PrivateKeyHex()).Name(),
		},
	}

	executorClients := map[uint32]executor.Backend{
		uint32(e.TestBackendOrigin.GetChainID()):      e.TestBackendOrigin,
		uint32(e.TestBackendDestination.GetChainID()): e.TestBackendDestination,
	}

	urls := map[uint32]string{
		uint32(e.TestBackendOrigin.GetChainID()):      e.TestBackendOrigin.RPCAddress(),
		uint32(e.TestBackendDestination.GetChainID()): e.TestBackendDestination.RPCAddress(),
	}

	exec, err := executor.NewExecutorInjectedBackend(e.GetTestContext(), excCfg, e.testDB, scribeClient.ScribeClient, executorClients, urls)
	e.Nil(err)

	// Start the exec.
	go func() {
		execErr := exec.Start(e.GetTestContext())
		if !testDone {
			e.Nil(execErr)
		}
	}()

	// Listen with the exec.
	go func() {
		execErr := exec.Listen(e.GetTestContext(), uint32(e.TestBackendOrigin.GetChainID()))
		if !testDone {
			e.Nil(execErr)
		}
	}()
	go func() {
		execErr := exec.Listen(e.GetTestContext(), uint32(e.TestBackendDestination.GetChainID()))
		if !testDone {
			e.Nil(execErr)
		}
	}()

	tips := types.NewTips(big.NewInt(int64(gofakeit.Uint32())), big.NewInt(int64(gofakeit.Uint32())), big.NewInt(int64(gofakeit.Uint32())), big.NewInt(int64(gofakeit.Uint32())))
	encodedTips, err := types.EncodeTips(tips)
	e.Nil(err)

	optimisticSeconds := uint32(10)

	recipient := [32]byte{byte(gofakeit.Uint32())}
	nonce := uint32(1)
	body := []byte{byte(gofakeit.Uint32())}

	txContextOrigin := e.TestBackendOrigin.GetTxContext(e.GetTestContext(), e.OriginContractMetadata.OwnerPtr())
	txContextOrigin.Value = types.TotalTips(tips)

	tx, err := e.OriginContract.Dispatch(txContextOrigin.TransactOpts, uint32(e.TestBackendDestination.GetChainID()), recipient, optimisticSeconds, encodedTips, body)
	e.Nil(err)
	e.TestBackendOrigin.WaitForConfirmation(e.GetTestContext(), tx)

	sender, err := e.TestBackendOrigin.Signer().Sender(tx)
	e.Nil(err)

	header := types.NewHeader(uint32(e.TestBackendOrigin.GetChainID()), sender.Hash(), nonce, uint32(e.TestBackendDestination.GetChainID()), recipient, optimisticSeconds)
	message := types.NewMessage(header, tips, body)

	attestKey := types.AttestationKey{
		Origin:      uint32(e.TestBackendOrigin.GetChainID()),
		Destination: uint32(e.TestBackendDestination.GetChainID()),
		Nonce:       nonce,
	}
	root := common.BigToHash(new(big.Int).SetUint64(gofakeit.Uint64()))
	unsignedAttestation := types.NewAttestation(attestKey.GetRawKey(), root)
	hashedAttestation, err := types.Hash(unsignedAttestation)
	e.Nil(err)

	guardSignature, err := e.GuardSigner.SignMessage(e.GetTestContext(), core.BytesToSlice(hashedAttestation), false)
	e.Nil(err)

	notarySignature, err := e.NotarySigner.SignMessage(e.GetTestContext(), core.BytesToSlice(hashedAttestation), false)
	e.Nil(err)

	signedAttestation := types.NewSignedAttestation(unsignedAttestation, []types.Signature{guardSignature}, []types.Signature{notarySignature})

	rawSignedAttestation, err := types.EncodeSignedAttestation(signedAttestation)
	e.Nil(err)

	txContextDestination := e.TestBackendDestination.GetTxContext(e.GetTestContext(), e.DestinationContractMetadata.OwnerPtr())

	tx, err = e.DestinationContract.SubmitAttestation(txContextDestination.TransactOpts, rawSignedAttestation)
	e.Nil(err)
	e.TestBackendDestination.WaitForConfirmation(e.GetTestContext(), tx)

	continueChan := make(chan bool, 1)

	chainID := uint32(e.TestBackendOrigin.GetChainID())
	destination := uint32(e.TestBackendDestination.GetChainID())
	// Wait for message to be stored in the database.
	e.Eventually(func() bool {
		_, err = e.testDB.GetAttestationBlockNumber(e.GetTestContext(), types2.DBAttestation{
			ChainID:     &chainID,
			Destination: &destination,
			Nonce:       &nonce,
		})
		if err == nil {
			continueChan <- true
			return true
		}
		return false
	})

	<-continueChan

<<<<<<< HEAD
	verified, err := exec.VerifyMessageOptimisticPeriod(e.GetTestContext(), message)
=======
	returnedNonce, err := exec.VerifyMessageOptimisticPeriod(e.GetTestContext(), message)
>>>>>>> abf7f7cf
	e.Nil(err)
	e.Nil(returnedNonce)

	e.Eventually(func() bool {
<<<<<<< HEAD
		verified, err = exec.VerifyMessageOptimisticPeriod(e.GetTestContext(), message)
=======
		returnedNonce, err = exec.VerifyMessageOptimisticPeriod(e.GetTestContext(), message)
>>>>>>> abf7f7cf
		if err != nil {
			return false
		}
		if returnedNonce != nil {
			return true
		}
		// Need to create a tx and wait for it to be confirmed to continue adding blocks, and therefore
		// increase the `time`.
		tx, err = passBlockRef.Dispatch(txContextDestination.TransactOpts, gofakeit.Uint32(), recipient, optimisticSeconds, encodedTips, body)
		e.Nil(err)
		e.TestBackendDestination.WaitForConfirmation(e.GetTestContext(), tx)
		return false
	})
}

func (e *ExecutorSuite) TestExecute() {
	testDone := false
	defer func() {
		testDone = true
	}()

	testContractDest, _ := e.TestDeployManager.GetAgentsTestContract(e.GetTestContext(), e.TestBackendDestination)

	originClient, err := backfill.DialBackend(e.GetTestContext(), e.TestBackendOrigin.RPCAddress())
	e.Nil(err)
	destinationClient, err := backfill.DialBackend(e.GetTestContext(), e.TestBackendDestination.RPCAddress())
	e.Nil(err)

	_, passBlockRef := e.TestDeployManager.GetOriginHarness(e.GetTestContext(), e.TestBackendDestination)
	originConfig := config.ContractConfig{
		Address:    e.OriginContract.Address().String(),
		StartBlock: 0,
	}
	originChainConfig := config.ChainConfig{
		ChainID:               uint32(e.TestBackendOrigin.GetChainID()),
		RequiredConfirmations: 0,
		Contracts:             []config.ContractConfig{originConfig},
	}
	destinationConfig := config.ContractConfig{
		Address:    e.DestinationContract.Address().String(),
		StartBlock: 0,
	}
	destinationChainConfig := config.ChainConfig{
		ChainID:               uint32(e.TestBackendDestination.GetChainID()),
		RequiredConfirmations: 0,
		Contracts:             []config.ContractConfig{destinationConfig},
	}
	scribeConfig := config.Config{
		Chains: []config.ChainConfig{originChainConfig, destinationChainConfig},
	}
	clients := map[uint32][]backfill.ScribeBackend{
		uint32(e.TestBackendOrigin.GetChainID()):      {originClient, originClient},
		uint32(e.TestBackendDestination.GetChainID()): {destinationClient, destinationClient},
	}

	scribe, err := node.NewScribe(e.scribeTestDB, clients, scribeConfig)
	e.Nil(err)

	scribeClient := client.NewEmbeddedScribe("sqlite", e.dbPath)
	go func() {
		scribeErr := scribeClient.Start(e.GetTestContext())
		e.Nil(scribeErr)
	}()

	// Start the Scribe.
	go func() {
		_ = scribe.Start(e.GetTestContext())
	}()

	excCfg := executorCfg.Config{
		Chains: []executorCfg.ChainConfig{
			{
				ChainID:       uint32(e.TestBackendOrigin.GetChainID()),
				OriginAddress: e.OriginContract.Address().String(),
			},
			{
				ChainID:            uint32(e.TestBackendDestination.GetChainID()),
				DestinationAddress: e.DestinationContract.Address().String(),
			},
		},
		BaseOmnirpcURL: gofakeit.URL(),
		UnbondedSigner: agentsConfig.SignerConfig{
			Type: agentsConfig.FileType.String(),
			File: filet.TmpFile(e.T(), "", e.DestinationWallet.PrivateKeyHex()).Name(),
		},
	}

	e.TestBackendOrigin.FundAccount(e.GetTestContext(), e.DestinationSigner.Address(), *big.NewInt(params.Ether))
	e.TestBackendDestination.FundAccount(e.GetTestContext(), e.DestinationSigner.Address(), *big.NewInt(params.Ether))

	executorClients := map[uint32]executor.Backend{
		uint32(e.TestBackendOrigin.GetChainID()):      e.TestBackendOrigin,
		uint32(e.TestBackendDestination.GetChainID()): e.TestBackendDestination,
	}

	urls := map[uint32]string{
		uint32(e.TestBackendOrigin.GetChainID()):      e.TestBackendOrigin.RPCAddress(),
		uint32(e.TestBackendDestination.GetChainID()): e.TestBackendDestination.RPCAddress(),
	}

	exec, err := executor.NewExecutorInjectedBackend(e.GetTestContext(), excCfg, e.testDB, scribeClient.ScribeClient, executorClients, urls)
	e.Nil(err)

	// Start the exec.
	go func() {
		execErr := exec.Start(e.GetTestContext())
		if !testDone {
			e.Nil(execErr)
		}
	}()

	// Listen with the exec.
	go func() {
		execErr := exec.Listen(e.GetTestContext(), uint32(e.TestBackendOrigin.GetChainID()))
		if !testDone {
			e.Nil(execErr)
		}
	}()
	go func() {
		execErr := exec.Listen(e.GetTestContext(), uint32(e.TestBackendDestination.GetChainID()))
		if !testDone {
			e.Nil(execErr)
		}
	}()

	tips := types.NewTips(big.NewInt(int64(gofakeit.Uint32())), big.NewInt(int64(gofakeit.Uint32())), big.NewInt(int64(gofakeit.Uint32())), big.NewInt(int64(gofakeit.Uint32())))
	encodedTips, err := types.EncodeTips(tips)
	e.Nil(err)

	optimisticSeconds := uint32(10)

	recipient := testContractDest.Address().Hash()
	nonce := uint32(1)
	body := []byte{byte(gofakeit.Uint32())}

	txContextOrigin := e.TestBackendOrigin.GetTxContext(e.GetTestContext(), e.OriginContractMetadata.OwnerPtr())
	txContextOrigin.Value = types.TotalTips(tips)

	tx, err := e.OriginContract.Dispatch(txContextOrigin.TransactOpts, uint32(e.TestBackendDestination.GetChainID()), recipient, optimisticSeconds, encodedTips, body)
	e.Nil(err)
	e.TestBackendOrigin.WaitForConfirmation(e.GetTestContext(), tx)

	sender, err := e.TestBackendOrigin.Signer().Sender(tx)
	e.Nil(err)

	header := types.NewHeader(uint32(e.TestBackendOrigin.GetChainID()), sender.Hash(), nonce, uint32(e.TestBackendDestination.GetChainID()), recipient, optimisticSeconds)
	message := types.NewMessage(header, tips, body)

	attestKey := types.AttestationKey{
		Origin:      uint32(e.TestBackendOrigin.GetChainID()),
		Destination: uint32(e.TestBackendDestination.GetChainID()),
		Nonce:       nonce,
	}

	tree := merkle.NewTree()

	leaf, err := message.ToLeaf()
	e.Nil(err)

	tree.Insert(leaf[:])

	root, err := tree.Root(1)
	e.Nil(err)

	var rootB32 [32]byte
	copy(rootB32[:], root)

	// root := common.BigToHash(new(big.Int).SetUint64(gofakeit.Uint64()))
	unsignedAttestation := types.NewAttestation(attestKey.GetRawKey(), rootB32)
	hashedAttestation, err := types.Hash(unsignedAttestation)
	e.Nil(err)

	guardSignature, err := e.GuardSigner.SignMessage(e.GetTestContext(), core.BytesToSlice(hashedAttestation), false)
	e.Nil(err)

	notarySignature, err := e.NotarySigner.SignMessage(e.GetTestContext(), core.BytesToSlice(hashedAttestation), false)
	e.Nil(err)

	signedAttestation := types.NewSignedAttestation(unsignedAttestation, []types.Signature{guardSignature}, []types.Signature{notarySignature})

	rawSignedAttestation, err := types.EncodeSignedAttestation(signedAttestation)
	e.Nil(err)

	txContextDestination := e.TestBackendDestination.GetTxContext(e.GetTestContext(), e.DestinationContractMetadata.OwnerPtr())

	tx, err = e.DestinationContract.SubmitAttestation(txContextDestination.TransactOpts, rawSignedAttestation)
	e.Nil(err)
	e.TestBackendDestination.WaitForConfirmation(e.GetTestContext(), tx)

	continueChan := make(chan bool, 1)

	chainID := uint32(e.TestBackendOrigin.GetChainID())
	destination := uint32(e.TestBackendDestination.GetChainID())
	// Wait for message to be stored in the database.
	e.Eventually(func() bool {
		_, err = e.testDB.GetAttestationBlockNumber(e.GetTestContext(), types2.DBAttestation{
			ChainID:     &chainID,
			Destination: &destination,
			Nonce:       &nonce,
		})
		if err == nil {
			continueChan <- true
			return true
		}
		return false
	})

	<-continueChan

	executed, err := exec.Execute(e.GetTestContext(), message)
	e.Nil(err)
	e.False(executed)

	e.Eventually(func() bool {
		executed, err = exec.Execute(e.GetTestContext(), message)
		if err != nil {
			return false
		}
		if executed {
			return true
		}
		// Need to create a tx and wait for it to be confirmed to continue adding blocks, and therefore
		// increase the `time`.
		tx, err = passBlockRef.Dispatch(txContextDestination.TransactOpts, gofakeit.Uint32(), recipient, optimisticSeconds, encodedTips, body)
		e.Nil(err)
		e.TestBackendDestination.WaitForConfirmation(e.GetTestContext(), tx)
		return false
	})

	exec.Stop(uint32(e.TestBackendOrigin.GetChainID()))
	exec.Stop(uint32(e.TestBackendDestination.GetChainID()))
}

func (e *ExecutorSuite) TestDestinationExecute() {
	var err error

	testContractDest, testContractDestRef := e.TestDeployManager.GetAgentsTestContract(e.GetTestContext(), e.TestBackendDestination)

	originDomain := uint32(e.TestBackendOrigin.GetBigChainID().Uint64())
	destinationDomain := uint32(e.TestBackendDestination.GetBigChainID().Uint64())
	nonce := uint32(1)

	origins := []uint32{originDomain}
	nonces := []uint32{nonce}

	// Create a channel and subscription to receive AttestationAccepted events as they are emitted.
	attestationSink := make(chan *destinationharness.DestinationHarnessAttestationAccepted)
	subAttestation, err := e.DestinationContract.WatchAttestationAccepted(&bind.WatchOpts{
		Context: e.GetTestContext()},
		attestationSink)
	e.Nil(err)

	// Create a channel and subscription to receive AttestationAccepted events as they are emitted.
	iMessageHandledSink := make(chan *agentstestcontract.AgentsTestContractIMessageReceipientHandleEvent)
	subMessageHandled, err := testContractDestRef.WatchIMessageReceipientHandleEvent(&bind.WatchOpts{
		Context: e.GetTestContext()},
		iMessageHandledSink, origins, nonces)
	e.Nil(err)

	txContextOrigin := e.TestBackendOrigin.GetTxContext(e.GetTestContext(), nil)
	txContextDestination := e.TestBackendDestination.GetTxContext(e.GetTestContext(), e.DestinationContractMetadata.OwnerPtr())

	messageBody := []byte("This is a test message")

	recipient := testContractDest.Address().Hash()

	tips := types.NewTips(big.NewInt(int64(gofakeit.Uint32())), big.NewInt(int64(gofakeit.Uint32())), big.NewInt(int64(gofakeit.Uint32())), big.NewInt(int64(gofakeit.Uint32())))
	encodedTips, err := types.EncodeTips(tips)
	e.Nil(err)

	optimisticSeconds := uint32(1)
	// Dispatch an event from the Origin contract to be accepted on the Destination contract.
	tx, err := e.OriginContract.Dispatch(txContextOrigin.TransactOpts, destinationDomain, recipient, optimisticSeconds, encodedTips, messageBody)
	e.Nil(err)
	e.TestBackendOrigin.WaitForConfirmation(e.GetTestContext(), tx)

	sender, err := e.TestBackendOrigin.Signer().Sender(tx)
	e.Nil(err)

	header := types.NewHeader(originDomain, sender.Hash(), nonce, destinationDomain, recipient, optimisticSeconds)

	message := types.NewMessage(header, tips, messageBody)
	e.Nil(err)
	encodedMessage, err := types.EncodeMessage(message)
	e.Nil(err)
	allMessages := []types.Message{message}
	rawMessages := make([][]byte, len(allMessages))
	for i, message := range allMessages {
		rawMessage, err := message.ToLeaf()
		e.Nil(err)

		rawMessages[i] = rawMessage[:]
	}

	historicalMerkleTree := merkle.NewTreeFromItems(rawMessages)

	rawProof, err := historicalMerkleTree.MerkleProof(0, 1)
	e.Nil(err)
	var proofToUse [32][32]byte
	for i := 0; i < int(merkle.TreeDepth); i++ {
		copy(proofToUse[i][:], rawProof[i][:32])
	}

	attestationKey := types.AttestationKey{
		Origin:      originDomain,
		Destination: destinationDomain,
		Nonce:       nonce,
	}

	rawRoot, err := historicalMerkleTree.Root(1)
	e.Nil(err)
	var root [32]byte
	copy(root[:], rawRoot[:32])

	unsignedAttestation := types.NewAttestation(attestationKey.GetRawKey(), root)
	hashedAttestation, err := types.Hash(unsignedAttestation)
	e.Nil(err)

	notarySignature, err := e.NotarySigner.SignMessage(e.GetTestContext(), core.BytesToSlice(hashedAttestation), false)
	e.Nil(err)

	guardSignature, err := e.GuardSigner.SignMessage(e.GetTestContext(), core.BytesToSlice(hashedAttestation), false)
	e.Nil(err)

	signedAttestation := types.NewSignedAttestation(unsignedAttestation, []types.Signature{guardSignature}, []types.Signature{notarySignature})

	rawSignedAttestation, err := types.EncodeSignedAttestation(signedAttestation)
	e.Nil(err)

	tx, err = e.DestinationContract.SubmitAttestation(txContextDestination.TransactOpts, rawSignedAttestation)
	e.Nil(err)

	e.TestBackendDestination.WaitForConfirmation(e.GetTestContext(), tx)

	watchCtx, cancel := context.WithTimeout(e.GetTestContext(), time.Second*10)
	defer cancel()

	select {
	// check for errors and fail
	case <-watchCtx.Done():
		e.T().Error(e.T(), fmt.Errorf("test context completed %w", e.GetTestContext().Err()))
	case <-subAttestation.Err():
		e.T().Error(e.T(), subAttestation.Err())
	// get attestation accepted event
	case item := <-attestationSink:
		parser, err := destination.NewParser(e.DestinationContract.Address())
		e.Nil(err)

		// Check to see if the event was an AttestationAccepted event.
		eventType, ok := parser.EventType(item.Raw)
		e.True(ok)
		e.Equal(eventType, destination.AttestationAcceptedEvent)

		emittedSignedAttesation, err := types.DecodeSignedAttestation(item.Attestation)
		e.Nil(err)

		e.Equal(e.OriginDomainClient.Config().DomainID, emittedSignedAttesation.Attestation().Origin())
		e.Equal(e.DestinationDomainClient.Config().DomainID, emittedSignedAttesation.Attestation().Destination())
		e.Equal(nonce, emittedSignedAttesation.Attestation().Nonce())
		e.Equal(root, emittedSignedAttesation.Attestation().Root())

		// Now sleep for a second before executing
		time.Sleep(time.Second)
		index := big.NewInt(int64(0))

		tx, err = e.DestinationContract.Execute(txContextDestination.TransactOpts, encodedMessage, proofToUse, index)
		e.Nil(err)

		e.TestBackendDestination.WaitForConfirmation(e.GetTestContext(), tx)

		watchHandleCtx, cancel := context.WithTimeout(e.GetTestContext(), time.Second*10)
		defer cancel()

		select {
		// check for errors and fail
		case <-watchHandleCtx.Done():
			e.T().Error(e.T(), fmt.Errorf("test context completed %w", e.GetTestContext().Err()))
		case <-subMessageHandled.Err():
			e.T().Error(e.T(), subMessageHandled.Err())
		// get attestation accepted event
		case item := <-iMessageHandledSink:
			e.NotNil(item)

			break
		}

		break
	}
}

func (e *ExecutorSuite) TestDestinationBadProofExecute() {
	var err error

	testContractDest, testContractDestRef := e.TestDeployManager.GetAgentsTestContract(e.GetTestContext(), e.TestBackendDestination)

	originDomain := uint32(e.TestBackendOrigin.GetBigChainID().Uint64())
	destinationDomain := uint32(e.TestBackendDestination.GetBigChainID().Uint64())
	nonce := uint32(1)

	origins := []uint32{originDomain}
	nonces := []uint32{nonce}

	// Create a channel and subscription to receive AttestationAccepted events as they are emitted.
	attestationSink := make(chan *destinationharness.DestinationHarnessAttestationAccepted)
	subAttestation, err := e.DestinationContract.WatchAttestationAccepted(&bind.WatchOpts{
		Context: e.GetTestContext()},
		attestationSink)
	e.Nil(err)

	// Create a channel and subscription to receive AttestationAccepted events as they are emitted.
	iMessageHandledSink := make(chan *agentstestcontract.AgentsTestContractIMessageReceipientHandleEvent)
	subMessageHandled, err := testContractDestRef.WatchIMessageReceipientHandleEvent(&bind.WatchOpts{
		Context: e.GetTestContext()},
		iMessageHandledSink, origins, nonces)
	e.Nil(err)

	txContextOrigin := e.TestBackendOrigin.GetTxContext(e.GetTestContext(), nil)
	txContextDestination := e.TestBackendDestination.GetTxContext(e.GetTestContext(), e.DestinationContractMetadata.OwnerPtr())

	messageBody := []byte("This is a test message")

	recipient := testContractDest.Address().Hash()

	tips := types.NewTips(big.NewInt(int64(gofakeit.Uint32())), big.NewInt(int64(gofakeit.Uint32())), big.NewInt(int64(gofakeit.Uint32())), big.NewInt(int64(gofakeit.Uint32())))
	encodedTips, err := types.EncodeTips(tips)
	e.Nil(err)

	optimisticSeconds := uint32(1)
	// Dispatch an event from the Origin contract to be accepted on the Destination contract.
	tx, err := e.OriginContract.Dispatch(txContextOrigin.TransactOpts, destinationDomain, recipient, optimisticSeconds, encodedTips, messageBody)
	e.Nil(err)
	e.TestBackendOrigin.WaitForConfirmation(e.GetTestContext(), tx)

	sender, err := e.TestBackendOrigin.Signer().Sender(tx)
	e.Nil(err)

	header := types.NewHeader(originDomain, sender.Hash(), nonce, destinationDomain, recipient, optimisticSeconds)

	message := types.NewMessage(header, tips, messageBody)
	e.Nil(err)
	encodedMessage, err := types.EncodeMessage(message)
	e.Nil(err)
	allMessages := []types.Message{message}
	rawMessages := make([][]byte, len(allMessages))
	for i, message := range allMessages {
		rawMessage, err := message.ToLeaf()
		e.Nil(err)

		rawMessages[i] = rawMessage[:]
	}

	historicalMerkleTree := merkle.NewTreeFromItems(rawMessages)

	_, err = historicalMerkleTree.MerkleProof(0, 1)
	e.Nil(err)
	var badProofToUse [32][32]byte
	for i := 0; i < int(merkle.TreeDepth); i++ {
		for j := 0; j < int(merkle.TreeDepth); j++ {
			badProofToUse[i][j] = 1
		}
	}

	attestationKey := types.AttestationKey{
		Origin:      originDomain,
		Destination: destinationDomain,
		Nonce:       nonce,
	}

	rawRoot, err := historicalMerkleTree.Root(1)
	e.Nil(err)
	var root [32]byte
	copy(root[:], rawRoot[:32])

	unsignedAttestation := types.NewAttestation(attestationKey.GetRawKey(), root)
	hashedAttestation, err := types.Hash(unsignedAttestation)
	e.Nil(err)

	notarySignature, err := e.NotarySigner.SignMessage(e.GetTestContext(), core.BytesToSlice(hashedAttestation), false)
	e.Nil(err)

	guardSignature, err := e.GuardSigner.SignMessage(e.GetTestContext(), core.BytesToSlice(hashedAttestation), false)
	e.Nil(err)

	signedAttestation := types.NewSignedAttestation(unsignedAttestation, []types.Signature{guardSignature}, []types.Signature{notarySignature})

	rawSignedAttestation, err := types.EncodeSignedAttestation(signedAttestation)
	e.Nil(err)

	tx, err = e.DestinationContract.SubmitAttestation(txContextDestination.TransactOpts, rawSignedAttestation)
	e.Nil(err)

	e.TestBackendDestination.WaitForConfirmation(e.GetTestContext(), tx)

	watchCtx, cancel := context.WithTimeout(e.GetTestContext(), time.Second*10)
	defer cancel()

	select {
	// check for errors and fail
	case <-watchCtx.Done():
		e.T().Error(e.T(), fmt.Errorf("test context completed %w", e.GetTestContext().Err()))
	case <-subAttestation.Err():
		e.T().Error(e.T(), subAttestation.Err())
	// get attestation accepted event
	case item := <-attestationSink:
		parser, err := destination.NewParser(e.DestinationContract.Address())
		e.Nil(err)

		// Check to see if the event was an AttestationAccepted event.
		eventType, ok := parser.EventType(item.Raw)
		e.True(ok)
		e.Equal(eventType, destination.AttestationAcceptedEvent)

		emittedSignedAttesation, err := types.DecodeSignedAttestation(item.Attestation)
		e.Nil(err)

		e.Equal(e.OriginDomainClient.Config().DomainID, emittedSignedAttesation.Attestation().Origin())
		e.Equal(e.DestinationDomainClient.Config().DomainID, emittedSignedAttesation.Attestation().Destination())
		e.Equal(nonce, emittedSignedAttesation.Attestation().Nonce())
		e.Equal(root, emittedSignedAttesation.Attestation().Root())

		// Now sleep for a second before executing
		time.Sleep(time.Second)
		index := big.NewInt(int64(0))

		tx, err = e.DestinationContract.Execute(txContextDestination.TransactOpts, encodedMessage, badProofToUse, index)
		e.Nil(err)

		e.TestBackendDestination.WaitForConfirmation(e.GetTestContext(), tx)

		watchHandleCtx, cancel := context.WithTimeout(e.GetTestContext(), time.Second*10)
		defer cancel()

		didFailAsExpected := false
		select {
		// check for errors and fail
		case <-watchHandleCtx.Done():
			didFailAsExpected = true
		case <-subMessageHandled.Err():
			e.FailNow("Should not be here")
		// get attestation accepted event
		case <-iMessageHandledSink:
			e.FailNow("Should not be here")

			break
		}
		e.True(didFailAsExpected)

		break
	}
}<|MERGE_RESOLUTION|>--- conflicted
+++ resolved
@@ -328,7 +328,7 @@
 	exec, err := executor.NewExecutorInjectedBackend(e.GetTestContext(), excCfg, e.testDB, scribeClient.ScribeClient, executorClients, urls)
 	e.Nil(err)
 
-	_, err = exec.GetRoot(e.GetTestContext(), 1, chainID, destination)
+	_, err = exec.GetMerkleTree(chainID, destination).Root(1)
 	e.NotNil(err)
 
 	testTree := merkle.NewTree()
@@ -387,7 +387,7 @@
 	waitChan := make(chan bool, 2)
 
 	e.Eventually(func() bool {
-		rootA, err := exec.GetRoot(e.GetTestContext(), 1, chainID, destination)
+		rootA, err := exec.GetMerkleTree(chainID, destination).Root(1)
 		if err != nil {
 			return false
 		}
@@ -396,7 +396,13 @@
 		var testRootA32 [32]byte
 		copy(testRootA32[:], testRootA)
 
-		if testRootA32 == rootA {
+		var rootA32 [32]byte
+		copy(rootA32[:], rootA)
+
+		fmt.Println("testRootA32", testRootA32)
+		fmt.Println("rootA32", rootA32)
+
+		if testRootA32 == rootA32 {
 			waitChan <- true
 			return true
 		}
@@ -424,7 +430,7 @@
 	e.Nil(err)
 
 	e.Eventually(func() bool {
-		rootB, err := exec.GetRoot(e.GetTestContext(), 2, chainID, destination)
+		rootB, err := exec.GetMerkleTree(chainID, destination).Root(2)
 		if err != nil {
 			return false
 		}
@@ -433,7 +439,13 @@
 		var testRootB32 [32]byte
 		copy(testRootB32[:], testRootB)
 
-		if testRootB32 == rootB {
+		var rootB32 [32]byte
+		copy(rootB32[:], rootB)
+
+		fmt.Println("testRootB32", testRootB32)
+		fmt.Println("rootB32", rootB32)
+
+		if testRootB32 == rootB32 {
 			waitChan <- true
 			return true
 		}
@@ -449,7 +461,7 @@
 	err = exec.BuildTreeFromDB(e.GetTestContext(), chainID, destination)
 	e.Nil(err)
 
-	newRoot, err := exec.GetRoot(e.GetTestContext(), 2, chainID, destination)
+	newRoot, err := exec.GetMerkleTree(chainID, destination).Root(2)
 	e.Nil(err)
 
 	newTreeItems := exec.GetMerkleTree(chainID, destination).Items()
@@ -458,13 +470,17 @@
 
 	var testRootB32 [32]byte
 	copy(testRootB32[:], testRootB)
-	e.Equal(testRootB32, newRoot)
+
+	var newRoot32 [32]byte
+	copy(newRoot32[:], newRoot)
+
+	e.Equal(testRootB32, newRoot32)
 }
 
 func (e *ExecutorSuite) TestVerifyMessage() {
 	chainID := uint32(e.TestBackendOrigin.GetChainID())
 	destination := uint32(e.TestBackendDestination.GetChainID())
-	testTree := merkle.NewTree()
+	// testTree := merkle.NewTree()
 
 	excCfg := executorCfg.Config{
 		Chains: []executorCfg.ChainConfig{
@@ -553,62 +569,62 @@
 	message3 := types.NewMessage(header3, tips[3], messageBytes[3])
 	failMessage := types.NewMessage(header1, tips[3], messageBytes[3])
 
-	leaf0, err := message0.ToLeaf()
-	e.Nil(err)
-	leaf1, err := message1.ToLeaf()
-	e.Nil(err)
-	leaf2, err := message2.ToLeaf()
-	e.Nil(err)
-	leaf3, err := message3.ToLeaf()
-	e.Nil(err)
-
-	testTree.Insert(leaf0[:])
-	root0, err := testTree.Root(1)
-	e.Nil(err)
-	testTree.Insert(leaf1[:])
-	root1, err := testTree.Root(2)
-	e.Nil(err)
-	testTree.Insert(leaf2[:])
-	root2, err := testTree.Root(3)
-	e.Nil(err)
-	testTree.Insert(leaf3[:])
-	root3, err := testTree.Root(4)
-	e.Nil(err)
+	// leaf0, err := message0.ToLeaf()
+	// e.Nil(err)
+	//leaf1, err := message1.ToLeaf()
+	//e.Nil(err)
+	//leaf2, err := message2.ToLeaf()
+	//e.Nil(err)
+	//leaf3, err := message3.ToLeaf()
+	//e.Nil(err)
+
+	// testTree.Insert(leaf0[:])
+	// root0, err := testTree.Root(1)
+	//e.Nil(err)
+	//testTree.Insert(leaf1[:])
+	//root1, err := testTree.Root(2)
+	//e.Nil(err)
+	//testTree.Insert(leaf2[:])
+	//root2, err := testTree.Root(3)
+	//e.Nil(err)
+	//testTree.Insert(leaf3[:])
+	//root3, err := testTree.Root(4)
+	//e.Nil(err)
 
 	// Insert messages into the database.
-	err = e.testDB.StoreMessage(e.GetTestContext(), message0, common.BytesToHash(root0), blockNumbers[0])
-	e.Nil(err)
-	err = e.testDB.StoreMessage(e.GetTestContext(), message1, common.BytesToHash(root1), blockNumbers[1])
-	e.Nil(err)
-	err = e.testDB.StoreMessage(e.GetTestContext(), message2, common.BytesToHash(root2), blockNumbers[2])
+	err = e.testDB.StoreMessage(e.GetTestContext(), message0, blockNumbers[0])
+	e.Nil(err)
+	err = e.testDB.StoreMessage(e.GetTestContext(), message1, blockNumbers[1])
+	e.Nil(err)
+	err = e.testDB.StoreMessage(e.GetTestContext(), message2, blockNumbers[2])
 	e.Nil(err)
 
 	err = exec.BuildTreeFromDB(e.GetTestContext(), chainID, destination)
 	e.Nil(err)
 
-	inTree0, err := exec.VerifyMessageMerkleProof(e.GetTestContext(), message0)
+	inTree0, err := exec.VerifyMessageMerkleProof(message0)
 	e.Nil(err)
 	e.True(inTree0)
 
-	inTree1, err := exec.VerifyMessageMerkleProof(e.GetTestContext(), message1)
+	inTree1, err := exec.VerifyMessageMerkleProof(message1)
 	e.Nil(err)
 	e.True(inTree1)
 
-	inTree2, err := exec.VerifyMessageMerkleProof(e.GetTestContext(), message2)
+	inTree2, err := exec.VerifyMessageMerkleProof(message2)
 	e.Nil(err)
 	e.True(inTree2)
 
-	inTreeFail, err := exec.VerifyMessageMerkleProof(e.GetTestContext(), failMessage)
+	inTreeFail, err := exec.VerifyMessageMerkleProof(failMessage)
 	e.Nil(err)
 	e.False(inTreeFail)
 
-	err = e.testDB.StoreMessage(e.GetTestContext(), message3, common.BytesToHash(root3), blockNumbers[3])
+	err = e.testDB.StoreMessage(e.GetTestContext(), message3, blockNumbers[3])
 	e.Nil(err)
 
 	err = exec.BuildTreeFromDB(e.GetTestContext(), chainID, destination)
 	e.Nil(err)
 
-	inTree3, err := exec.VerifyMessageMerkleProof(e.GetTestContext(), message3)
+	inTree3, err := exec.VerifyMessageMerkleProof(message3)
 	e.Nil(err)
 	e.True(inTree3)
 }
@@ -788,20 +804,12 @@
 
 	<-continueChan
 
-<<<<<<< HEAD
-	verified, err := exec.VerifyMessageOptimisticPeriod(e.GetTestContext(), message)
-=======
 	returnedNonce, err := exec.VerifyMessageOptimisticPeriod(e.GetTestContext(), message)
->>>>>>> abf7f7cf
 	e.Nil(err)
 	e.Nil(returnedNonce)
 
 	e.Eventually(func() bool {
-<<<<<<< HEAD
-		verified, err = exec.VerifyMessageOptimisticPeriod(e.GetTestContext(), message)
-=======
 		returnedNonce, err = exec.VerifyMessageOptimisticPeriod(e.GetTestContext(), message)
->>>>>>> abf7f7cf
 		if err != nil {
 			return false
 		}
