--- conflicted
+++ resolved
@@ -117,11 +117,7 @@
 		BaseOmnirpcURL: simulatedChainA.RPCAddress(),
 		UnbondedSigner: agentsConfig.SignerConfig{
 			Type: agentsConfig.FileType.String(),
-<<<<<<< HEAD
-			File: filet.TmpFile(e.T(), "", e.ExecutorUnbondedWallet.PrivateKeyHex()).Name(),
-=======
 			File: filet.TmpFile(e.T(), "", e.UnbondedWallet.PrivateKeyHex()).Name(),
->>>>>>> a31a6dca
 		},
 	}
 
@@ -135,11 +131,7 @@
 		chainIDB: simulatedChainB.RPCAddress(),
 	}
 
-<<<<<<< HEAD
-	exc, err := executor.NewExecutorInjectedBackend(e.GetTestContext(), excCfg, e.ExecutorTestDB, scribeClient.ScribeClient, executorClients, urls)
-=======
 	exc, err := executor.NewExecutorInjectedBackend(e.GetTestContext(), excCfg, e.testDB, scribeClient.ScribeClient, executorClients, urls)
->>>>>>> a31a6dca
 	e.Nil(err)
 
 	// Start the executor.
@@ -222,11 +214,7 @@
 		BaseOmnirpcURL: simulatedChain.RPCAddress(),
 		UnbondedSigner: agentsConfig.SignerConfig{
 			Type: agentsConfig.FileType.String(),
-<<<<<<< HEAD
-			File: filet.TmpFile(e.T(), "", e.ExecutorUnbondedWallet.PrivateKeyHex()).Name(),
-=======
 			File: filet.TmpFile(e.T(), "", e.UnbondedWallet.PrivateKeyHex()).Name(),
->>>>>>> a31a6dca
 		},
 	}
 
@@ -238,11 +226,7 @@
 		chainID: simulatedChain.RPCAddress(),
 	}
 
-<<<<<<< HEAD
-	exec, err := executor.NewExecutorInjectedBackend(e.GetTestContext(), excCfg, e.ExecutorTestDB, scribeClient.ScribeClient, executorClients, urls)
-=======
 	exec, err := executor.NewExecutorInjectedBackend(e.GetTestContext(), excCfg, e.testDB, scribeClient.ScribeClient, executorClients, urls)
->>>>>>> a31a6dca
 	e.Nil(err)
 
 	// Start the exec.
@@ -325,11 +309,7 @@
 		BaseOmnirpcURL: e.TestBackendOrigin.RPCAddress(),
 		UnbondedSigner: agentsConfig.SignerConfig{
 			Type: agentsConfig.FileType.String(),
-<<<<<<< HEAD
-			File: filet.TmpFile(e.T(), "", e.ExecutorUnbondedWallet.PrivateKeyHex()).Name(),
-=======
 			File: filet.TmpFile(e.T(), "", e.UnbondedWallet.PrivateKeyHex()).Name(),
->>>>>>> a31a6dca
 		},
 	}
 
@@ -343,11 +323,7 @@
 		destination: e.TestBackendDestination.RPCAddress(),
 	}
 
-<<<<<<< HEAD
-	exec, err := executor.NewExecutorInjectedBackend(e.GetTestContext(), excCfg, e.ExecutorTestDB, scribeClient.ScribeClient, executorClients, urls)
-=======
 	exec, err := executor.NewExecutorInjectedBackend(e.GetTestContext(), excCfg, e.testDB, scribeClient.ScribeClient, executorClients, urls)
->>>>>>> a31a6dca
 	e.Nil(err)
 
 	_, err = exec.GetMerkleTree(chainID, destination).Root(1)
@@ -479,22 +455,8 @@
 		dbTree, err := executor.NewTreeFromDB(e.GetTestContext(), chainID, destination, e.ExecutorTestDB)
 		e.Nil(err)
 
-<<<<<<< HEAD
-		exec.OverrideMerkleTree(chainID, destination, dbTree)
-
-		newRoot, err = exec.GetMerkleTree(chainID, destination).Root(2)
-		if err != nil {
-			return false
-		}
-
-		waitChan <- true
-		return true
-	})
-	<-waitChan
-=======
 	newRoot, err := exec.GetMerkleTree(chainID, destination).Root(2)
 	e.Nil(err)
->>>>>>> a31a6dca
 
 	newTreeItems := exec.GetMerkleTree(chainID, destination).Items()
 
@@ -525,11 +487,7 @@
 		BaseOmnirpcURL: e.TestBackendOrigin.RPCAddress(),
 		UnbondedSigner: agentsConfig.SignerConfig{
 			Type: agentsConfig.FileType.String(),
-<<<<<<< HEAD
-			File: filet.TmpFile(e.T(), "", e.ExecutorUnbondedWallet.PrivateKeyHex()).Name(),
-=======
 			File: filet.TmpFile(e.T(), "", e.UnbondedWallet.PrivateKeyHex()).Name(),
->>>>>>> a31a6dca
 		},
 	}
 
@@ -549,11 +507,7 @@
 		destination: e.TestBackendDestination.RPCAddress(),
 	}
 
-<<<<<<< HEAD
-	exec, err := executor.NewExecutorInjectedBackend(e.GetTestContext(), excCfg, e.ExecutorTestDB, scribeClient.ScribeClient, executorClients, urls)
-=======
 	exec, err := executor.NewExecutorInjectedBackend(e.GetTestContext(), excCfg, e.testDB, scribeClient.ScribeClient, executorClients, urls)
->>>>>>> a31a6dca
 	e.Nil(err)
 
 	nonces := []uint32{1, 2, 3, 4}
@@ -609,29 +563,16 @@
 	failMessage := types.NewMessage(header1, tips[3], messageBytes[3])
 
 	// Insert messages into the database.
-<<<<<<< HEAD
-	err = e.ExecutorTestDB.StoreMessage(e.GetTestContext(), message0, blockNumbers[0])
-	e.Nil(err)
-	err = e.ExecutorTestDB.StoreMessage(e.GetTestContext(), message1, blockNumbers[1])
-	e.Nil(err)
-	err = e.ExecutorTestDB.StoreMessage(e.GetTestContext(), message2, blockNumbers[2])
-=======
 	err = e.testDB.StoreMessage(e.GetTestContext(), message0, blockNumbers[0])
 	e.Nil(err)
 	err = e.testDB.StoreMessage(e.GetTestContext(), message1, blockNumbers[1])
 	e.Nil(err)
 	err = e.testDB.StoreMessage(e.GetTestContext(), message2, blockNumbers[2])
->>>>>>> a31a6dca
 	e.Nil(err)
 
 	dbTree, err := executor.NewTreeFromDB(e.GetTestContext(), chainID, destination, e.ExecutorTestDB)
 	e.Nil(err)
 
-<<<<<<< HEAD
-	exec.OverrideMerkleTree(chainID, destination, dbTree)
-
-=======
->>>>>>> a31a6dca
 	inTree0, err := exec.VerifyMessageMerkleProof(message0)
 	e.Nil(err)
 	e.True(inTree0)
@@ -648,21 +589,12 @@
 	e.Nil(err)
 	e.False(inTreeFail)
 
-<<<<<<< HEAD
-	err = e.ExecutorTestDB.StoreMessage(e.GetTestContext(), message3, blockNumbers[3])
-=======
 	err = e.testDB.StoreMessage(e.GetTestContext(), message3, blockNumbers[3])
->>>>>>> a31a6dca
 	e.Nil(err)
 
 	dbTree, err = executor.NewTreeFromDB(e.GetTestContext(), chainID, destination, e.ExecutorTestDB)
 	e.Nil(err)
 
-<<<<<<< HEAD
-	exec.OverrideMerkleTree(chainID, destination, dbTree)
-
-=======
->>>>>>> a31a6dca
 	inTree3, err := exec.VerifyMessageMerkleProof(message3)
 	e.Nil(err)
 	e.True(inTree3)
@@ -736,11 +668,7 @@
 		BaseOmnirpcURL: e.TestBackendOrigin.RPCAddress(),
 		UnbondedSigner: agentsConfig.SignerConfig{
 			Type: agentsConfig.FileType.String(),
-<<<<<<< HEAD
-			File: filet.TmpFile(e.T(), "", e.ExecutorUnbondedWallet.PrivateKeyHex()).Name(),
-=======
 			File: filet.TmpFile(e.T(), "", e.UnbondedWallet.PrivateKeyHex()).Name(),
->>>>>>> a31a6dca
 		},
 	}
 
@@ -754,11 +682,7 @@
 		uint32(e.TestBackendDestination.GetChainID()): e.TestBackendDestination.RPCAddress(),
 	}
 
-<<<<<<< HEAD
-	exec, err := executor.NewExecutorInjectedBackend(e.GetTestContext(), excCfg, e.ExecutorTestDB, scribeClient.ScribeClient, executorClients, urls)
-=======
 	exec, err := executor.NewExecutorInjectedBackend(e.GetTestContext(), excCfg, e.testDB, scribeClient.ScribeClient, executorClients, urls)
->>>>>>> a31a6dca
 	e.Nil(err)
 
 	// Start the exec.
@@ -868,325 +792,6 @@
 	})
 }
 
-//nolint:maintidx
-func (e *ExecutorSuite) TestExecute() {
-	testDone := false
-	defer func() {
-		testDone = true
-	}()
-
-	testContractDest, testContractRef := e.TestDeployManager.GetAgentsTestContract(e.GetTestContext(), e.TestBackendDestination)
-	testTransactOpts := e.TestBackendDestination.GetTxContext(e.GetTestContext(), nil)
-
-	originClient, err := backfill.DialBackend(e.GetTestContext(), e.TestBackendOrigin.RPCAddress())
-	e.Nil(err)
-	destinationClient, err := backfill.DialBackend(e.GetTestContext(), e.TestBackendDestination.RPCAddress())
-	e.Nil(err)
-
-	originConfig := config.ContractConfig{
-		Address:    e.OriginContract.Address().String(),
-		StartBlock: 0,
-	}
-	originChainConfig := config.ChainConfig{
-		ChainID:               uint32(e.TestBackendOrigin.GetChainID()),
-		RequiredConfirmations: 0,
-		Contracts:             []config.ContractConfig{originConfig},
-	}
-	destinationConfig := config.ContractConfig{
-		Address:    e.DestinationContract.Address().String(),
-		StartBlock: 0,
-	}
-	destinationChainConfig := config.ChainConfig{
-		ChainID:               uint32(e.TestBackendDestination.GetChainID()),
-		RequiredConfirmations: 0,
-		Contracts:             []config.ContractConfig{destinationConfig},
-	}
-	scribeConfig := config.Config{
-		Chains: []config.ChainConfig{originChainConfig, destinationChainConfig},
-	}
-	clients := map[uint32][]backfill.ScribeBackend{
-		uint32(e.TestBackendOrigin.GetChainID()):      {originClient, originClient},
-		uint32(e.TestBackendDestination.GetChainID()): {destinationClient, destinationClient},
-	}
-
-	scribe, err := node.NewScribe(e.ScribeTestDB, clients, scribeConfig)
-	e.Nil(err)
-
-	scribeClient := client.NewEmbeddedScribe("sqlite", e.DBPath)
-	go func() {
-		scribeErr := scribeClient.Start(e.GetTestContext())
-		e.Nil(scribeErr)
-	}()
-
-	// Start the Scribe.
-	go func() {
-		_ = scribe.Start(e.GetTestContext())
-	}()
-
-	excCfg := executorCfg.Config{
-		Chains: []executorCfg.ChainConfig{
-			{
-				ChainID:       uint32(e.TestBackendOrigin.GetChainID()),
-				OriginAddress: e.OriginContract.Address().String(),
-			},
-			{
-				ChainID:            uint32(e.TestBackendDestination.GetChainID()),
-				DestinationAddress: e.DestinationContract.Address().String(),
-			},
-		},
-		BaseOmnirpcURL: gofakeit.URL(),
-		UnbondedSigner: agentsConfig.SignerConfig{
-			Type: agentsConfig.FileType.String(),
-			File: filet.TmpFile(e.T(), "", e.ExecutorUnbondedWallet.PrivateKeyHex()).Name(),
-		},
-	}
-
-	executorClients := map[uint32]executor.Backend{
-		uint32(e.TestBackendOrigin.GetChainID()):      e.TestBackendOrigin,
-		uint32(e.TestBackendDestination.GetChainID()): e.TestBackendDestination,
-	}
-
-	urls := map[uint32]string{
-		uint32(e.TestBackendOrigin.GetChainID()):      e.TestBackendOrigin.RPCAddress(),
-		uint32(e.TestBackendDestination.GetChainID()): e.TestBackendDestination.RPCAddress(),
-	}
-
-	exec, err := executor.NewExecutorInjectedBackend(e.GetTestContext(), excCfg, e.ExecutorTestDB, scribeClient.ScribeClient, executorClients, urls)
-	e.Nil(err)
-
-	// Start the exec.
-	go func() {
-		execErr := exec.Start(e.GetTestContext())
-		if !testDone {
-			e.Nil(execErr)
-		}
-	}()
-
-	// Listen with the exec.
-	go func() {
-		execErr := exec.Listen(e.GetTestContext())
-		if !testDone {
-			e.Nil(execErr)
-		}
-	}()
-
-	tips := types.NewTips(big.NewInt(int64(gofakeit.Uint32())), big.NewInt(int64(gofakeit.Uint32())), big.NewInt(int64(gofakeit.Uint32())), big.NewInt(int64(gofakeit.Uint32())))
-	encodedTips, err := types.EncodeTips(tips)
-	e.Nil(err)
-
-	optimisticSeconds := uint32(10)
-
-	recipient := testContractDest.Address().Hash()
-	nonce := uint32(1)
-	body := []byte{byte(gofakeit.Uint32())}
-
-	txContextOrigin := e.TestBackendOrigin.GetTxContext(e.GetTestContext(), e.OriginContractMetadata.OwnerPtr())
-	txContextOrigin.Value = types.TotalTips(tips)
-
-	tx, err := e.OriginContract.Dispatch(txContextOrigin.TransactOpts, uint32(e.TestBackendDestination.GetChainID()), recipient, optimisticSeconds, encodedTips, body)
-	e.Nil(err)
-	e.TestBackendOrigin.WaitForConfirmation(e.GetTestContext(), tx)
-
-	sender, err := e.TestBackendOrigin.Signer().Sender(tx)
-	e.Nil(err)
-
-	header := types.NewHeader(uint32(e.TestBackendOrigin.GetChainID()), sender.Hash(), nonce, uint32(e.TestBackendDestination.GetChainID()), recipient, optimisticSeconds)
-	message := types.NewMessage(header, tips, body)
-
-	attestKey := types.AttestationKey{
-		Origin:      uint32(e.TestBackendOrigin.GetChainID()),
-		Destination: uint32(e.TestBackendDestination.GetChainID()),
-		Nonce:       nonce,
-	}
-
-	tree := merkle.NewTree()
-
-	leaf, err := message.ToLeaf()
-	e.Nil(err)
-
-	tree.Insert(leaf[:])
-
-	root, err := tree.Root(1)
-	e.Nil(err)
-
-	var rootB32 [32]byte
-	copy(rootB32[:], root)
-
-	unsignedAttestation := types.NewAttestation(attestKey.GetRawKey(), rootB32)
-	hashedAttestation, err := types.Hash(unsignedAttestation)
-	e.Nil(err)
-
-	guardSignature, err := e.GuardBondedSigner.SignMessage(e.GetTestContext(), core.BytesToSlice(hashedAttestation), false)
-	e.Nil(err)
-
-	notarySignature, err := e.NotaryBondedSigner.SignMessage(e.GetTestContext(), core.BytesToSlice(hashedAttestation), false)
-	e.Nil(err)
-
-	signedAttestation := types.NewSignedAttestation(unsignedAttestation, []types.Signature{guardSignature}, []types.Signature{notarySignature})
-
-	rawSignedAttestation, err := types.EncodeSignedAttestation(signedAttestation)
-	e.Nil(err)
-
-	txContextDestination := e.TestBackendDestination.GetTxContext(e.GetTestContext(), e.DestinationContractMetadata.OwnerPtr())
-
-	tx, err = e.DestinationContract.SubmitAttestation(txContextDestination.TransactOpts, rawSignedAttestation)
-	e.Nil(err)
-	e.TestBackendDestination.WaitForConfirmation(e.GetTestContext(), tx)
-
-	continueChan := make(chan bool, 2)
-
-	chainID := uint32(e.TestBackendOrigin.GetChainID())
-	destination := uint32(e.TestBackendDestination.GetChainID())
-	// Wait for message to be stored in the database.
-	e.Eventually(func() bool {
-		_, err = e.ExecutorTestDB.GetAttestationBlockNumber(e.GetTestContext(), types2.DBAttestation{
-			ChainID:     &chainID,
-			Destination: &destination,
-			Nonce:       &nonce,
-		})
-		if err == nil {
-			continueChan <- true
-			return true
-		}
-		return false
-	})
-
-	<-continueChan
-
-<<<<<<< HEAD
-	executed, err := exec.Execute(e.GetTestContext(), message)
-	e.Nil(err)
-	e.False(executed)
-
-	e.Eventually(func() bool {
-		executed, err := exec.Execute(e.GetTestContext(), message)
-		if err != nil {
-			return false
-		}
-		if executed {
-=======
-	returnedNonce, err := exec.VerifyMessageOptimisticPeriod(e.GetTestContext(), message)
-	e.Nil(err)
-	e.Nil(returnedNonce)
-
-	e.Eventually(func() bool {
-		returnedNonce, err = exec.VerifyMessageOptimisticPeriod(e.GetTestContext(), message)
-		if err != nil {
-			return false
-		}
-		if returnedNonce != nil {
->>>>>>> a31a6dca
-			return true
-		}
-		// Need to create a tx and wait for it to be confirmed to continue adding blocks, and therefore
-		// increase the `time`.
-		countBeforeIncrement, err := testContractRef.GetCount(&bind.CallOpts{Context: e.GetTestContext()})
-		e.Nil(err)
-		testTx, err := testContractRef.IncrementCounter(testTransactOpts.TransactOpts)
-		e.Nil(err)
-		e.TestBackendDestination.WaitForConfirmation(e.GetTestContext(), testTx)
-		countAfterIncrement, err := testContractRef.GetCount(&bind.CallOpts{Context: e.GetTestContext()})
-		e.Nil(err)
-		e.Greater(countAfterIncrement.Uint64(), countBeforeIncrement.Uint64())
-		return false
-	})
-
-	tips2 := types.NewTips(big.NewInt(int64(gofakeit.Uint32())), big.NewInt(int64(gofakeit.Uint32())), big.NewInt(int64(gofakeit.Uint32())), big.NewInt(int64(gofakeit.Uint32())))
-	encodedTips2, err := types.EncodeTips(tips2)
-	e.Nil(err)
-
-	optimisticSeconds2 := uint32(5)
-
-	nonce2 := uint32(2)
-	body2 := []byte{byte(gofakeit.Uint32())}
-
-	txContextOrigin.Value = types.TotalTips(tips2)
-
-	tx, err = e.OriginContract.Dispatch(txContextOrigin.TransactOpts, uint32(e.TestBackendDestination.GetChainID()), recipient, optimisticSeconds2, encodedTips2, body2)
-	e.Nil(err)
-	e.TestBackendOrigin.WaitForConfirmation(e.GetTestContext(), tx)
-
-	header2 := types.NewHeader(uint32(e.TestBackendOrigin.GetChainID()), sender.Hash(), nonce2, uint32(e.TestBackendDestination.GetChainID()), recipient, optimisticSeconds2)
-	message2 := types.NewMessage(header2, tips2, body2)
-
-	attestKey2 := types.AttestationKey{
-		Origin:      uint32(e.TestBackendOrigin.GetChainID()),
-		Destination: uint32(e.TestBackendDestination.GetChainID()),
-		Nonce:       nonce2,
-	}
-
-	leaf2, err := message2.ToLeaf()
-	e.Nil(err)
-
-	tree.Insert(leaf2[:])
-
-	root2, err := tree.Root(2)
-	e.Nil(err)
-
-	var root2B32 [32]byte
-	copy(root2B32[:], root2)
-
-	unsignedAttestation2 := types.NewAttestation(attestKey2.GetRawKey(), root2B32)
-	hashedAttestation2, err := types.Hash(unsignedAttestation2)
-	e.Nil(err)
-
-	guardSignature2, err := e.GuardBondedSigner.SignMessage(e.GetTestContext(), core.BytesToSlice(hashedAttestation2), false)
-	e.Nil(err)
-
-	notarySignature2, err := e.NotaryBondedSigner.SignMessage(e.GetTestContext(), core.BytesToSlice(hashedAttestation2), false)
-	e.Nil(err)
-
-	signedAttestation2 := types.NewSignedAttestation(unsignedAttestation2, []types.Signature{guardSignature2}, []types.Signature{notarySignature2})
-
-	rawSignedAttestation2, err := types.EncodeSignedAttestation(signedAttestation2)
-	e.Nil(err)
-
-	tx, err = e.DestinationContract.SubmitAttestation(txContextDestination.TransactOpts, rawSignedAttestation2)
-	e.Nil(err)
-	e.TestBackendDestination.WaitForConfirmation(e.GetTestContext(), tx)
-
-	e.Eventually(func() bool {
-		_, err = e.ExecutorTestDB.GetAttestationBlockNumber(e.GetTestContext(), types2.DBAttestation{
-			ChainID:     &chainID,
-			Destination: &destination,
-			Nonce:       &nonce2,
-		})
-		if err == nil {
-			continueChan <- true
-			return true
-		}
-		return false
-	})
-
-	<-continueChan
-
-	executed, err = exec.Execute(e.GetTestContext(), message2)
-	e.Nil(err)
-	e.False(executed)
-
-	e.Eventually(func() bool {
-		executed, err = exec.Execute(e.GetTestContext(), message2)
-		if err != nil {
-			return false
-		}
-		if executed {
-			return true
-		}
-		// Need to create a tx and wait for it to be confirmed to continue adding blocks, and therefore
-		// increase the `time`.
-		testTx, err := testContractRef.IncrementCounter(testTransactOpts.TransactOpts)
-		e.Nil(err)
-		e.TestBackendDestination.WaitForConfirmation(e.GetTestContext(), testTx)
-		return false
-	})
-
-	exec.Stop(uint32(e.TestBackendOrigin.GetChainID()))
-	exec.Stop(uint32(e.TestBackendDestination.GetChainID()))
-}
-
-<<<<<<< HEAD
-// TestDestinationExecute test executing on destination.
-=======
 func (e *ExecutorSuite) TestExecute() {
 	testDone := false
 	defer func() {
@@ -1405,7 +1010,6 @@
 	exec.Stop(uint32(e.TestBackendDestination.GetChainID()))
 }
 
->>>>>>> a31a6dca
 func (e *ExecutorSuite) TestDestinationExecute() {
 	var err error
 
