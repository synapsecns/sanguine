package executor

import (
	"context"
	"fmt"
	"math/big"
	"time"

	ethTypes "github.com/ethereum/go-ethereum/core/types"
	"github.com/jpillora/backoff"
	"github.com/synapsecns/sanguine/agents/contracts/inbox"
	"github.com/synapsecns/sanguine/agents/contracts/lightinbox"
	"github.com/synapsecns/sanguine/agents/contracts/origin"
	"github.com/synapsecns/sanguine/agents/contracts/summit"
	"github.com/synapsecns/sanguine/agents/types"
)

// logToMessage converts the log to a leaf data.
func (e Executor) logToMessage(log ethTypes.Log, chainID uint32) (types.Message, error) {
	message, ok := e.chainExecutors[chainID].originParser.ParseSent(log)
	if !ok {
		return nil, fmt.Errorf("could not parse committed message")
	}

	if message == nil {
		//nolint:nilnil
		return nil, nil
	}

	return message, nil
}

<<<<<<< HEAD
=======
// logToAttestation converts the log to an attestation.
func (e Executor) logToAttestation(log ethTypes.Log, chainID uint32, summitAttestation bool) (types.Attestation, error) {
	var attestation types.Attestation
	var ok bool

	if summitAttestation {
		attestation, ok = e.chainExecutors[chainID].summitParser.ParseAttestationSaved(log)
		if !ok {
			return nil, fmt.Errorf("could not parse attestation")
		}
	} else {
		attestation, ok = e.chainExecutors[chainID].lightInboxParser.ParseAttestationAccepted(log)
		if !ok {
			return nil, fmt.Errorf("could not parse attestation")
		}
	}

	if attestation == nil {
		//nolint:nilnil
		return nil, nil
	}

	return attestation, nil
}

// logToSnapshot converts the log to a snapshot.
func (e Executor) logToSnapshot(log ethTypes.Log, chainID uint32) (types.Snapshot, error) {
	snapshot, domain, ok := e.chainExecutors[chainID].inboxParser.ParseSnapshotAccepted(log)
	if !ok {
		return nil, fmt.Errorf("could not parse snapshot")
	}

	if snapshot == nil || domain == 0 {
		//nolint:nilnil
		return nil, nil
	}

	return snapshot, nil
}

>>>>>>> 1d6df2b3
func (e Executor) logToInterface(log ethTypes.Log, chainID uint32) (any, error) {
	switch {
	case e.isSnapshotAcceptedEvent(log, chainID):
		wrappedSnapshot, err := e.chainExecutors[chainID].inboxParser.ParseSnapshotAccepted(log)
		if err != nil {
			return nil, fmt.Errorf("could not parse snapshot: %w", err)
		}

		return wrappedSnapshot.Snapshot, nil
	case e.isSentEvent(log, chainID):
		return e.logToMessage(log, chainID)
	case e.isAttestationAcceptedEvent(log, chainID):
<<<<<<< HEAD
		wrappedAttestation, err := e.chainExecutors[chainID].lightInboxParser.ParseAttestationAccepted(log)
		if err != nil {
			return nil, fmt.Errorf("could not parse attestation: %w", err)
		}

		return wrappedAttestation.Attestation, nil
=======
		return e.logToAttestation(log, chainID, false)
	case e.isAttestationSavedEvent(log, chainID):
		return e.logToAttestation(log, chainID, true)
>>>>>>> 1d6df2b3
	default:
		//nolint:nilnil
		return nil, nil
	}
}

func (e Executor) isSnapshotAcceptedEvent(log ethTypes.Log, chainID uint32) bool {
	if e.chainExecutors[chainID].inboxParser == nil {
		return false
	}

	inboxEvent, ok := e.chainExecutors[chainID].inboxParser.EventType(log)
	return ok && inboxEvent == inbox.SnapshotAcceptedEvent
}

func (e Executor) isSentEvent(log ethTypes.Log, chainID uint32) bool {
	if e.chainExecutors[chainID].originParser == nil {
		return false
	}

	originEvent, ok := e.chainExecutors[chainID].originParser.EventType(log)
	return ok && originEvent == origin.SentEvent
}

func (e Executor) isAttestationAcceptedEvent(log ethTypes.Log, chainID uint32) bool {
	if e.chainExecutors[chainID].lightInboxParser == nil {
		return false
	}

	lightManagerEvent, ok := e.chainExecutors[chainID].lightInboxParser.EventType(log)
	return ok && lightManagerEvent == lightinbox.AttestationAcceptedEvent
}

func (e Executor) isAttestationSavedEvent(log ethTypes.Log, chainID uint32) bool {
	if e.chainExecutors[chainID].summitParser == nil {
		return false
	}

	summitEvent, ok := e.chainExecutors[chainID].summitParser.EventType(log)
	return ok && summitEvent == summit.AttestationSavedEvent
}

// processMessage processes and stores a message.
func (e Executor) processMessage(ctx context.Context, message types.Message, logBlockNumber uint64) error {
	merkleIndex := e.chainExecutors[message.OriginDomain()].merkleTree.NumOfItems()
	leaf, err := message.ToLeaf()
	if err != nil {
		return fmt.Errorf("could not convert message to leaf: %w", err)
	}

	// Make sure the nonce of the message is being inserted at the right index.
	switch {
	case merkleIndex+1 > message.Nonce():
		return nil
	case merkleIndex+1 < message.Nonce():
		return fmt.Errorf("nonce is not correct. expected: %d, got: %d", merkleIndex+1, message.Nonce())
	default:
	}

	e.chainExecutors[message.OriginDomain()].merkleTree.Insert(leaf[:])

	err = e.executorDB.StoreMessage(ctx, message, logBlockNumber, false, 0)
	if err != nil {
		return fmt.Errorf("could not store message: %w", err)
	}

	return nil
}

// processAttestation processes and stores an attestation.
func (e Executor) processSnapshot(ctx context.Context, snapshot types.Snapshot, logBlockNumber uint64) error {
	snapshotRoot, proofs, err := snapshot.SnapshotRootAndProofs()
	if err != nil {
		return fmt.Errorf("could not get snapshot root and proofs: %w", err)
	}

	err = e.executorDB.StoreStates(ctx, snapshot.States(), snapshotRoot, proofs, logBlockNumber)
	if err != nil {
		return fmt.Errorf("could not store states: %w", err)
	}

	return nil
}

// processAttestation processes and stores an attestation.
func (e Executor) processAttestation(ctx context.Context, attestation types.Attestation, chainID uint32, logBlockNumber uint64) error {
	// If the attestation is on the SynChain, we can directly use its block number and timestamp.
	if chainID == e.config.SummitChainID {
		err := e.executorDB.StoreAttestation(ctx, attestation, chainID, attestation.BlockNumber().Uint64(), attestation.Timestamp().Uint64())
		if err != nil {
			return fmt.Errorf("could not store attestation: %w", err)
		}

		return nil
	}

	// If the attestation is on a remote chain, we need to fetch the timestamp via an RPC call.
	b := &backoff.Backoff{
		Factor: 2,
		Jitter: true,
		Min:    30 * time.Millisecond,
		Max:    3 * time.Second,
	}

	timeout := time.Duration(0)

	var logHeader *ethTypes.Header
	var err error

retryLoop:
	for {
		select {
		case <-ctx.Done():
			return fmt.Errorf("context canceled: %w", ctx.Err())
		case <-time.After(timeout):
			if b.Attempt() >= rpcRetry {
				return fmt.Errorf("could not get log header: %w", err)
			}
			logHeader, err = e.chainExecutors[chainID].rpcClient.HeaderByNumber(ctx, big.NewInt(int64(logBlockNumber)))
			if err != nil {
				timeout = b.Duration()

				continue
			}

			break retryLoop
		}
	}

	err = e.executorDB.StoreAttestation(ctx, attestation, chainID, logBlockNumber, logHeader.Time)
	if err != nil {
		return fmt.Errorf("could not store attestation: %w", err)
	}

	return nil
}<|MERGE_RESOLUTION|>--- conflicted
+++ resolved
@@ -30,8 +30,6 @@
 	return message, nil
 }
 
-<<<<<<< HEAD
-=======
 // logToAttestation converts the log to an attestation.
 func (e Executor) logToAttestation(log ethTypes.Log, chainID uint32, summitAttestation bool) (types.Attestation, error) {
 	var attestation types.Attestation
@@ -43,10 +41,12 @@
 			return nil, fmt.Errorf("could not parse attestation")
 		}
 	} else {
-		attestation, ok = e.chainExecutors[chainID].lightInboxParser.ParseAttestationAccepted(log)
-		if !ok {
-			return nil, fmt.Errorf("could not parse attestation")
-		}
+		attestationMetadata, err := e.chainExecutors[chainID].lightInboxParser.ParseAttestationAccepted(log)
+		if err != nil {
+			return nil, fmt.Errorf("could not parse attestation: %w", err)
+		}
+
+		attestation = attestationMetadata.Attestation
 	}
 
 	if attestation == nil {
@@ -59,20 +59,19 @@
 
 // logToSnapshot converts the log to a snapshot.
 func (e Executor) logToSnapshot(log ethTypes.Log, chainID uint32) (types.Snapshot, error) {
-	snapshot, domain, ok := e.chainExecutors[chainID].inboxParser.ParseSnapshotAccepted(log)
-	if !ok {
-		return nil, fmt.Errorf("could not parse snapshot")
-	}
-
-	if snapshot == nil || domain == 0 {
-		//nolint:nilnil
-		return nil, nil
-	}
-
-	return snapshot, nil
-}
-
->>>>>>> 1d6df2b3
+	snapshotMetadata, err := e.chainExecutors[chainID].inboxParser.ParseSnapshotAccepted(log)
+	if err != nil {
+		return nil, fmt.Errorf("could not parse snapshot: %w", err)
+	}
+
+	if snapshotMetadata.Snapshot == nil || snapshotMetadata.AgentDomain == 0 {
+		//nolint:nilnil
+		return nil, nil
+	}
+
+	return snapshotMetadata.Snapshot, nil
+}
+
 func (e Executor) logToInterface(log ethTypes.Log, chainID uint32) (any, error) {
 	switch {
 	case e.isSnapshotAcceptedEvent(log, chainID):
@@ -85,18 +84,9 @@
 	case e.isSentEvent(log, chainID):
 		return e.logToMessage(log, chainID)
 	case e.isAttestationAcceptedEvent(log, chainID):
-<<<<<<< HEAD
-		wrappedAttestation, err := e.chainExecutors[chainID].lightInboxParser.ParseAttestationAccepted(log)
-		if err != nil {
-			return nil, fmt.Errorf("could not parse attestation: %w", err)
-		}
-
-		return wrappedAttestation.Attestation, nil
-=======
 		return e.logToAttestation(log, chainID, false)
 	case e.isAttestationSavedEvent(log, chainID):
 		return e.logToAttestation(log, chainID, true)
->>>>>>> 1d6df2b3
 	default:
 		//nolint:nilnil
 		return nil, nil
