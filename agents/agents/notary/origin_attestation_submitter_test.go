package notary_test

import (
	"math/big"
	"time"

	"github.com/Flaque/filet"
	"github.com/brianvoe/gofakeit/v6"
	"github.com/ethereum/go-ethereum/common"
	. "github.com/stretchr/testify/assert"
	"github.com/synapsecns/sanguine/agents/agents/notary"
	"github.com/synapsecns/sanguine/agents/db/datastore/sql/sqlite"
	"github.com/synapsecns/sanguine/agents/types"
	"github.com/synapsecns/sanguine/core"
)

func (u NotarySuite) TestOriginAttestationSubmitter() {
	testDB, err := sqlite.NewSqliteStore(u.GetTestContext(), filet.TmpDir(u.T(), ""))
	Nil(u.T(), err)

	fakeNonce := uint32(1)
	fakeRoot := common.BigToHash(new(big.Int).SetUint64(gofakeit.Uint64()))
	fakeDispatchBlockNumber := uint64(1)

	fakeAttestKey := types.AttestationKey{
		Origin:      u.OriginDomainClient.Config().DomainID,
		Destination: u.DestinationDomainClient.Config().DomainID,
		Nonce:       fakeNonce,
	}
	fakeUnsignedAttestation := types.NewAttestation(fakeAttestKey.GetRawKey(), fakeRoot)

	err = testDB.StoreNewInProgressAttestation(u.GetTestContext(), fakeUnsignedAttestation, fakeDispatchBlockNumber)
	Nil(u.T(), err)

	unsignedInProgressAttestation, err := testDB.RetrieveInProgressAttestation(u.GetTestContext(), u.OriginDomainClient.Config().DomainID, u.DestinationDomainClient.Config().DomainID, fakeNonce)
	Nil(u.T(), err)

	hashedAttestation, err := types.Hash(unsignedInProgressAttestation.SignedAttestation().Attestation())
	Nil(u.T(), err)

	signature, err := u.NotaryBondedSigner.SignMessage(u.GetTestContext(), core.BytesToSlice(hashedAttestation), false)
	Nil(u.T(), err)

	signedAttestation := types.NewSignedAttestation(unsignedInProgressAttestation.SignedAttestation().Attestation(), []types.Signature{}, []types.Signature{signature})
	signedInProgressAttestation := types.NewInProgressAttestation(signedAttestation, unsignedInProgressAttestation.OriginDispatchBlockNumber(), nil, 0)
	err = testDB.UpdateNotarySignature(u.GetTestContext(), signedInProgressAttestation)
	Nil(u.T(), err)

	// call the update producing function
	originAttestationSubmitter := notary.NewOriginAttestationSubmitter(
		u.OriginDomainClient,
		u.AttestationDomainClient,
		u.DestinationDomainClient,
		testDB,
<<<<<<< HEAD
		u.NotaryBondedSigner,
		u.NotaryUnbondedSigner,
=======
		u.NotarySigner,
		u.UnbondedSigner,
>>>>>>> a31a6dca
		1*time.Second)

	err = originAttestationSubmitter.Update(u.GetTestContext())
	Nil(u.T(), err)

	// make sure an update has been produced
	producedAttestation, err := testDB.RetrieveOldestUnconfirmedSubmittedInProgressAttestation(u.GetTestContext(), u.OriginDomainClient.Config().DomainID, u.DestinationDomainClient.Config().DomainID)
	Nil(u.T(), err)
	Equal(u.T(), producedAttestation.SignedAttestation().Attestation().Nonce(), fakeNonce)
	NotNil(u.T(), producedAttestation.SubmittedToAttestationCollectorTime())
	Equal(u.T(), types.AttestationStateNotarySubmittedUnconfirmed, producedAttestation.AttestationState())
}<|MERGE_RESOLUTION|>--- conflicted
+++ resolved
@@ -52,13 +52,8 @@
 		u.AttestationDomainClient,
 		u.DestinationDomainClient,
 		testDB,
-<<<<<<< HEAD
-		u.NotaryBondedSigner,
-		u.NotaryUnbondedSigner,
-=======
 		u.NotarySigner,
 		u.UnbondedSigner,
->>>>>>> a31a6dca
 		1*time.Second)
 
 	err = originAttestationSubmitter.Update(u.GetTestContext())
