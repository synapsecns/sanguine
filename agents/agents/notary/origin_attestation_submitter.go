--- conflicted
+++ resolved
@@ -94,10 +94,6 @@
 
 	err = a.attestationDomain.AttestationCollector().SubmitAttestation(ctx, a.unbondedSigner, inProgressAttestationToSubmit.SignedAttestation())
 	if err != nil {
-<<<<<<< HEAD
-		logger.Errorf("Error calling SubmitAttestation on AttestationCollector: %v", err)
-=======
->>>>>>> a31a6dca
 		return fmt.Errorf("could not submit attestation: %w", err)
 	}
 
