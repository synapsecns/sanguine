--- conflicted
+++ resolved
@@ -28,11 +28,7 @@
 		},
 		UnbondedSigner: config.SignerConfig{
 			Type: config.FileType.String(),
-<<<<<<< HEAD
-			File: filet.TmpFile(u.T(), "", u.NotaryUnbondedWallet.PrivateKeyHex()).Name(),
-=======
 			File: filet.TmpFile(u.T(), "", u.UnbondedWallet.PrivateKeyHex()).Name(),
->>>>>>> a31a6dca
 		},
 		Database: config.DBConfig{
 			Type:       dbcommon.Sqlite.String(),
