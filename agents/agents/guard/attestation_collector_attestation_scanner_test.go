--- conflicted
+++ resolved
@@ -52,11 +52,7 @@
 		uint32(origin),
 		uint32(destination),
 		testDB,
-<<<<<<< HEAD
-		u.GuardUnbondedSigner,
-=======
 		u.UnbondedSigner,
->>>>>>> a31a6dca
 		1*time.Second)
 
 	err = attestationCollectorAttestationScanner.Update(u.GetTestContext())
