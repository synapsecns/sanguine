package guard

import (
	"context"
	"fmt"
	"time"

	"github.com/synapsecns/sanguine/agents/config"
	"github.com/synapsecns/sanguine/agents/db/datastore/sql"
	"github.com/synapsecns/sanguine/agents/domains/evm"
	"github.com/synapsecns/sanguine/core/dbcommon"
	"github.com/synapsecns/sanguine/ethergo/signer/signer"
	"golang.org/x/sync/errgroup"
)

// Guard in the current version scans the attestation collector for notary signed attestations,
// signs them, and posts to destination chains.
// TODO: Note right now, I have threads for each origin-destination pair and do no batching at all.
type Guard struct {
	scanners                   map[string]map[string]AttestationCollectorAttestationScanner
	originDoubleCheckers       map[string]map[string]AttestationDoubleCheckOnOriginVerifier
	guardSigners               map[string]map[string]AttestationGuardSigner
	guardCollectorSubmitters   map[string]map[string]AttestationGuardCollectorSubmitter
	guardCollectorVerifiers    map[string]map[string]AttestationGuardCollectorVerifier
	guardDestinationSubmitters map[string]map[string]AttestationGuardDestinationSubmitter
	guardDestinationVerifiers  map[string]map[string]AttestationGuardDestinationVerifier
	bondedSigner               signer.Signer
	unbondedSigner             signer.Signer
	refreshInterval            time.Duration
}

// NewGuard creates a new guard.
//
//nolint:cyclop
func NewGuard(ctx context.Context, cfg config.GuardConfig) (_ Guard, err error) {
	if cfg.RefreshIntervalInSeconds == int64(0) {
		return Guard{}, fmt.Errorf("cfg.refreshInterval cannot be 0")
	}
	guard := Guard{
		scanners:                   make(map[string]map[string]AttestationCollectorAttestationScanner),
		originDoubleCheckers:       make(map[string]map[string]AttestationDoubleCheckOnOriginVerifier),
		guardSigners:               make(map[string]map[string]AttestationGuardSigner),
		guardCollectorSubmitters:   make(map[string]map[string]AttestationGuardCollectorSubmitter),
		guardCollectorVerifiers:    make(map[string]map[string]AttestationGuardCollectorVerifier),
		guardDestinationSubmitters: make(map[string]map[string]AttestationGuardDestinationSubmitter),
		guardDestinationVerifiers:  make(map[string]map[string]AttestationGuardDestinationVerifier),
		refreshInterval:            time.Second * time.Duration(cfg.RefreshIntervalInSeconds),
	}

	guard.bondedSigner, err = config.SignerFromConfig(cfg.BondedSigner)
	if err != nil {
		return Guard{}, fmt.Errorf("error with bondedSigner, could not create guard: %w", err)
	}

	guard.unbondedSigner, err = config.SignerFromConfig(cfg.UnbondedSigner)
	if err != nil {
		return Guard{}, fmt.Errorf("error with unbondedSigner, could not create guard: %w", err)
	}

	dbType, err := dbcommon.DBTypeFromString(cfg.Database.Type)
	if err != nil {
		return Guard{}, fmt.Errorf("could not get legacyDB type: %w", err)
	}

	dbHandle, err := sql.NewStoreFromConfig(ctx, dbType, cfg.Database.ConnString)
	if err != nil {
		return Guard{}, fmt.Errorf("could not connect to legacyDB: %w", err)
	}

	attestationDomainClient, err := evm.NewEVM(ctx, "attestation_collector", cfg.AttestationDomain)
	if err != nil {
		return Guard{}, fmt.Errorf("failing to create evm for attestation collector, could not create guard for B: %w", err)
	}
	err = attestationDomainClient.AttestationCollector().PrimeNonce(ctx, guard.unbondedSigner)
	if err != nil {
		return Guard{}, fmt.Errorf("error trying to PrimeNonce for attestationClient, could not create notary for: %w", err)
	}

	for originName, originDomain := range cfg.OriginDomains {
		originDomainClient, err := evm.NewEVM(ctx, originName, originDomain)
		if err != nil {
			return Guard{}, fmt.Errorf("failing to create evm for origiin, could not create guard for: %w", err)
		}
		guard.scanners[originName] = make(map[string]AttestationCollectorAttestationScanner)
		guard.originDoubleCheckers[originName] = make(map[string]AttestationDoubleCheckOnOriginVerifier)
		guard.guardSigners[originName] = make(map[string]AttestationGuardSigner)
		guard.guardCollectorSubmitters[originName] = make(map[string]AttestationGuardCollectorSubmitter)
		guard.guardCollectorVerifiers[originName] = make(map[string]AttestationGuardCollectorVerifier)
		guard.guardDestinationSubmitters[originName] = make(map[string]AttestationGuardDestinationSubmitter)
		guard.guardDestinationVerifiers[originName] = make(map[string]AttestationGuardDestinationVerifier)
		for destinationName, destinationDomain := range cfg.DestinationDomains {
			if originDomain.DomainID == destinationDomain.DomainID {
				continue
			}

			// TODO (joe): other guard workers will submit to destination but for now
			// we are commenting this out since we aren't using the destinationDomainClient yet
			destinationDomainClient, err := evm.NewEVM(ctx, destinationName, destinationDomain)
			if err != nil {
				return Guard{}, fmt.Errorf("failing to create evm for destination, could not create guard for: %w", err)
			}
<<<<<<< HEAD
			err = destinationDomainClient.Destination().PrimeNonce(ctx, guard.unbondedSigner)
			if err != nil {
				return Guard{}, fmt.Errorf("error trying to PrimeNonce for destinationClient, could not create guard for: %w", err)
			}
=======
>>>>>>> a31a6dca

			guard.scanners[originName][destinationName] = NewAttestationCollectorAttestationScanner(
				attestationDomainClient,
				originDomain.DomainID,
				destinationDomain.DomainID,
				dbHandle,
				guard.unbondedSigner,
				guard.refreshInterval)

			guard.originDoubleCheckers[originName][destinationName] = NewAttestationDoubleCheckOnOriginVerifier(
				originDomainClient,
				attestationDomainClient,
				destinationDomainClient,
				dbHandle,
				guard.bondedSigner,
				guard.unbondedSigner,
				guard.refreshInterval)

			guard.guardSigners[originName][destinationName] = NewAttestationGuardSigner(
				originDomainClient,
				attestationDomainClient,
				destinationDomainClient,
				dbHandle,
				guard.bondedSigner,
				guard.unbondedSigner,
				guard.refreshInterval)

			guard.guardCollectorSubmitters[originName][destinationName] = NewAttestationGuardCollectorSubmitter(
				originDomainClient,
				attestationDomainClient,
				destinationDomainClient,
				dbHandle,
				guard.bondedSigner,
				guard.unbondedSigner,
				guard.refreshInterval)

			guard.guardCollectorVerifiers[originName][destinationName] = NewAttestationGuardCollectorVerifier(
				originDomainClient,
				attestationDomainClient,
				destinationDomainClient,
				dbHandle,
				guard.bondedSigner,
				guard.unbondedSigner,
				guard.refreshInterval)

			guard.guardDestinationSubmitters[originName][destinationName] = NewAttestationGuardDestinationSubmitter(
				originDomainClient,
				attestationDomainClient,
				destinationDomainClient,
				dbHandle,
				guard.bondedSigner,
				guard.unbondedSigner,
				guard.refreshInterval)

			guard.guardDestinationVerifiers[originName][destinationName] = NewAttestationGuardDestinationVerifier(
				originDomainClient,
				attestationDomainClient,
				destinationDomainClient,
				dbHandle,
				guard.bondedSigner,
				guard.unbondedSigner,
				guard.refreshInterval)
		}
	}

	return guard, nil
}

// Start starts the guard.
//
//nolint:cyclop
func (u Guard) Start(ctx context.Context) error {
	g, ctx := errgroup.WithContext(ctx)

	for originName, originScanners := range u.scanners {
		for destinationName := range originScanners {
			originName := originName           // capture func literal
			destinationName := destinationName // capture func literal
			g.Go(func() error {
				//nolint: wrapcheck
				return u.scanners[originName][destinationName].Start(ctx)
			})
		}
	}

	for originName, originToAllDestinationsDoubleCheckers := range u.originDoubleCheckers {
		for destinationName := range originToAllDestinationsDoubleCheckers {
			originName := originName           // capture func literal
			destinationName := destinationName // capture func literal
			g.Go(func() error {
				//nolint: wrapcheck
				return u.originDoubleCheckers[originName][destinationName].Start(ctx)
			})
		}
	}

	for originName, allDestinationGuardSigners := range u.guardSigners {
		for destinationName := range allDestinationGuardSigners {
			originName := originName           // capture func literal
			destinationName := destinationName // capture func literal
			g.Go(func() error {
				//nolint: wrapcheck
				return u.guardSigners[originName][destinationName].Start(ctx)
			})
		}
	}

	for originName, allDestinationGuardCollectorSubmitters := range u.guardCollectorSubmitters {
		for destinationName := range allDestinationGuardCollectorSubmitters {
			originName := originName           // capture func literal
			destinationName := destinationName // capture func literal
			g.Go(func() error {
				//nolint: wrapcheck
				return u.guardCollectorSubmitters[originName][destinationName].Start(ctx)
			})
		}
	}

	for originName, allDestinationGuardCollectorVerifiers := range u.guardCollectorVerifiers {
		for destinationName := range allDestinationGuardCollectorVerifiers {
			originName := originName           // capture func literal
			destinationName := destinationName // capture func literal
			g.Go(func() error {
				//nolint: wrapcheck
				return u.guardCollectorVerifiers[originName][destinationName].Start(ctx)
			})
		}
	}

	for originName, allDestinationGuardDestinationSubmitters := range u.guardDestinationSubmitters {
		for destinationName := range allDestinationGuardDestinationSubmitters {
			originName := originName           // capture func literal
			destinationName := destinationName // capture func literal
			g.Go(func() error {
				//nolint: wrapcheck
				return u.guardDestinationSubmitters[originName][destinationName].Start(ctx)
			})
		}
	}

	for originName, allDestinationGuardDestinationVerifiers := range u.guardDestinationVerifiers {
		for destinationName := range allDestinationGuardDestinationVerifiers {
			originName := originName           // capture func literal
			destinationName := destinationName // capture func literal
			g.Go(func() error {
				//nolint: wrapcheck
				return u.guardDestinationVerifiers[originName][destinationName].Start(ctx)
			})
		}
	}

	err := g.Wait()
	if err != nil {
		logger.Errorf("Guard exiting with error: %v", err)
		return fmt.Errorf("could not start the guard: %w", err)
	}

	logger.Info("Guard exiting without error")
	return nil
}<|MERGE_RESOLUTION|>--- conflicted
+++ resolved
@@ -99,13 +99,6 @@
 			if err != nil {
 				return Guard{}, fmt.Errorf("failing to create evm for destination, could not create guard for: %w", err)
 			}
-<<<<<<< HEAD
-			err = destinationDomainClient.Destination().PrimeNonce(ctx, guard.unbondedSigner)
-			if err != nil {
-				return Guard{}, fmt.Errorf("error trying to PrimeNonce for destinationClient, could not create guard for: %w", err)
-			}
-=======
->>>>>>> a31a6dca
 
 			guard.scanners[originName][destinationName] = NewAttestationCollectorAttestationScanner(
 				attestationDomainClient,
