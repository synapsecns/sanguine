package config

import (
	"context"
	"fmt"
	"github.com/synapsecns/sanguine/ethergo/signer/config"
	submitterConfig "github.com/synapsecns/sanguine/ethergo/submitter/config"
	"os"
	"path/filepath"

	"github.com/davecgh/go-spew/spew"
	"github.com/jftuga/ellipsis"
	"gopkg.in/yaml.v2"
)

// AgentConfig is used for configuring the guard.
type AgentConfig struct {
	// DBConfig is the database configuration.
	DBConfig DBConfig `yaml:"db_config"`
<<<<<<< HEAD
	// ScribeConfig is the scribe configuration.
	ScribeConfig ScribeConfig `yaml:"scribe_config"`
=======
>>>>>>> 1d6df2b3
	// Domains stores all the domains
	Domains DomainConfigs `yaml:"domains"`
	// DomainID is the domain of the chain that this agent is assigned to.
	// 	For Guards, it is 0 meaning all domains.
	// 	For Notaries, it will be a specific domain greater than 0.
	DomainID uint32 `yaml:"domain_id"`
	// SummitDomainID is the domain of the chain that has the Summit contract (ie SYN chain).
	SummitDomainID uint32 `yaml:"summit_domain_id"`
	// UnbondedSigner contains the unbonded signer config for agents
	// (this is signer used to submit transactions)
	UnbondedSigner config.SignerConfig `yaml:"unbonded_signer"`
	// BondedSigner contains the bonded signer config for agents
	BondedSigner config.SignerConfig `yaml:"bonded_signer"`
	// RefreshIntervalSeconds is the refresh interval in seconds
	RefreshIntervalSeconds uint32 `yaml:"refresh_interval_seconds,omitempty"`
	// BaseOmnirpcURL is the base url for omnirpc.
	// The format is "https://omnirpc.url". Notice the lack of "confirmations" on the URL
	// in comparison to what `Scribe` uses.
	BaseOmnirpcURL string `yaml:"base_omnirpc_url"`
	// DBPrefix is the prefix for the tables in the database. This is only to be used with mysql.
	DBPrefix string `yaml:"db_prefix"`
	// SubmitterConfig is the config for the submitter.
	SubmitterConfig submitterConfig.Config `yaml:"submitter_config"`
}

// IsValid makes sure the config is valid. This is done by calling IsValid() on each
// submodule. If any method returns an error that is returned here and the entirety
// of IsValid returns false. Any warnings are logged by the submodules respective loggers.
func (a *AgentConfig) IsValid(ctx context.Context) (ok bool, err error) {
	if int64(a.RefreshIntervalSeconds) == int64(0) {
		return false, fmt.Errorf("refresh_interval_seconds cannot be 0")
	}

	if ok, err = a.Domains.IsValid(ctx); !ok {
		return false, err
	}

	if a.BaseOmnirpcURL == "" {
		return false, fmt.Errorf("rpc url cannot be empty")
	}

	hasAssignedDomain := (a.DomainID == uint32(0))
	hasSummitDomainID := false

	for _, cfg := range a.Domains {
		if !hasAssignedDomain {
			if cfg.DomainID == a.DomainID {
				hasAssignedDomain = true
			}
		}

		if !hasSummitDomainID {
			if cfg.DomainID == a.SummitDomainID {
				hasSummitDomainID = true
				if cfg.SummitAddress == "" {
					return false, fmt.Errorf("field SummitAddress: %w", ErrRequiredField)
				}
			}
		}
	}

	return true, nil
}

// Encode gets the encoded config.yaml file.
func (a AgentConfig) Encode() ([]byte, error) {
	output, err := yaml.Marshal(&a)
	if err != nil {
		return nil, fmt.Errorf("could not unmarshall config %s: %w", ellipsis.Shorten(spew.Sdump(a), 20), err)
	}
	return output, nil
}

// DecodeAgentConfig parses in a config from a file.
func DecodeAgentConfig(filePath string) (a AgentConfig, err error) {
	input, err := os.ReadFile(filepath.Clean(filePath))
	if err != nil {
		return AgentConfig{}, fmt.Errorf("failed to read file: %w", err)
	}
	err = yaml.Unmarshal(input, &a)
	if err != nil {
		return AgentConfig{}, fmt.Errorf("could not unmarshall config %s: %w", ellipsis.Shorten(string(input), 30), err)
	}
	return a, nil
}<|MERGE_RESOLUTION|>--- conflicted
+++ resolved
@@ -3,10 +3,11 @@
 import (
 	"context"
 	"fmt"
+	"os"
+	"path/filepath"
+
 	"github.com/synapsecns/sanguine/ethergo/signer/config"
 	submitterConfig "github.com/synapsecns/sanguine/ethergo/submitter/config"
-	"os"
-	"path/filepath"
 
 	"github.com/davecgh/go-spew/spew"
 	"github.com/jftuga/ellipsis"
@@ -17,11 +18,8 @@
 type AgentConfig struct {
 	// DBConfig is the database configuration.
 	DBConfig DBConfig `yaml:"db_config"`
-<<<<<<< HEAD
 	// ScribeConfig is the scribe configuration.
 	ScribeConfig ScribeConfig `yaml:"scribe_config"`
-=======
->>>>>>> 1d6df2b3
 	// Domains stores all the domains
 	Domains DomainConfigs `yaml:"domains"`
 	// DomainID is the domain of the chain that this agent is assigned to.
