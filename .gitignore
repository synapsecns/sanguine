--- conflicted
+++ resolved
@@ -12,7 +12,6 @@
 *.out
 
 # Dependency directories (remove the comment below to include it)
-<<<<<<< HEAD
 # vendor/
 
 ## See Go gitignore: https://github.com/github/gitignore/blob/master/Go.gitignore
@@ -81,7 +80,7 @@
 # ignore intellij .idea folder
 .idea
 limit.csv
-=======
+
 vendor/
 
 .DS_Store
@@ -110,5 +109,4 @@
 
 .idea/
 
-.gas-snapshot
->>>>>>> 282e6a40
+.gas-snapshot