--- conflicted
+++ resolved
@@ -123,11 +123,8 @@
 # fasthttp
 fastcache.tmp*
 
+#vercel
+
 # ignore all go built files in local dirs
 main
-<<<<<<< HEAD
-
-.devnet
-=======
-**/.vercel
->>>>>>> 1cb11c0a
+.devnet/