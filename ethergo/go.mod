--- conflicted
+++ resolved
@@ -180,13 +180,8 @@
 	github.com/jmespath/go-jmespath v0.4.0 // indirect
 	github.com/json-iterator/go v1.1.12 // indirect
 	github.com/kevinburke/ssh_config v1.2.0 // indirect
-<<<<<<< HEAD
 	github.com/klauspost/compress v1.17.4 // indirect
 	github.com/klauspost/cpuid/v2 v2.2.6 // indirect
-=======
-	github.com/klauspost/compress v1.17.3 // indirect
-	github.com/klauspost/cpuid/v2 v2.2.5 // indirect
->>>>>>> 77752689
 	github.com/kr/pretty v0.3.1 // indirect
 	github.com/kr/text v0.2.0 // indirect
 	github.com/leodido/go-urn v1.2.4 // indirect
@@ -211,17 +206,9 @@
 	github.com/peterh/liner v1.2.1 // indirect
 	github.com/pjbgf/sha1cd v0.3.0 // indirect
 	github.com/pmezard/go-difflib v1.0.0 // indirect
-<<<<<<< HEAD
 	github.com/prometheus/client_model v0.5.0 // indirect
 	github.com/prometheus/common v0.45.0 // indirect
 	github.com/prometheus/procfs v0.12.0 // indirect
-	github.com/pyroscope-io/client v0.7.2 // indirect
-	github.com/pyroscope-io/godeltaprof v0.1.2 // indirect
-=======
-	github.com/prometheus/client_model v0.4.0 // indirect
-	github.com/prometheus/common v0.42.0 // indirect
-	github.com/prometheus/procfs v0.9.0 // indirect
->>>>>>> 77752689
 	github.com/rivo/uniseg v0.2.0 // indirect
 	github.com/rogpeppe/go-internal v1.11.0 // indirect
 	github.com/rs/cors v1.8.2 // indirect
