--- conflicted
+++ resolved
@@ -1,7 +1,3 @@
 # Tracely
 
-<<<<<<< HEAD
-Tracely is an extension of the [Tracely](https://github.com/DenrianWeiss/tracely) tool by [DenrianWeiss](https://github.com/DenrianWeiss). It was forked to add error/context bandling and hopefully add more features in the future. The intent is to merge these features upstream.
-=======
-Tracely is an extension of the [Tracely](https://github.com/DenrianWeiss/tracely) tool by [DenrianWeiss](https://github.com/DenrianWeiss). It was forked to add error/context handling and hopefully add more features in the future. The intent is to merge upstream when ready to merge `feat/communication`
->>>>>>> 23a0eb3c
+Tracely is an extension of the [Tracely](https://github.com/DenrianWeiss/tracely) tool by [DenrianWeiss](https://github.com/DenrianWeiss). It was forked to add error/context handling and hopefully add more features in the future. The intent is to merge these features upstream.
