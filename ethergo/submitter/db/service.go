--- conflicted
+++ resolved
@@ -9,11 +9,6 @@
 
 	"github.com/ethereum/go-ethereum/common"
 	"github.com/synapsecns/sanguine/core/dbcommon"
-<<<<<<< HEAD
-	"golang.org/x/exp/slices"
-=======
-	"math/big"
->>>>>>> 490d2959
 )
 
 // Service is the interface for the tx queue database.
