package submitter

import (
	"context"
	"errors"
	"fmt"
	"github.com/cornelk/hashmap"
	"math"
	"math/big"
	"reflect"
	"runtime"
	"sync"
	"time"

	"github.com/google/uuid"
	"github.com/puzpuzpuz/xsync/v2"

	"github.com/ethereum/go-ethereum/accounts/abi/bind"
	"github.com/ethereum/go-ethereum/common"
	"github.com/ethereum/go-ethereum/core/types"
	"github.com/ethereum/go-ethereum/params"
	"github.com/ipfs/go-log"
	"github.com/synapsecns/sanguine/core"
	"github.com/synapsecns/sanguine/core/mapmutex"
	"github.com/synapsecns/sanguine/core/metrics"
	"github.com/synapsecns/sanguine/core/retry"
	"github.com/synapsecns/sanguine/ethergo/chain/gas"
	"github.com/synapsecns/sanguine/ethergo/client"
	"github.com/synapsecns/sanguine/ethergo/signer/signer"
	"github.com/synapsecns/sanguine/ethergo/submitter/config"
	"github.com/synapsecns/sanguine/ethergo/submitter/db"
	"github.com/synapsecns/sanguine/ethergo/util"
	"go.opentelemetry.io/otel/attribute"
	"go.opentelemetry.io/otel/metric"
	"go.opentelemetry.io/otel/trace"
	"golang.org/x/sync/errgroup"
)

var logger = log.Logger("ethergo-submitter")

const meterName = "github.com/synapsecns/sanguine/services/rfq/api/rest"

// TransactionSubmitter is the interface for submitting transactions to the chain.
type TransactionSubmitter interface {
	// Start starts the transaction submitter.
	Start(ctx context.Context) error
	// SubmitTransaction submits a transaction to the chain.
	// the transaction is not guaranteed to be executed immediately, only at some point in the future.
	// the nonce is returned, and can be used to track the status of the transaction.
	SubmitTransaction(ctx context.Context, chainID *big.Int, call ContractCallType) (nonce uint64, err error)
	// GetSubmissionStatus returns the status of a transaction and any metadata associated with it if it is complete.
	GetSubmissionStatus(ctx context.Context, chainID *big.Int, nonce uint64) (status SubmissionStatus, err error)
}

// txSubmitterImpl is the implementation of the transaction submitter.
type txSubmitterImpl struct {
	metrics metrics.Handler
	meter   metric.Meter
	// signer is the signer for signing transactions.
	signer signer.Signer
	// nonceMux is the mutex for the nonces. It is keyed by chain.
	nonceMux mapmutex.StringerMapMutex
	// statusMux is the mutex for the status of a tx. It is keyed by tx hash.
	statusMux mapmutex.StringMapMutex
	// fetcher is used to fetch the chain client for a given chain id.
	fetcher ClientFetcher
	// db is the database for storing transactions.
	db db.Service
	// retryOnce is used to return 0 on the first call to GetRetryInterval.
	retryOnce sync.Once
	// retryNow is used to trigger a retry immediately.
	// it circumvents the retry interval.
	// to prevent memory leaks, this has a buffer of 1.
	// callers adding to this channel should not block.
	retryNow chan bool
	// lastGasBlockCache is used to cache the last gas block for a given chain. A new block should still be fetched, if possible.
	lastGasBlockCache *xsync.MapOf[int, *types.Header]
	// config is the config for the transaction submitter.
	config config.IConfig
	// numPendingGauge is the gauge for the number of pending transactions.
	numPendingGauge metric.Int64ObservableGauge
	// nonceGauge is the gauge for the current nonce.
	nonceGauge metric.Int64ObservableGauge
	// numPendingTxes is used for metrics.
	numPendingTxes *hashmap.Map[uint32, int]
	// currentNonces is used for metrics.
	currentNonces *hashmap.Map[uint32, uint64]
}

// ClientFetcher is the interface for fetching a chain client.
//
//go:generate go run github.com/vektra/mockery/v2 --name ClientFetcher --output ./mocks --case=underscore
type ClientFetcher interface {
	GetClient(ctx context.Context, chainID *big.Int) (client.EVM, error)
}

// NewTransactionSubmitter creates a new transaction submitter.
func NewTransactionSubmitter(metrics metrics.Handler, signer signer.Signer, fetcher ClientFetcher, db db.Service, config config.IConfig) TransactionSubmitter {

	return &txSubmitterImpl{
		db:                db,
		config:            config,
		metrics:           metrics,
		meter:             metrics.Meter(meterName),
		signer:            signer,
		fetcher:           fetcher,
		nonceMux:          mapmutex.NewStringerMapMutex(),
		statusMux:         mapmutex.NewStringMapMutex(),
		retryNow:          make(chan bool, 1),
		lastGasBlockCache: xsync.NewIntegerMapOf[int, *types.Header](),
		numPendingTxes:    hashmap.New[uint32, int](),
		currentNonces:     hashmap.New[uint32, uint64](),
	}
}

// GetRetryInterval returns the retry interval for the transaction submitter.
func (t *txSubmitterImpl) GetRetryInterval() time.Duration {
	retryInterval := time.Second * 2
	t.retryOnce.Do(func() {
		retryInterval = time.Duration(0)
	})
	return retryInterval
}

<<<<<<< HEAD
var reaperInterval = time.Minute * 5
var maxRecordAge = time.Hour * 24 * 7

func (t *txSubmitterImpl) Start(parentCtx context.Context) error {
	// start reaper process
	ctx, cancel := context.WithCancel(parentCtx)
	go func() {
		for {
			select {
			case <-ctx.Done():
				return
			case <-time.After(reaperInterval):
				err := t.db.DeleteTXS(ctx, maxRecordAge, db.ReplacedOrConfirmed, db.Replaced, db.Confirmed)
				if err != nil {
					logger.Errorf("could not flush old records: %v", err)
				}
			}
		}
	}()
=======
func (t *txSubmitterImpl) Start(ctx context.Context) (err error) {
	err = t.setupMetrics()
	if err != nil {
		return fmt.Errorf("could not setup metrics: %w", err)
	}
>>>>>>> 0de75b01

	i := 0
	for {
		i++
		shouldExit, err := t.runSelector(ctx, i)
		if err != nil {
			logger.Warn(err)
		}
		if shouldExit {
			logger.Warn("exiting transaction submitter")
			cancel()
			return nil
		}
	}
}

func (t *txSubmitterImpl) setupMetrics() (err error) {
	t.numPendingGauge, err = t.meter.Int64ObservableGauge("num_pending_txes")
	if err != nil {
		return fmt.Errorf("could not create num pending txes gauge: %w", err)
	}

	_, err = t.meter.RegisterCallback(t.recordNumPending, t.numPendingGauge)
	if err != nil {
		return fmt.Errorf("could not register callback: %w", err)
	}

	t.nonceGauge, err = t.meter.Int64ObservableGauge("current_nonce")
	if err != nil {
		return fmt.Errorf("could not create nonce gauge: %w", err)
	}

	_, err = t.meter.RegisterCallback(t.recordNonces, t.nonceGauge)
	if err != nil {
		return fmt.Errorf("could not register callback: %w", err)
	}

	return nil
}

func (t *txSubmitterImpl) GetSubmissionStatus(ctx context.Context, chainID *big.Int, nonce uint64) (status SubmissionStatus, err error) {
	nonceStatus, err := t.db.GetNonceStatus(ctx, t.signer.Address(), chainID, nonce)
	if err != nil {
		if errors.Is(err, db.ErrNonceNotExist) {
			return submissionStatusImpl{
				state: NotFound,
			}, nil
		}

		return nil, fmt.Errorf("could not get nonce status: %w", err)
	}

	if nonceStatus == db.ReplacedOrConfirmed {
		return submissionStatusImpl{
			state: Confirming,
		}, nil
	}

	if nonceStatus == db.Confirmed {
		txs, err := t.db.GetNonceAttemptsByStatus(ctx, t.signer.Address(), chainID, nonce, db.Confirmed)
		if err != nil {
			return nil, fmt.Errorf("could not get nonce attempts by status: %w", err)
		}

		if len(txs) == 0 {
			return nil, fmt.Errorf("unexpected error: no transactions found for nonce %d", nonce)
		}

		return submissionStatusImpl{
			state:  Confirmed,
			txHash: txs[0].Hash(),
		}, nil
	}

	return submissionStatusImpl{
		state: Pending,
	}, nil
}

func (t *txSubmitterImpl) getNonce(parentCtx context.Context, chainID *big.Int, address common.Address) (_ uint64, err error) {
	ctx, span := t.metrics.Tracer().Start(parentCtx, "submitter.GetNonce", trace.WithAttributes(
		attribute.Stringer("chainID", chainID),
		attribute.Stringer("address", address),
	))

	defer func() {
		metrics.EndSpanWithErr(span, err)
	}()

	g, ctx := errgroup.WithContext(ctx)
	// onChainNonce is the latest nonce from eth_transactionCount. db nonce is latest nonce from db + 1
	// locks are not built into this method or the insertion level of the db
	var onChainNonce, dbNonce uint64

	chainClient, err := t.fetcher.GetClient(ctx, chainID)
	if err != nil {
		return 0, fmt.Errorf("could not get client: %w", err)
	}

	g.Go(func() error {
		onChainNonce, err = chainClient.NonceAt(ctx, address, nil)
		if err != nil {
			return fmt.Errorf("could not get nonce from chain: %w", err)
		}
		return nil
	})

	g.Go(func() error {
		dbNonce, err = t.db.GetNonceForChainID(ctx, address, chainID)
		if errors.Is(err, db.ErrNoNonceForChain) {
			dbNonce = 0
			return nil
		}
		if err != nil {
			return fmt.Errorf("could not get nonce from db: %w", err)
		}

		dbNonce++

		return nil
	})

	err = g.Wait()
	if err != nil {
		return 0, fmt.Errorf("could not get nonce: %w", err)
	}

	if onChainNonce > dbNonce {
		return onChainNonce, nil
	}

	return dbNonce, nil
}

func (t *txSubmitterImpl) storeTX(ctx context.Context, tx *types.Transaction, status db.Status, UUID string) (err error) {
	ctx, span := t.metrics.Tracer().Start(ctx, "submitter.StoreTX", trace.WithAttributes(
		append(txToAttributes(tx, UUID), attribute.String("status", status.String()))...))

	defer func() {
		metrics.EndSpanWithErr(span, err)
	}()

	err = t.db.PutTXS(ctx, db.TX{
		UUID:        UUID,
		Transaction: tx,
		Status:      status,
	})
	if err != nil {
		return fmt.Errorf("could not put tx: %w", err)
	}

	return nil
}

// ContractCallType is a contract call that can be called safely.
type ContractCallType func(transactor *bind.TransactOpts) (tx *types.Transaction, err error)

// triggerProcessQueue triggers the process queue.
// will not block if the channel is full (the tx will be processed on the next retry).
func (t *txSubmitterImpl) triggerProcessQueue(ctx context.Context) {
	select {
	case <-ctx.Done():
		return
	// trigger the process queue now if we can.
	case t.retryNow <- true:
	default:
		// do nothing
		return
	}
}

// nolint: cyclop
func (t *txSubmitterImpl) SubmitTransaction(parentCtx context.Context, chainID *big.Int, call ContractCallType) (nonce uint64, err error) {
	ctx, span := t.metrics.Tracer().Start(parentCtx, "submitter.SubmitTransaction", trace.WithAttributes(
		attribute.Stringer("chainID", chainID),
		attribute.String("caller", runtime.FuncForPC(reflect.ValueOf(call).Pointer()).Name()),
	))

	defer func() {
		metrics.EndSpanWithErr(span, err)
	}()

	// make sure we have a client for this chain.
	chainClient, err := t.fetcher.GetClient(ctx, chainID)
	if err != nil {
		return 0, fmt.Errorf("could not get client: %w", err)
	}

	// get the underlying transactor
	parentTransactor, err := t.signer.GetTransactor(ctx, core.CopyBigInt(chainID))
	if err != nil {
		return 0, fmt.Errorf("could not get transactor: %w", err)
	}

	// then we copy the transactor, this is the one we'll modify w/ no send.
	transactor := copyTransactOpts(parentTransactor)

	var locker mapmutex.Unlocker

	// this should not be modified, we need to modify this only after we set the nonce
	transactor.NoSend = true
	// we set the nonce to the max uint64 + 1. This allows the contract call to not get the nonce
	// since it's set, while allowing us to make sure the tx won't execute until we set a valid nonce.
	// this also prevents a bug in the caller from breaking our lock
	transactor.Nonce = new(big.Int).Add(new(big.Int).SetUint64(math.MaxUint64), big.NewInt(1))

	err = t.setGasPrice(ctx, chainClient, transactor, chainID, nil)
	if err != nil {
		span.AddEvent("could not set gas price", trace.WithAttributes(attribute.String("error", err.Error())))
	}
	if !t.config.GetDynamicGasEstimate(int(chainID.Uint64())) {
		transactor.GasLimit = t.config.GetGasEstimate(int(chainID.Uint64()))
	}

	transactor.Signer = func(address common.Address, transaction *types.Transaction) (_ *types.Transaction, err error) {
		locker = t.nonceMux.Lock(chainID)
		// it's important that we unlock the nonce if we fail to sign the transaction.
		// this is why we use a defer here. The second defer should only be called if the first defer is not called.
		defer func() {
			if err != nil {
				locker.Unlock()
			}
		}()

		newNonce, err := t.getNonce(ctx, chainID, address)
		if err != nil {
			return nil, fmt.Errorf("could not sign tx: %w", err)
		}

		txType := t.txTypeForChain(chainID)

		transaction, err = util.CopyTX(transaction, util.WithNonce(newNonce), util.WithTxType(txType))
		if err != nil {
			return nil, fmt.Errorf("could not copy tx: %w", err)
		}

		//nolint: wrapcheck
		return parentTransactor.Signer(address, transaction)
	}
	tx, err := call(transactor)
	if err != nil {
		return 0, fmt.Errorf("could not call contract: %w", err)
	}
	defer locker.Unlock()

	// now that we've stored the tx
	err = t.storeTX(ctx, tx, db.Stored, uuid.New().String())
	if err != nil {
		return 0, fmt.Errorf("could not store transaction: %w", err)
	}

	span.AddEvent("trigger reprocess")
	t.triggerProcessQueue(ctx)

	return tx.Nonce(), nil
}

func (t *txSubmitterImpl) txTypeForChain(chainID *big.Int) (txType uint8) {
	if t.config.SupportsEIP1559(int(chainID.Uint64())) {
		txType = types.DynamicFeeTxType
	} else {
		txType = types.LegacyTxType
	}
	return txType
}

// setGasPrice sets the gas price for the transaction.
// If a prevTx is specified, a bump will be attempted; otherwise values will be
// set from the gas oracle.
// If gas values exceed the configured max, an error will be returned.
func (t *txSubmitterImpl) setGasPrice(ctx context.Context, client client.EVM,
	transactor *bind.TransactOpts, bigChainID *big.Int, prevTx *types.Transaction) (err error) {
	ctx, span := t.metrics.Tracer().Start(ctx, "submitter.setGasPrice")

	chainID := int(bigChainID.Uint64())
	useDynamic := t.config.SupportsEIP1559(chainID)

	defer func() {
		span.SetAttributes(
			attribute.Int(metrics.ChainID, chainID),
			attribute.Bool("use_dynamic", useDynamic),
			attribute.String("gas_price", bigPtrToString(transactor.GasPrice)),
			attribute.String("gas_fee_cap", bigPtrToString(transactor.GasFeeCap)),
			attribute.String("gas_tip_cap", bigPtrToString(transactor.GasTipCap)),
		)
		metrics.EndSpanWithErr(span, err)
	}()

	t.bumpGasFromPrevTx(ctx, transactor, prevTx, chainID, useDynamic)

	err = t.applyGasFromOracle(ctx, transactor, client, useDynamic)
	if err != nil {
		return fmt.Errorf("could not populate gas from oracle: %w", err)
	}

	t.applyGasFloor(ctx, transactor, chainID, useDynamic)

	err = t.applyGasCeil(ctx, transactor, chainID, useDynamic)
	if err != nil {
		return fmt.Errorf("could not apply gas ceil: %w", err)
	}
	return nil
}

// bumpGasFromPrevTx populates the gas fields from the previous transaction and bumps
// the appropriate values corresponding to the configured GasBumpPercentage.
// Note that in the event of a tx type mismatch, gasFeeCap is copied to gasPrice,
// and gasPrice is copied to both gasFeeCap and gasTipCap in the opposite scenario.
//
//nolint:nestif
func (t *txSubmitterImpl) bumpGasFromPrevTx(ctx context.Context, transactor *bind.TransactOpts, prevTx *types.Transaction, chainID int, currentDynamic bool) {
	if prevTx == nil {
		return
	}

	_, span := t.metrics.Tracer().Start(ctx, "submitter.bumpGasFromPrevTx")

	defer func() {
		span.SetAttributes(
			attribute.String("gas_price", bigPtrToString(transactor.GasPrice)),
			attribute.String("gas_fee_cap", bigPtrToString(transactor.GasFeeCap)),
			attribute.String("gas_tip_cap", bigPtrToString(transactor.GasTipCap)),
		)
		metrics.EndSpan(span)
	}()

	prevDynamic := prevTx.Type() == types.DynamicFeeTxType
	bumpPct := t.config.GetGasBumpPercentage(chainID)
	if currentDynamic {
		if prevDynamic {
			transactor.GasFeeCap = gas.BumpByPercent(core.CopyBigInt(prevTx.GasFeeCap()), bumpPct)
			transactor.GasTipCap = gas.BumpByPercent(core.CopyBigInt(prevTx.GasTipCap()), bumpPct)
		} else {
			transactor.GasFeeCap = gas.BumpByPercent(core.CopyBigInt(prevTx.GasPrice()), bumpPct)
			transactor.GasTipCap = gas.BumpByPercent(core.CopyBigInt(prevTx.GasPrice()), bumpPct)
		}
	} else {
		if prevDynamic {
			transactor.GasPrice = gas.BumpByPercent(core.CopyBigInt(prevTx.GasFeeCap()), bumpPct)
		} else {
			transactor.GasPrice = gas.BumpByPercent(core.CopyBigInt(prevTx.GasPrice()), bumpPct)
		}
	}
}

var minTipCap = big.NewInt(10 * params.Wei)

// applyGasFloor applies the min gas price from the config if values are unset.
//
//nolint:cyclop,nestif
func (t *txSubmitterImpl) applyGasFloor(ctx context.Context, transactor *bind.TransactOpts, chainID int, useDynamic bool) {
	_, span := t.metrics.Tracer().Start(ctx, "submitter.applyGasFloor")

	defer func() {
		span.SetAttributes(
			attribute.String("gas_price", bigPtrToString(transactor.GasPrice)),
			attribute.String("gas_fee_cap", bigPtrToString(transactor.GasFeeCap)),
			attribute.String("gas_tip_cap", bigPtrToString(transactor.GasTipCap)),
		)
		metrics.EndSpan(span)
	}()

	gasFloor := t.config.GetMinGasPrice(chainID)
	if useDynamic {
		if transactor.GasFeeCap == nil || transactor.GasFeeCap.Cmp(gasFloor) < 0 {
			transactor.GasFeeCap = gasFloor
		}
		if transactor.GasTipCap == nil || transactor.GasTipCap.Cmp(minTipCap) < 0 {
			transactor.GasTipCap = minTipCap
		}
	} else if transactor.GasPrice == nil || transactor.GasPrice.Cmp(gasFloor) < 0 {
		transactor.GasPrice = gasFloor
	}
}

// applyGasFromOracle fetches gas values from a RPC endpoint and attempts to set them.
// If values are already specified, they will be overridden if the oracle values are higher.
func (t *txSubmitterImpl) applyGasFromOracle(ctx context.Context, transactor *bind.TransactOpts, client client.EVM, useDynamic bool) (err error) {
	ctx, span := t.metrics.Tracer().Start(ctx, "submitter.applyGasFromOracle")

	defer func() {
		metrics.EndSpanWithErr(span, err)
	}()

	if useDynamic {
		suggestedGasFeeCap, err := client.SuggestGasPrice(ctx)
		if err != nil {
			return fmt.Errorf("could not get gas fee cap: %w", err)
		}
		transactor.GasFeeCap = maxOfBig(transactor.GasFeeCap, suggestedGasFeeCap)
		suggestedGasTipCap, err := client.SuggestGasTipCap(ctx)
		if err != nil {
			return fmt.Errorf("could not get gas tip cap: %w", err)
		}
		transactor.GasTipCap = maxOfBig(transactor.GasTipCap, suggestedGasTipCap)
		span.SetAttributes(
			attribute.String("suggested_gas_fee_cap", bigPtrToString(suggestedGasFeeCap)),
			attribute.String("suggested_gas_tip_cap", bigPtrToString(suggestedGasTipCap)),
			attribute.String("gas_fee_cap", bigPtrToString(transactor.GasFeeCap)),
			attribute.String("gas_tip_cap", bigPtrToString(transactor.GasTipCap)),
		)
	} else {
		suggestedGasPrice, err := client.SuggestGasPrice(ctx)
		if err != nil {
			return fmt.Errorf("could not get gas price: %w", err)
		}
		transactor.GasPrice = maxOfBig(transactor.GasPrice, suggestedGasPrice)
		span.SetAttributes(
			attribute.String("suggested_gas_price", bigPtrToString(suggestedGasPrice)),
			attribute.String("gas_price", bigPtrToString(transactor.GasPrice)),
		)
	}
	return nil
}

// applyGasCeil evaluates current gas values versus the configured maximum, and
// returns an error if they exceed the maximum.
func (t *txSubmitterImpl) applyGasCeil(ctx context.Context, transactor *bind.TransactOpts, chainID int, useDynamic bool) (err error) {
	_, span := t.metrics.Tracer().Start(ctx, "submitter.applyGasCeil")

	maxPrice := t.config.GetMaxGasPrice(chainID)

	defer func() {
		span.SetAttributes(attribute.String("max_price", bigPtrToString(maxPrice)))
		metrics.EndSpanWithErr(span, err)
	}()

	if useDynamic {
		if transactor.GasFeeCap.Cmp(maxPrice) > 0 {
			return fmt.Errorf("gas fee cap %s exceeds max price %s", transactor.GasFeeCap, maxPrice)
		}
		if transactor.GasTipCap.Cmp(transactor.GasFeeCap) > 0 {
			transactor.GasTipCap = core.CopyBigInt(transactor.GasFeeCap)
			span.AddEvent("tip cap exceeds fee cap; setting tip cap to fee cap")
		}
	} else {
		if transactor.GasPrice.Cmp(maxPrice) > 0 {
			return fmt.Errorf("gas price %s exceeds max price %s", transactor.GasPrice, maxPrice)
		}
	}
	return nil
}

func maxOfBig(a, b *big.Int) *big.Int {
	if a == nil {
		return b
	}
	if b == nil {
		return a
	}
	if a.Cmp(b) > 0 {
		return a
	}
	return b
}

// getGasBlock gets the gas block for the given chain.
func (t *txSubmitterImpl) getGasBlock(ctx context.Context, chainClient client.EVM, chainID int) (gasBlock *types.Header, err error) {
	ctx, span := t.metrics.Tracer().Start(ctx, "submitter.getGasBlock")
	defer func() {
		metrics.EndSpanWithErr(span, err)
	}()

	err = retry.WithBackoff(ctx, func(ctx context.Context) (err error) {
		gasBlock, err = chainClient.HeaderByNumber(ctx, nil)
		if err != nil {
			return fmt.Errorf("could not get gas block: %w", err)
		}

		return nil
	}, retry.WithMin(time.Millisecond*50), retry.WithMax(time.Second*3), retry.WithMaxAttempts(4))

	// if we can't get the current gas block, attempt to load it from the cache
	if err != nil {
		var ok bool
		gasBlock, ok = t.lastGasBlockCache.Load(chainID)
		if ok {
			span.AddEvent("could not get gas block; using cached value", trace.WithAttributes(
				attribute.String("error", err.Error()),
				attribute.String("blockNumber", bigPtrToString(gasBlock.Number)),
			))
		} else {
			return nil, fmt.Errorf("could not get gas block: %w", err)
		}
	}

	// cache the latest gas block
	t.lastGasBlockCache.Store(chainID, gasBlock)

	return gasBlock, nil
}

// getGasEstimate gets the gas estimate for the given transaction.
// TODO: handle l2s w/ custom gas pricing through contracts.
func (t *txSubmitterImpl) getGasEstimate(ctx context.Context, chainClient client.EVM, chainID int, tx *types.Transaction) (gasEstimate uint64, err error) {
	if !t.config.GetDynamicGasEstimate(chainID) {
		return t.config.GetGasEstimate(chainID), nil
	}

	ctx, span := t.metrics.Tracer().Start(ctx, "submitter.getGasEstimate", trace.WithAttributes(
		attribute.Int(metrics.ChainID, chainID),
		attribute.String(metrics.TxHash, tx.Hash().String()),
	))

	defer func() {
		span.AddEvent("estimated_gas", trace.WithAttributes(attribute.Int64("gas", int64(gasEstimate))))
		metrics.EndSpanWithErr(span, err)
	}()

	// since we checked for dynamic gas estimate above, we can fetch the gas estimate here
	call, err := util.TxToCall(tx)
	if err != nil {
		return 0, fmt.Errorf("could not convert tx to call: %w", err)
	}

	gasEstimate, err = chainClient.EstimateGas(ctx, *call)
	if err != nil {
		span.AddEvent("could not estimate gas", trace.WithAttributes(attribute.String("error", err.Error())))
		// fallback to default
		return t.config.GetGasEstimate(chainID), nil
	}

	return gasEstimate, nil
}

var _ TransactionSubmitter = &txSubmitterImpl{}<|MERGE_RESOLUTION|>--- conflicted
+++ resolved
@@ -4,13 +4,14 @@
 	"context"
 	"errors"
 	"fmt"
-	"github.com/cornelk/hashmap"
 	"math"
 	"math/big"
 	"reflect"
 	"runtime"
 	"sync"
 	"time"
+
+	"github.com/cornelk/hashmap"
 
 	"github.com/google/uuid"
 	"github.com/puzpuzpuz/xsync/v2"
@@ -122,11 +123,15 @@
 	return retryInterval
 }
 
-<<<<<<< HEAD
 var reaperInterval = time.Minute * 5
 var maxRecordAge = time.Hour * 24 * 7
 
-func (t *txSubmitterImpl) Start(parentCtx context.Context) error {
+func (t *txSubmitterImpl) Start(parentCtx context.Context) (err error) {
+	err = t.setupMetrics()
+	if err != nil {
+		return fmt.Errorf("could not setup metrics: %w", err)
+	}
+
 	// start reaper process
 	ctx, cancel := context.WithCancel(parentCtx)
 	go func() {
@@ -142,13 +147,6 @@
 			}
 		}
 	}()
-=======
-func (t *txSubmitterImpl) Start(ctx context.Context) (err error) {
-	err = t.setupMetrics()
-	if err != nil {
-		return fmt.Errorf("could not setup metrics: %w", err)
-	}
->>>>>>> 0de75b01
 
 	i := 0
 	for {
