--- conflicted
+++ resolved
@@ -49,13 +49,10 @@
 	SubmitTransaction(ctx context.Context, chainID *big.Int, call ContractCallType) (nonce uint64, err error)
 	// GetSubmissionStatus returns the status of a transaction and any metadata associated with it if it is complete.
 	GetSubmissionStatus(ctx context.Context, chainID *big.Int, nonce uint64) (status SubmissionStatus, err error)
-<<<<<<< HEAD
+	// Address returns the address of the signer.
+	Address() common.Address
 	// GetNumPendingTxes returns the number of pending transactions for a given chain.
 	GetNumPendingTxes(chainID uint32) int
-=======
-	// Address returns the address of the signer.
-	Address() common.Address
->>>>>>> bdf657ca
 }
 
 // txSubmitterImpl is the implementation of the transaction submitter.
