--- conflicted
+++ resolved
@@ -36,11 +36,6 @@
 
 var logger = log.Logger("ethergo-submitter")
 
-<<<<<<< HEAD
-const meterName = "github.com/synapsecns/sanguine/ethergo/submitter"
-
-=======
->>>>>>> 9cdc208d
 // TransactionSubmitter is the interface for submitting transactions to the chain.
 type TransactionSubmitter interface {
 	// Start starts the transaction submitter.
