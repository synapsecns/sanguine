package submitter

import (
	"context"
	"errors"
	"fmt"
<<<<<<< HEAD
=======
	"github.com/ethereum/go-ethereum/params"
	"github.com/puzpuzpuz/xsync/v2"
	"github.com/synapsecns/sanguine/ethergo/chain/gas/backend"
	"github.com/synapsecns/sanguine/ethergo/chain/gas/london"
>>>>>>> 9a5ef7e3
	"math"
	"math/big"
	"reflect"
	"runtime"
	"sync"
	"time"

	"github.com/puzpuzpuz/xsync/v2"

	"github.com/ethereum/go-ethereum/accounts/abi/bind"
	"github.com/ethereum/go-ethereum/common"
	"github.com/ethereum/go-ethereum/core/types"
	"github.com/ipfs/go-log"
	"github.com/synapsecns/sanguine/core"
	"github.com/synapsecns/sanguine/core/mapmutex"
	"github.com/synapsecns/sanguine/core/metrics"
	"github.com/synapsecns/sanguine/core/retry"
	"github.com/synapsecns/sanguine/ethergo/chain/gas"
	"github.com/synapsecns/sanguine/ethergo/client"
	"github.com/synapsecns/sanguine/ethergo/signer/signer"
	"github.com/synapsecns/sanguine/ethergo/submitter/config"
	"github.com/synapsecns/sanguine/ethergo/submitter/db"
	"github.com/synapsecns/sanguine/ethergo/util"
	"go.opentelemetry.io/otel/attribute"
	"go.opentelemetry.io/otel/trace"
	"golang.org/x/sync/errgroup"
)

var logger = log.Logger("ethergo-submitter")

// TransactionSubmitter is the interface for submitting transactions to the chain.
type TransactionSubmitter interface {
	// Start starts the transaction submitter.
	Start(ctx context.Context) error
	// SubmitTransaction submits a transaction to the chain.
	// the transaction is not guaranteed to be executed immediately, only at some point in the future.
	// the nonce is returned, and can be used to track the status of the transaction.
	SubmitTransaction(ctx context.Context, chainID *big.Int, call ContractCallType) (nonce uint64, err error)
	// GetSubmissionStatus returns the status of a transaction and any metadata associated with it if it is complete.
	GetSubmissionStatus(ctx context.Context, chainID *big.Int, nonce uint64) (status SubmissionStatus, err error)
}

// txSubmitterImpl is the implementation of the transaction submitter.
type txSubmitterImpl struct {
	metrics metrics.Handler
	// signer is the signer for signing transactions.
	signer signer.Signer
	// nonceMux is the mutex for the nonces. It is keyed by chain.
	nonceMux mapmutex.StringerMapMutex
	// statusMux is the mutex for the status of a tx. It is keyed by tx hash.
	statusMux mapmutex.StringMapMutex
	// fetcher is used to fetch the chain client for a given chain id.
	fetcher ClientFetcher
	// db is the database for storing transactions.
	db db.Service
	// retryOnce is used to return 0 on the first call to GetRetryInterval.
	retryOnce sync.Once
	// retryNow is used to trigger a retry immediately.
	// it circumvents the retry interval.
	// to prevent memory leaks, this has a buffer of 1.
	// callers adding to this channel should not block.
	retryNow chan bool
	// lastGasBlockCache is used to cache the last gas block for a given chain. A new block should still be fetched, if possible.
	lastGasBlockCache *xsync.MapOf[int, *types.Header]
	// config is the config for the transaction submitter.
	config config.IConfig
}

// ClientFetcher is the interface for fetching a chain client.
//
//go:generate go run github.com/vektra/mockery/v2 --name ClientFetcher --output ./mocks --case=underscore
type ClientFetcher interface {
	GetClient(ctx context.Context, chainID *big.Int) (client.EVM, error)
}

// NewTransactionSubmitter creates a new transaction submitter.
func NewTransactionSubmitter(metrics metrics.Handler, signer signer.Signer, fetcher ClientFetcher, db db.Service, config config.IConfig) TransactionSubmitter {
	return &txSubmitterImpl{
		db:                db,
		config:            config,
		metrics:           metrics,
		signer:            signer,
		fetcher:           fetcher,
		nonceMux:          mapmutex.NewStringerMapMutex(),
		statusMux:         mapmutex.NewStringMapMutex(),
		retryNow:          make(chan bool, 1),
		lastGasBlockCache: xsync.NewIntegerMapOf[int, *types.Header](),
	}
}

// GetRetryInterval returns the retry interval for the transaction submitter.
func (t *txSubmitterImpl) GetRetryInterval() time.Duration {
	retryInterval := time.Second * 10
	t.retryOnce.Do(func() {
		retryInterval = time.Duration(0)
	})
	return retryInterval
}

func (t *txSubmitterImpl) Start(ctx context.Context) error {
	i := 0
	for {
		i++
		shouldExit, err := t.runSelector(ctx, i)
		if err != nil {
			logger.Warn(err)
		}
		if shouldExit {
			logger.Warn("exiting transaction submitter")
			return nil
		}
	}
}

func (t *txSubmitterImpl) GetSubmissionStatus(ctx context.Context, chainID *big.Int, nonce uint64) (status SubmissionStatus, err error) {
	nonceStatus, err := t.db.GetNonceStatus(ctx, t.signer.Address(), chainID, nonce)
	if err != nil {
		if errors.Is(err, db.ErrNonceNotExist) {
			return submissionStatusImpl{
				state: NotFound,
			}, nil
		}

		return nil, fmt.Errorf("could not get nonce status: %w", err)
	}

	if nonceStatus == db.ReplacedOrConfirmed {
		return submissionStatusImpl{
			state: Confirming,
		}, nil
	}

	if nonceStatus == db.Confirmed {
		txs, err := t.db.GetNonceAttemptsByStatus(ctx, t.signer.Address(), chainID, nonce, db.Confirmed)
		if err != nil {
			return nil, fmt.Errorf("could not get nonce attempts by status: %w", err)
		}

		if len(txs) == 0 {
			return nil, fmt.Errorf("unexpected error: no transactions found for nonce %d", nonce)
		}

		return submissionStatusImpl{
			state:  Confirmed,
			txHash: txs[0].Hash(),
		}, nil
	}

	return submissionStatusImpl{
		state: Pending,
	}, nil
}

func (t *txSubmitterImpl) getNonce(parentCtx context.Context, chainID *big.Int, address common.Address) (nonce uint64, err error) {
	ctx, span := t.metrics.Tracer().Start(parentCtx, "submitter.GetNonce", trace.WithAttributes(
		attribute.Stringer("chainID", chainID),
		attribute.Stringer("address", address),
	))

	// onChainNonce is the latest nonce from eth_transactionCount. DB nonce is latest nonce from db + 1
	// locks are not built into this method or the insertion level of the db
	var onChainNonce, dbNonce uint64

	defer func() {
		span.AddEvent("Got nonce", trace.WithAttributes(
			attribute.Int("nonce", int(nonce)),
			attribute.Int("onChainNonce", int(onChainNonce)),
			attribute.Int("dbNonce", int(dbNonce)),
		))
		metrics.EndSpanWithErr(span, err)
	}()

	g, ctx := errgroup.WithContext(ctx)

	chainClient, err := t.fetcher.GetClient(ctx, chainID)
	if err != nil {
		return 0, fmt.Errorf("could not get client: %w", err)
	}

	g.Go(func() error {
		onChainNonce, err = chainClient.NonceAt(ctx, address, nil)
		if err != nil {
			return fmt.Errorf("could not get nonce from chain: %w", err)
		}
		return nil
	})

	g.Go(func() error {
		dbNonce, err = t.db.GetNonceForChainID(ctx, address, chainID)
		if errors.Is(err, db.ErrNoNonceForChain) {
			dbNonce = 0
			return nil
		}
		if err != nil {
			return fmt.Errorf("could not get nonce from db: %w", err)
		}

		dbNonce++

		return nil
	})

	err = g.Wait()
	if err != nil {
		return 0, fmt.Errorf("could not get nonce: %w", err)
	}

	if onChainNonce > dbNonce {
		nonce = onChainNonce
	} else {
		nonce = dbNonce
	}

	return nonce, nil
}

func (t *txSubmitterImpl) storeTX(ctx context.Context, tx *types.Transaction, status db.Status) (err error) {
	ctx, span := t.metrics.Tracer().Start(ctx, "submitter.StoreTX", trace.WithAttributes(
		append(util.TxToAttributes(tx), attribute.String("status", status.String()))...))

	defer func() {
		metrics.EndSpanWithErr(span, err)
	}()

	err = t.db.PutTXS(ctx, db.TX{
		Transaction: tx,
		Status:      status,
	})
	if err != nil {
		return fmt.Errorf("could not put tx: %w", err)
	}

	return nil
}

// ContractCallType is a contract call that can be called safely.
type ContractCallType func(transactor *bind.TransactOpts) (tx *types.Transaction, err error)

// triggerProcessQueue triggers the process queue.
// will not block if the channel is full (the tx will be processed on the next retry).
func (t *txSubmitterImpl) triggerProcessQueue(ctx context.Context) {
	select {
	case <-ctx.Done():
		return
	// trigger the process queue now if we can.
	case t.retryNow <- true:
	default:
		// do nothing
		return
	}
}

// nolint: cyclop
func (t *txSubmitterImpl) SubmitTransaction(parentCtx context.Context, chainID *big.Int, call ContractCallType) (nonce uint64, err error) {
	ctx, span := t.metrics.Tracer().Start(parentCtx, "submitter.SubmitTransaction", trace.WithAttributes(
		attribute.Stringer("chainID", chainID),
		attribute.String("caller", runtime.FuncForPC(reflect.ValueOf(call).Pointer()).Name()),
	))

	defer func() {
		metrics.EndSpanWithErr(span, err)
	}()

	// make sure we have a client for this chain.
	chainClient, err := t.fetcher.GetClient(ctx, chainID)
	if err != nil {
		return 0, fmt.Errorf("could not get client: %w", err)
	}

	// get the underlying transactor
	parentTransactor, err := t.signer.GetTransactor(ctx, core.CopyBigInt(chainID))
	if err != nil {
		return 0, fmt.Errorf("could not get transactor: %w", err)
	}

	// then we copy the transactor, this is the one we'll modify w/ no send.
	transactor := util.CopyTransactOpts(parentTransactor)

	var locker mapmutex.Unlocker

	// this should not be modified, we need to modify this only after we set the nonce
	transactor.NoSend = true
	// we set the nonce to the max uint64 + 1. This allows the contract call to not get the nonce
	// since it's set, while allowing us to make sure the tx won't execute until we set a valid nonce.
	// this also prevents a bug in the caller from breaking our lock
	transactor.Nonce = new(big.Int).Add(new(big.Int).SetUint64(math.MaxUint64), big.NewInt(1))

	err = t.setGasPrice(ctx, chainClient, transactor, chainID, nil)
	if err != nil {
		span.AddEvent("could not set gas price", trace.WithAttributes(attribute.String(metrics.Error, err.Error())))
	}
	if !t.config.GetDynamicGasEstimate(int(chainID.Uint64())) {
		transactor.GasLimit = t.config.GetGasEstimate(int(chainID.Uint64()))
	}

	transactor.Signer = func(address common.Address, transaction *types.Transaction) (_ *types.Transaction, err error) {
		locker = t.nonceMux.Lock(chainID)
		// it's important that we unlock the nonce if we fail to sign the transaction.
		// this is why we use a defer here. The second defer should only be called if the first defer is not called.
		defer func() {
			if err != nil {
				locker.Unlock()
			}
		}()

		newNonce, err := t.getNonce(ctx, chainID, address)
		if err != nil {
			return nil, fmt.Errorf("could not sign tx: %w", err)
		}

		txType := transaction.Type()
		if t.config.SupportsEIP1559(int(chainID.Uint64())) {
			txType = types.DynamicFeeTxType
		}

		transaction, err = util.CopyTX(transaction, util.WithNonce(newNonce), util.WithTxType(txType))
		if err != nil {
			return nil, fmt.Errorf("could not copy tx: %w", err)
		}

		//nolint: wrapcheck
		return parentTransactor.Signer(address, transaction)
	}
	tx, err := call(transactor)
	if err != nil {
		return 0, fmt.Errorf("could not call contract: %w", err)
	}
	defer locker.Unlock()

	// now that we've stored the tx
	err = t.storeTX(ctx, tx, db.Stored)
	if err != nil {
		return 0, fmt.Errorf("could not store transaction: %w", err)
	}

	span.AddEvent("trigger reprocess")
	t.triggerProcessQueue(ctx)

	return tx.Nonce(), nil
}

// setGasPrice sets the gas price for the transaction.
// it bumps if prevtx is set
// nolint: cyclop
// TODO: use options.
func (t *txSubmitterImpl) setGasPrice(ctx context.Context, client client.EVM,
	transactor *bind.TransactOpts, bigChainID *big.Int, prevTx *types.Transaction) (err error) {
	ctx, span := t.metrics.Tracer().Start(ctx, "submitter.setGasPrice")

	chainID := int(bigChainID.Uint64())
	maxPrice := t.config.GetMaxGasPrice(chainID)

	defer func() {
		if transactor.GasPrice != nil && maxPrice.Cmp(transactor.GasPrice) < 0 {
			transactor.GasPrice = maxPrice
		}
		if transactor.GasFeeCap != nil && maxPrice.Cmp(transactor.GasFeeCap) < 0 {
			transactor.GasFeeCap = maxPrice
		}

		metrics.EndSpanWithErr(span, err)
	}()

	// TODO: cache both of these values
	if t.config.SupportsEIP1559(int(bigChainID.Uint64())) {
		transactor.GasFeeCap = t.config.GetMaxGasPrice(chainID)

		// only use fallback if no previous tx
		transactor.GasTipCap, err = t.SuggestGasTipCap(ctx, client, chainID, prevTx != nil)
		if err != nil {
			return fmt.Errorf("could not get gas tip cap: %w", err)
		}
	} else {
		transactor.GasPrice, err = client.SuggestGasPrice(ctx)
		if err != nil {
			return fmt.Errorf("could not get gas price: %w", err)
		}
	}

	//nolint: nestif
	if prevTx != nil {
		gasBlock, err := t.getGasBlock(ctx, client, chainID)
		if err != nil {
			span.AddEvent("could not get gas block", trace.WithAttributes(attribute.String(metrics.Error, err.Error())))
			return err
		}

		// if the prev tx was greater than this one, we should bump the gas price from that point
		comparison := gas.CompareGas(prevTx, gas.OptsToComparableTx(transactor), gasBlock.BaseFee)
		if comparison > 0 {
			if prevTx.Type() == types.LegacyTxType {
				transactor.GasPrice = core.CopyBigInt(prevTx.GasPrice())
			} else {
				transactor.GasTipCap = core.CopyBigInt(prevTx.GasTipCap())
				transactor.GasFeeCap = core.CopyBigInt(prevTx.GasFeeCap())
			}
		}
		gas.BumpGasFees(transactor, t.config.GetGasBumpPercentage(chainID), gasBlock.BaseFee, maxPrice)
	}

	attributes := []attribute.KeyValue{}
	if transactor.GasPrice != nil {
		attributes = append(attributes, attribute.Int64("gasPrice", transactor.GasPrice.Int64()))
	}
	if transactor.GasFeeCap != nil {
		attributes = append(attributes, attribute.Int64("gasFeeCap", transactor.GasFeeCap.Int64()))
	}
	if transactor.GasTipCap != nil {
		attributes = append(attributes, attribute.Int64("gasTipCap", transactor.GasTipCap.Int64()))
	}
	span.AddEvent("set gas price", trace.WithAttributes(
		attribute.Int("chainID", chainID),
		attribute.String("gasPrice", bigPtrToString(transactor.GasPrice)),
		attribute.String("gasFeeCap", bigPtrToString(transactor.GasFeeCap)),
		attribute.String("gasTipCap", bigPtrToString(transactor.GasTipCap)),
	))
	return nil
}

// getGasBlock gets the gas block for the given chain.
func (t *txSubmitterImpl) getGasBlock(ctx context.Context, chainClient client.EVM, chainID int) (gasBlock *types.Header, err error) {
	ctx, span := t.metrics.Tracer().Start(ctx, "submitter.getGasBlock")
	defer func() {
		metrics.EndSpanWithErr(span, err)
	}()

	err = retry.WithBackoff(ctx, func(ctx context.Context) (err error) {
		gasBlock, err = chainClient.HeaderByNumber(ctx, nil)
		if err != nil {
			return fmt.Errorf("could not get gas block: %w", err)
		}

		return nil
	}, retry.WithMin(time.Millisecond*50), retry.WithMax(time.Second*3), retry.WithMaxAttempts(4))

	// if we can't get the current gas block, attempt to load it from the cache
	if err != nil {
		var ok bool
		gasBlock, ok = t.lastGasBlockCache.Load(chainID)
		if ok {
			span.AddEvent("could not get gas block; using cached value", trace.WithAttributes(
<<<<<<< HEAD
				attribute.String(metrics.Error, err.Error()),
				attribute.String("blockNumber", bigPtrToString(gasBlock.Number)),
=======
				attribute.String("error", err.Error()),
				attribute.String("blockNumber", util.BigPtrToString(gasBlock.Number)),
>>>>>>> 9a5ef7e3
			))
		} else {
			return nil, fmt.Errorf("could not get gas block: %w", err)
		}
	}

	// cache the latest gas block
	t.lastGasBlockCache.Store(chainID, gasBlock)

	return gasBlock, nil
}

// getGasEstimate gets the gas estimate for the given transaction.
// TODO: handle l2s w/ custom gas pricing through contracts.
func (t *txSubmitterImpl) getGasEstimate(ctx context.Context, chainClient client.EVM, chainID int, tx *types.Transaction) (gasEstimate uint64, err error) {
	if !t.config.GetDynamicGasEstimate(chainID) {
		return t.config.GetGasEstimate(chainID), nil
	}

	ctx, span := t.metrics.Tracer().Start(ctx, "submitter.getGasEstimate", trace.WithAttributes(
		attribute.Int(metrics.ChainID, chainID),
		attribute.String(metrics.TxHash, tx.Hash().String()),
	))

	defer func() {
		span.AddEvent("estimated_gas", trace.WithAttributes(attribute.Int64("gas", int64(gasEstimate))))
		metrics.EndSpanWithErr(span, err)
	}()

	// if it needs a dynamic gas estimate, we'll get it.
	if t.config.GetDynamicGasEstimate(chainID) {
		call, err := util.TxToCall(tx)
		if err != nil {
			return 0, fmt.Errorf("could not convert tx to call: %w", err)
		}

		gasEstimate, err = chainClient.EstimateGas(ctx, *call)
		if err != nil {
			span.AddEvent("could not estimate gas", trace.WithAttributes(attribute.String(metrics.Error, err.Error())))
			// fallback to default
			return t.config.GetGasEstimate(chainID), nil
		}
	}

	return gasEstimate, nil
}

// forceNoFallbackIfZero is used to force no fallback if the tip cap is 0.
var forceNoFallbackIfZero = false

// TODO: test oracle fallback.
func (t *txSubmitterImpl) SuggestGasTipCap(ctx context.Context, client client.EVM, chainID int, fallbackIfZero bool) (tipCap *big.Int, err error) {
	tipCap, err = client.SuggestGasTipCap(ctx)
	if err != nil {
		return nil, fmt.Errorf("could not get gas tip cap: %w", err)
	}

	// note: these ifs can be combined, but I've found the largic hard to parse if they are.
	// if tip cap is not zero  return
	if big.NewInt(0).Cmp(tipCap) != 0 {
		return tipCap, nil
	}

	// past this point tip cap is 0.

	// if we should force no fallback, return
	// this is set for testing.
	if forceNoFallbackIfZero {
		return tipCap, nil
	}

	// if we shouldn't fallback, return
	if !fallbackIfZero {
		return tipCap, nil
	}

	blockHeight, err := client.BlockNumber(ctx)
	if err != nil {
		return nil, fmt.Errorf("could not get block number: %w", err)
	}

	// if on the other hand, fee is 0 we should fallback to our pricer
	oracleConfig := gas.GetConfig()
	oracleConfig.MaxPrice = core.CopyBigInt(t.config.GetMaxGasPrice(chainID))

	feeOracle := london.NewFeeOracle(wrappedLondonClient{client, chainID}, blockHeight, oracleConfig)
	tipCap, err = feeOracle.SuggestTipCap(ctx)
	if err != nil {
		return nil, fmt.Errorf("could not get tip cap: %w", err)
	}
	return tipCap, nil
}

type wrappedLondonClient struct {
	client.EVM
	chainID int
}

// ChainConfig is a fake chain config.
// since wrapped client is only used for makeSigner
// and on london, we just enable everything.
func (w wrappedLondonClient) ChainConfig() *params.ChainConfig {
	return &params.ChainConfig{
		ChainID:                       big.NewInt(int64(w.chainID)),
		HomesteadBlock:                big.NewInt(0),
		DAOForkBlock:                  big.NewInt(0),
		DAOForkSupport:                false,
		EIP150Block:                   big.NewInt(0),
		EIP150Hash:                    common.Hash{},
		EIP155Block:                   big.NewInt(0),
		EIP158Block:                   big.NewInt(0),
		ByzantiumBlock:                big.NewInt(0),
		ConstantinopleBlock:           big.NewInt(0),
		PetersburgBlock:               big.NewInt(0),
		IstanbulBlock:                 big.NewInt(0),
		MuirGlacierBlock:              big.NewInt(0),
		BerlinBlock:                   big.NewInt(0),
		LondonBlock:                   big.NewInt(0),
		ArrowGlacierBlock:             big.NewInt(0),
		GrayGlacierBlock:              big.NewInt(0),
		MergeNetsplitBlock:            big.NewInt(0),
		ShanghaiBlock:                 big.NewInt(0),
		CancunBlock:                   big.NewInt(0),
		TerminalTotalDifficulty:       big.NewInt(0),
		TerminalTotalDifficultyPassed: false,
		Ethash:                        nil,
		Clique:                        nil,
	}
}

var _ backend.OracleBackendChain = &wrappedLondonClient{}

var _ TransactionSubmitter = &txSubmitterImpl{}<|MERGE_RESOLUTION|>--- conflicted
+++ resolved
@@ -4,13 +4,6 @@
 	"context"
 	"errors"
 	"fmt"
-<<<<<<< HEAD
-=======
-	"github.com/ethereum/go-ethereum/params"
-	"github.com/puzpuzpuz/xsync/v2"
-	"github.com/synapsecns/sanguine/ethergo/chain/gas/backend"
-	"github.com/synapsecns/sanguine/ethergo/chain/gas/london"
->>>>>>> 9a5ef7e3
 	"math"
 	"math/big"
 	"reflect"
@@ -18,7 +11,10 @@
 	"sync"
 	"time"
 
+	"github.com/ethereum/go-ethereum/params"
 	"github.com/puzpuzpuz/xsync/v2"
+	"github.com/synapsecns/sanguine/ethergo/chain/gas/backend"
+	"github.com/synapsecns/sanguine/ethergo/chain/gas/london"
 
 	"github.com/ethereum/go-ethereum/accounts/abi/bind"
 	"github.com/ethereum/go-ethereum/common"
@@ -164,26 +160,20 @@
 	}, nil
 }
 
-func (t *txSubmitterImpl) getNonce(parentCtx context.Context, chainID *big.Int, address common.Address) (nonce uint64, err error) {
+func (t *txSubmitterImpl) getNonce(parentCtx context.Context, chainID *big.Int, address common.Address) (_ uint64, err error) {
 	ctx, span := t.metrics.Tracer().Start(parentCtx, "submitter.GetNonce", trace.WithAttributes(
 		attribute.Stringer("chainID", chainID),
 		attribute.Stringer("address", address),
 	))
 
+	defer func() {
+		metrics.EndSpanWithErr(span, err)
+	}()
+
+	g, ctx := errgroup.WithContext(ctx)
 	// onChainNonce is the latest nonce from eth_transactionCount. DB nonce is latest nonce from db + 1
 	// locks are not built into this method or the insertion level of the db
 	var onChainNonce, dbNonce uint64
-
-	defer func() {
-		span.AddEvent("Got nonce", trace.WithAttributes(
-			attribute.Int("nonce", int(nonce)),
-			attribute.Int("onChainNonce", int(onChainNonce)),
-			attribute.Int("dbNonce", int(dbNonce)),
-		))
-		metrics.EndSpanWithErr(span, err)
-	}()
-
-	g, ctx := errgroup.WithContext(ctx)
 
 	chainClient, err := t.fetcher.GetClient(ctx, chainID)
 	if err != nil {
@@ -219,12 +209,10 @@
 	}
 
 	if onChainNonce > dbNonce {
-		nonce = onChainNonce
-	} else {
-		nonce = dbNonce
-	}
-
-	return nonce, nil
+		return onChainNonce, nil
+	}
+
+	return dbNonce, nil
 }
 
 func (t *txSubmitterImpl) storeTX(ctx context.Context, tx *types.Transaction, status db.Status) (err error) {
@@ -300,7 +288,7 @@
 
 	err = t.setGasPrice(ctx, chainClient, transactor, chainID, nil)
 	if err != nil {
-		span.AddEvent("could not set gas price", trace.WithAttributes(attribute.String(metrics.Error, err.Error())))
+		span.AddEvent("could not set gas price", trace.WithAttributes(attribute.String("error", err.Error())))
 	}
 	if !t.config.GetDynamicGasEstimate(int(chainID.Uint64())) {
 		transactor.GasLimit = t.config.GetGasEstimate(int(chainID.Uint64()))
@@ -394,7 +382,7 @@
 	if prevTx != nil {
 		gasBlock, err := t.getGasBlock(ctx, client, chainID)
 		if err != nil {
-			span.AddEvent("could not get gas block", trace.WithAttributes(attribute.String(metrics.Error, err.Error())))
+			span.AddEvent("could not get gas block", trace.WithAttributes(attribute.String("error", err.Error())))
 			return err
 		}
 
@@ -410,23 +398,6 @@
 		}
 		gas.BumpGasFees(transactor, t.config.GetGasBumpPercentage(chainID), gasBlock.BaseFee, maxPrice)
 	}
-
-	attributes := []attribute.KeyValue{}
-	if transactor.GasPrice != nil {
-		attributes = append(attributes, attribute.Int64("gasPrice", transactor.GasPrice.Int64()))
-	}
-	if transactor.GasFeeCap != nil {
-		attributes = append(attributes, attribute.Int64("gasFeeCap", transactor.GasFeeCap.Int64()))
-	}
-	if transactor.GasTipCap != nil {
-		attributes = append(attributes, attribute.Int64("gasTipCap", transactor.GasTipCap.Int64()))
-	}
-	span.AddEvent("set gas price", trace.WithAttributes(
-		attribute.Int("chainID", chainID),
-		attribute.String("gasPrice", bigPtrToString(transactor.GasPrice)),
-		attribute.String("gasFeeCap", bigPtrToString(transactor.GasFeeCap)),
-		attribute.String("gasTipCap", bigPtrToString(transactor.GasTipCap)),
-	))
 	return nil
 }
 
@@ -452,13 +423,8 @@
 		gasBlock, ok = t.lastGasBlockCache.Load(chainID)
 		if ok {
 			span.AddEvent("could not get gas block; using cached value", trace.WithAttributes(
-<<<<<<< HEAD
-				attribute.String(metrics.Error, err.Error()),
-				attribute.String("blockNumber", bigPtrToString(gasBlock.Number)),
-=======
 				attribute.String("error", err.Error()),
 				attribute.String("blockNumber", util.BigPtrToString(gasBlock.Number)),
->>>>>>> 9a5ef7e3
 			))
 		} else {
 			return nil, fmt.Errorf("could not get gas block: %w", err)
@@ -497,7 +463,7 @@
 
 		gasEstimate, err = chainClient.EstimateGas(ctx, *call)
 		if err != nil {
-			span.AddEvent("could not estimate gas", trace.WithAttributes(attribute.String(metrics.Error, err.Error())))
+			span.AddEvent("could not estimate gas", trace.WithAttributes(attribute.String("error", err.Error())))
 			// fallback to default
 			return t.config.GetGasEstimate(chainID), nil
 		}
