--- conflicted
+++ resolved
@@ -12,12 +12,9 @@
       "**/@typechain/*",
       "**/@openzeppelin/contracts-upgradeable",
       "**/@openzeppelin/contracts",
-<<<<<<< HEAD
-      "**/@synapsecns/solidity-devops"
-=======
+      "**/@synapsecns/solidity-devops",
       "**/ds-test",
       "**/forge-std"
->>>>>>> 565233c6
     ]
   },
   "repository": {
