--- conflicted
+++ resolved
@@ -95,13 +95,8 @@
     // Replace with your project's social card
     image: 'img/docusaurus-social-card.jpg',
     // announcementBar: {
-<<<<<<< HEAD
     // id: 'announcementBar-v3.2', // Increment on change
     // content: `⭐️ If you like Docusaurus, give it a star on <a target="_blank" rel="noopener noreferrer" href="https://github.com/facebook/docusaurus">GitHub</a> and follow us on <a target="_blank" rel="noopener noreferrer" href="https://twitter.com/docusaurus">Twitter ${TwitterSvg}</a>`,
-=======
-    //   id: 'announcementBar-v3.2', // Increment on change
-    //   content: `⭐️ If you like Docusaurus, give it a star on <a target="_blank" rel="noopener noreferrer" href="https://github.com/facebook/docusaurus">GitHub</a> and follow us on <a target="_blank" rel="noopener noreferrer" href="https://twitter.com/docusaurus">Twitter ${TwitterSvg}</a>`,
->>>>>>> 47562dbb
     // },
     navbar: {
       title: 'Synapse Docs',
