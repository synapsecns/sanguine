--- conflicted
+++ resolved
@@ -32,14 +32,8 @@
 	go.uber.org/atomic v1.10.0 // indirect
 	go.uber.org/multierr v1.8.0 // indirect
 	go.uber.org/zap v1.23.0 // indirect
-<<<<<<< HEAD
-	golang.org/x/crypto v0.6.0 // indirect
-	golang.org/x/net v0.7.0 // indirect
-	golang.org/x/sys v0.5.0 // indirect
-=======
 	golang.org/x/crypto v0.7.0 // indirect
 	golang.org/x/net v0.8.0 // indirect
->>>>>>> 75f69f9f
 	google.golang.org/appengine v1.6.7 // indirect
 	google.golang.org/protobuf v1.28.1 // indirect
 	gopkg.in/check.v1 v1.0.0-20201130134442-10cb98267c6c // indirect
