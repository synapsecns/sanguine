--- conflicted
+++ resolved
@@ -24,11 +24,7 @@
 	github.com/xlab/treeprint v1.1.0
 	golang.org/x/exp v0.0.0-20230127193734-31bee513bff7
 	golang.org/x/mod v0.9.0
-<<<<<<< HEAD
-	golang.org/x/oauth2 v0.6.0
-=======
 	golang.org/x/oauth2 v0.7.0
->>>>>>> 30d8d94b
 )
 
 require (
@@ -68,11 +64,7 @@
 	go.uber.org/goleak v1.2.1 // indirect
 	go.uber.org/multierr v1.8.0 // indirect
 	go.uber.org/zap v1.23.0 // indirect
-<<<<<<< HEAD
-	golang.org/x/crypto v0.7.0 // indirect
-=======
 	golang.org/x/crypto v0.9.0 // indirect
->>>>>>> 30d8d94b
 	golang.org/x/net v0.10.0 // indirect
 	golang.org/x/sys v0.8.0 // indirect
 	golang.org/x/text v0.9.0 // indirect
