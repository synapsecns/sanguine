// Package botmd provides the bot server. Here botmd=cmd not markdown.
// nolint: forcetypeassert, mnd, cyclop
package botmd

import (
	"context"
	"fmt"
	"log"
	"math/big"
	"regexp"
	"sort"
	"strings"
	"time"

	"github.com/dustin/go-humanize"
	"github.com/ethereum/go-ethereum/accounts/abi/bind"
	"github.com/ethereum/go-ethereum/common"
	"github.com/ethereum/go-ethereum/core/types"
	"github.com/hako/durafmt"
	"github.com/slack-go/slack"
	"github.com/slack-io/slacker"
	"github.com/synapsecns/sanguine/contrib/opbot/internal"
	"github.com/synapsecns/sanguine/contrib/opbot/signoz"
	"github.com/synapsecns/sanguine/core"
	"github.com/synapsecns/sanguine/core/retry"
	"github.com/synapsecns/sanguine/ethergo/chaindata"
	"github.com/synapsecns/sanguine/ethergo/submitter"
	rfqClient "github.com/synapsecns/sanguine/services/rfq/api/client"
	"github.com/synapsecns/sanguine/services/rfq/contracts/fastbridge"
)

func (b *Bot) requiresSignoz(definition *slacker.CommandDefinition) *slacker.CommandDefinition {
	if b.signozEnabled {
		return definition
	}
	return &slacker.CommandDefinition{
		Command:     definition.Command,
		Description: fmt.Sprintf("normally this would \"%s\", but signoz is not configured", definition.Description),
		Examples:    definition.Examples,
		Handler: func(ctx *slacker.CommandContext) {
			_, err := ctx.Response().Reply("cannot run command: signoz is not configured")
			if err != nil {
				log.Println(err)
			}
		},
	}
}

// nolint: traceCommand, gocognit
// TODO: add trace middleware.
func (b *Bot) traceCommand() *slacker.CommandDefinition {
	return b.requiresSignoz(&slacker.CommandDefinition{
		Command:     "trace {tags} {order}",
		Description: "find a transaction in signoz",
		Examples: []string{
			"trace transaction_id:0x1234@serviceName:rfq",
			"trace transaction_id:0x1234@serviceName:rfq a",
			"trace transaction_id:0x1234@serviceName:rfq asc",
		},
		Handler: func(ctx *slacker.CommandContext) {
			tags := stripLinks(ctx.Request().Param("tags"))
			splitTags := strings.Split(tags, "@")
			if len(splitTags) == 0 {
				_, err := ctx.Response().Reply("please provide tags in a key:value format")
				if err != nil {
					log.Println(err)
				}
				return
			}

			searchMap := make(map[string]string)
			for _, combinedTag := range splitTags {
				tag := strings.Split(combinedTag, ":")
				if len(tag) != 2 {
					_, err := ctx.Response().Reply("please provide tags in a key:value format")
					if err != nil {
						log.Println(err)
					}
					return
				}
				searchMap[tag[0]] = tag[1]
			}

			// search for the transaction
			res, err := b.signozClient.SearchTraces(ctx.Context(), signoz.Last3Hr, searchMap)
			if err != nil {
				b.logger.Errorf(ctx.Context(), "error searching for the transaction: %v", err)
				_, err := ctx.Response().Reply("error searching for the transaction")
				if err != nil {
					log.Println(err)
				}
				return
			}

			if res.Status != "success" || res.Data.ContextTimeout || len(res.Data.Result) != 1 {
				_, err := ctx.Response().Reply(fmt.Sprintf("error searching for the transaction %s", res.Data.ContextTimeoutMessage))
				if err != nil {
					log.Println(err)
				}
				return
			}

			traceList := res.Data.Result[0].List
			if len(traceList) == 0 {
				_, err := ctx.Response().Reply("no transaction found")
				if err != nil {
					log.Println(err)
				}
				return
			}

			order := strings.ToLower(ctx.Request().Param("order"))
			isAscending := order == "a" || order == "asc"
			if isAscending {
				sort.Slice(traceList, func(i, j int) bool {
					return traceList[i].Timestamp.Before(traceList[j].Timestamp)
				})
			}

			slackBlocks := []slack.Block{slack.NewHeaderBlock(slack.NewTextBlockObject(slack.PlainTextType, fmt.Sprintf("Traces for %s", tags), false, false))}

			for _, results := range traceList {
				trace := results.Data["traceID"].(string)
				spanID := results.Data["spanID"].(string)
				serviceName := results.Data["serviceName"].(string)

				url := fmt.Sprintf("%s/trace/%s?spanId=%s", b.cfg.SignozBaseURL, trace, spanID)
				traceName := fmt.Sprintf("<%s|%s>", url, results.Data["name"].(string))

				relativeTime := durafmt.Parse(time.Since(results.Timestamp)).LimitFirstN(1).String()

				slackBlocks = append(slackBlocks, slack.NewSectionBlock(nil, []*slack.TextBlockObject{
					{
						Type: slack.MarkdownType,
						Text: fmt.Sprintf("*Name*: %s", traceName),
					},
					{
						Type: slack.MarkdownType,
						Text: fmt.Sprintf("*Service*: %s", serviceName),
					},
					{
						Type: slack.MarkdownType,
						Text: fmt.Sprintf("*When*: %s", fmt.Sprintf("%s ago", relativeTime)),
					},
				}, nil))
			}

			_, err = ctx.Response().ReplyBlocks(slackBlocks, slacker.WithUnfurlLinks(false))
			if err != nil {
				log.Println(err)
			}
		},
	})
}

// nolint: gocognit
func (b *Bot) rfqLookupCommand() *slacker.CommandDefinition {
	return &slacker.CommandDefinition{
		Command:     "rfq <tx>",
		Description: "find a rfq transaction by either tx hash or txid from the rfq-indexer api",
		Examples: []string{
			"rfq 0x30f96b45ba689c809f7e936c140609eb31c99b182bef54fccf49778716a7e1ca",
		},
		Handler: func(ctx *slacker.CommandContext) {
			tx := stripLinks(ctx.Request().Param("tx"))

			res, status, err := b.rfqClient.GetRFQ(ctx.Context(), tx)
			if err != nil {
				b.logger.Errorf(ctx.Context(), "error fetching quote request: %v", err)
				_, err := ctx.Response().Reply(fmt.Sprintf("error fetching quote request %s", err.Error()))
				if err != nil {
					log.Println(err)
				}
				return
			}

			var slackBlocks []slack.Block

			objects := []*slack.TextBlockObject{
				{
					Type: slack.MarkdownType,
					Text: fmt.Sprintf("*Relayer*: %s", res.BridgeRelay.Relayer),
				},
				{
					Type: slack.MarkdownType,
					Text: fmt.Sprintf("*Status*: %s", status),
				},
				{
					Type: slack.MarkdownType,
					Text: fmt.Sprintf("*TxID*: %s", toExplorerSlackLink(res.Bridge.TransactionID)),
				},
				{
					Type: slack.MarkdownType,
					//nolint: gosec
					Text: fmt.Sprintf("*OriginTxHash*: %s", toTXSlackLink(res.BridgeRequest.TransactionHash, uint32(res.Bridge.OriginChainID))),
				},
				{
					Type: slack.MarkdownType,
					Text: fmt.Sprintf("*Estimated Tx Age*: %s", humanize.Time(time.Unix(res.BridgeRelay.BlockTimestamp, 0))),
				},
			}

			if status == "Requested" {
				objects = append(objects, &slack.TextBlockObject{
					Type: slack.MarkdownType,
					Text: "*DestTxHash*: not available",
				})
			} else {
				//nolint: gosec
				objects = append(objects, &slack.TextBlockObject{
					Type: slack.MarkdownType,
					Text: fmt.Sprintf("*DestTxHash*: %s", toTXSlackLink(res.BridgeRelay.TransactionHash, uint32(res.Bridge.DestChainID))),
				})
			}

			slackBlocks = append(slackBlocks, slack.NewSectionBlock(nil, objects, nil))

			_, err = ctx.Response().ReplyBlocks(slackBlocks, slacker.WithUnfurlLinks(false))
			if err != nil {
				log.Println(err)
			}
		},
	}
}

// nolint: gocognit, cyclop, gosec.
func (b *Bot) rfqRefund() *slacker.CommandDefinition {
	return &slacker.CommandDefinition{
		Command:     "refund <tx>",
		Description: "refund a quote request",
		Examples:    []string{"refund 0x1234"},
		Handler: func(ctx *slacker.CommandContext) {
			tx := stripLinks(ctx.Request().Param("tx"))

			if len(tx) == 0 {
				_, err := ctx.Response().Reply("please provide a tx hash")
				if err != nil {
					log.Println(err)
				}
				return
			}

			rawRequest, _, err := b.rfqClient.GetRFQ(ctx.Context(), tx)
			if err != nil {
				b.logger.Errorf(ctx.Context(), "error fetching quote request: %v", err)
				_, err := ctx.Response().Reply("error fetching quote request")
				if err != nil {
					log.Println(err)
				}
				return
			}

			fastBridgeContractOrigin, err := b.makeFastBridge(ctx.Context(), rawRequest.OriginChainID)
			if err != nil {
				_, err := ctx.Response().Reply(err.Error())
				if err != nil {
					log.Println(err)
				}
				return
			}

			isScreened, err := b.screener.ScreenAddress(ctx.Context(), rawRequest.Bridge.Sender)
			if err != nil {
				_, err := ctx.Response().Reply("error screening address")
				if err != nil {
					log.Println(err)
				}
				return
			}
			if isScreened {
				_, err := ctx.Response().Reply("address cannot be refunded")
				if err != nil {
					log.Println(err)
				}
				return
			}

<<<<<<< HEAD
			fastBridgeContractDest, err := b.makeFastBridge(ctx.Context(), rawRequest.DestChainID)
			if err != nil {
				_, err := ctx.Response().Reply(err.Error())
				if err != nil {
					log.Println(err)
				}
				return
			}
			txBz, err := core.BytesToArray(common.Hex2Bytes(rawRequest.TxID))
			if err != nil {
				_, err := ctx.Response().Reply("error converting tx id")
				if err != nil {
					log.Println(err)
				}
				return
			}
			isRelayed, err := fastBridgeContractDest.BridgeRelays(nil, txBz)
			if err != nil {
				_, err := ctx.Response().Reply("error fetching bridge relays")
				if err != nil {
					log.Println(err)
				}
				return
			}
			if isRelayed {
				_, err := ctx.Response().Reply("transaction has already been relayed")
				if err != nil {
					log.Println(err)
				}
				return
			}

			nonce, err := b.submitter.SubmitTransaction(ctx.Context(), big.NewInt(int64(rawRequest.OriginChainID)), func(transactor *bind.TransactOpts) (tx *types.Transaction, err error) {
				tx, err = fastBridgeContractOrigin.Refund(transactor, common.Hex2Bytes(rawRequest.QuoteRequestRaw))
				if err != nil {
					return nil, fmt.Errorf("error submitting refund: %w", err)
				}
				return tx, nil
			})
=======
			nonce, err := b.submitter.SubmitTransaction(
				ctx.Context(),
				big.NewInt(int64(rawRequest.Bridge.OriginChainID)),
				func(transactor *bind.TransactOpts) (tx *types.Transaction, err error) {
					tx, err = fastBridgeContract.Refund(transactor, common.Hex2Bytes(rawRequest.Bridge.Request[2:]))
					if err != nil {
						return nil, fmt.Errorf("error submitting refund: %w", err)
					}
					return tx, nil
				})
>>>>>>> c892e693
			if err != nil {
				log.Printf("error submitting refund: %v\n", err)
				return
			}

			var status submitter.SubmissionStatus
			err = retry.WithBackoff(
				ctx.Context(),
				func(ctx context.Context) error {
					status, err = b.submitter.GetSubmissionStatus(ctx, big.NewInt(int64(rawRequest.Bridge.OriginChainID)), nonce)
					if err != nil || !status.HasTx() {
						b.logger.Errorf(ctx, "error fetching quote request: %v", err)
						return fmt.Errorf("error fetching quote request: %w", err)
					}
					return nil
				},
				retry.WithMaxAttempts(5),
				retry.WithMaxAttemptTime(30*time.Second),
			)
			if err != nil {
				b.logger.Errorf(ctx.Context(), "error fetching quote request: %v", err)
				_, err := ctx.Response().Reply(fmt.Sprintf("refund submitted with nonce %d", nonce))
				if err != nil {
					log.Println(err)
				}
				return
			}

			//nolint: gosec
			_, err = ctx.Response().Reply(fmt.Sprintf("refund submitted: %s", toTXSlackLink(status.TxHash().String(), uint32(rawRequest.Bridge.OriginChainID))))
			if err != nil {
				log.Println(err)
			}
		},
	}
}

<<<<<<< HEAD
func (b *Bot) makeFastBridge(ctx context.Context, chainID uint32) (*fastbridge.FastBridge, error) {
=======
func (b *Bot) makeFastBridge(ctx context.Context, req *internal.GetRFQByTxIDResponse) (*fastbridge.FastBridge, error) {
>>>>>>> c892e693
	client, err := rfqClient.NewUnauthenticatedClient(b.handler, b.cfg.RFQApiURL)
	if err != nil {
		return nil, fmt.Errorf("error creating rfq client: %w", err)
	}

	contracts, err := client.GetRFQContracts(ctx)
	if err != nil {
		return nil, fmt.Errorf("error fetching rfq contracts: %w", err)
	}

<<<<<<< HEAD
	chainClient, err := b.rpcClient.GetChainClient(ctx, int(chainID))
=======
	chainClient, err := b.rpcClient.GetChainClient(ctx, req.Bridge.OriginChainID)
>>>>>>> c892e693
	if err != nil {
		return nil, fmt.Errorf("error getting chain client for chain ID %d: %w", chainID, err)
	}

<<<<<<< HEAD
	contractAddress, ok := contracts.Contracts[chainID]
=======
	//nolint: gosec
	contractAddress, ok := contracts.Contracts[uint32(req.Bridge.OriginChainID)]
>>>>>>> c892e693
	if !ok {
		return nil, fmt.Errorf("contract address not found for chain ID %d", chainID)
	}

	fastBridgeHandle, err := fastbridge.NewFastBridge(common.HexToAddress(contractAddress), chainClient)
	if err != nil {
		return nil, fmt.Errorf("error creating fast bridge for chain ID %d: %w", chainID, err)
	}

	return fastBridgeHandle, nil

}

func toExplorerSlackLink(ogHash string) string {
	rfqHash := strings.ToUpper(ogHash)
	// cut off 0x
	if strings.HasPrefix(rfqHash, "0X") {
		rfqHash = strings.ToLower(rfqHash[2:])
	}

	return fmt.Sprintf("<https://explorer.synapseprotocol.com/tx/%s|%s>", rfqHash, ogHash)
}

// produce a salck link if the explorer exists.
func toTXSlackLink(txHash string, chainID uint32) string {
	url := chaindata.ToTXLink(int64(chainID), txHash)
	if url == "" {
		return txHash
	}

	// TODO: remove when we can contorl unfurl
	return fmt.Sprintf("<%s|%s>", url, txHash)
}

func stripLinks(input string) string {
	linkRegex := regexp.MustCompile(`<https?://[^|>]+\|([^>]+)>`)
	return linkRegex.ReplaceAllString(input, "$1")
}<|MERGE_RESOLUTION|>--- conflicted
+++ resolved
@@ -19,7 +19,6 @@
 	"github.com/hako/durafmt"
 	"github.com/slack-go/slack"
 	"github.com/slack-io/slacker"
-	"github.com/synapsecns/sanguine/contrib/opbot/internal"
 	"github.com/synapsecns/sanguine/contrib/opbot/signoz"
 	"github.com/synapsecns/sanguine/core"
 	"github.com/synapsecns/sanguine/core/retry"
@@ -250,7 +249,7 @@
 				return
 			}
 
-			fastBridgeContractOrigin, err := b.makeFastBridge(ctx.Context(), rawRequest.OriginChainID)
+			fastBridgeContractOrigin, err := b.makeFastBridge(ctx.Context(), uint32(rawRequest.Bridge.OriginChainID))
 			if err != nil {
 				_, err := ctx.Response().Reply(err.Error())
 				if err != nil {
@@ -275,8 +274,7 @@
 				return
 			}
 
-<<<<<<< HEAD
-			fastBridgeContractDest, err := b.makeFastBridge(ctx.Context(), rawRequest.DestChainID)
+			fastBridgeContractDest, err := b.makeFastBridge(ctx.Context(), uint32(rawRequest.Bridge.DestChainID))
 			if err != nil {
 				_, err := ctx.Response().Reply(err.Error())
 				if err != nil {
@@ -284,7 +282,7 @@
 				}
 				return
 			}
-			txBz, err := core.BytesToArray(common.Hex2Bytes(rawRequest.TxID))
+			txBz, err := core.BytesToArray(common.Hex2Bytes(rawRequest.Bridge.TransactionID))
 			if err != nil {
 				_, err := ctx.Response().Reply("error converting tx id")
 				if err != nil {
@@ -308,25 +306,13 @@
 				return
 			}
 
-			nonce, err := b.submitter.SubmitTransaction(ctx.Context(), big.NewInt(int64(rawRequest.OriginChainID)), func(transactor *bind.TransactOpts) (tx *types.Transaction, err error) {
-				tx, err = fastBridgeContractOrigin.Refund(transactor, common.Hex2Bytes(rawRequest.QuoteRequestRaw))
+			nonce, err := b.submitter.SubmitTransaction(ctx.Context(), big.NewInt(int64(rawRequest.Bridge.OriginChainID)), func(transactor *bind.TransactOpts) (tx *types.Transaction, err error) {
+				tx, err = fastBridgeContractOrigin.Refund(transactor, common.Hex2Bytes(rawRequest.Bridge.Request))
 				if err != nil {
 					return nil, fmt.Errorf("error submitting refund: %w", err)
 				}
 				return tx, nil
 			})
-=======
-			nonce, err := b.submitter.SubmitTransaction(
-				ctx.Context(),
-				big.NewInt(int64(rawRequest.Bridge.OriginChainID)),
-				func(transactor *bind.TransactOpts) (tx *types.Transaction, err error) {
-					tx, err = fastBridgeContract.Refund(transactor, common.Hex2Bytes(rawRequest.Bridge.Request[2:]))
-					if err != nil {
-						return nil, fmt.Errorf("error submitting refund: %w", err)
-					}
-					return tx, nil
-				})
->>>>>>> c892e693
 			if err != nil {
 				log.Printf("error submitting refund: %v\n", err)
 				return
@@ -364,11 +350,7 @@
 	}
 }
 
-<<<<<<< HEAD
 func (b *Bot) makeFastBridge(ctx context.Context, chainID uint32) (*fastbridge.FastBridge, error) {
-=======
-func (b *Bot) makeFastBridge(ctx context.Context, req *internal.GetRFQByTxIDResponse) (*fastbridge.FastBridge, error) {
->>>>>>> c892e693
 	client, err := rfqClient.NewUnauthenticatedClient(b.handler, b.cfg.RFQApiURL)
 	if err != nil {
 		return nil, fmt.Errorf("error creating rfq client: %w", err)
@@ -379,23 +361,14 @@
 		return nil, fmt.Errorf("error fetching rfq contracts: %w", err)
 	}
 
-<<<<<<< HEAD
 	chainClient, err := b.rpcClient.GetChainClient(ctx, int(chainID))
-=======
-	chainClient, err := b.rpcClient.GetChainClient(ctx, req.Bridge.OriginChainID)
->>>>>>> c892e693
 	if err != nil {
 		return nil, fmt.Errorf("error getting chain client for chain ID %d: %w", chainID, err)
 	}
 
-<<<<<<< HEAD
 	contractAddress, ok := contracts.Contracts[chainID]
-=======
-	//nolint: gosec
-	contractAddress, ok := contracts.Contracts[uint32(req.Bridge.OriginChainID)]
->>>>>>> c892e693
 	if !ok {
-		return nil, fmt.Errorf("contract address not found for chain ID %d", chainID)
+		return nil, fmt.Errorf("no contract address for chain ID")
 	}
 
 	fastBridgeHandle, err := fastbridge.NewFastBridge(common.HexToAddress(contractAddress), chainClient)
