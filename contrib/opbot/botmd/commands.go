// Package botmd provides the bot server. Here botmd=cmd not markdown.
// nolint: forcetypeassert, mnd, cyclop
package botmd

import (
	"context"
	"fmt"
	"log"
	"math/big"
	"regexp"
	"sort"
	"strings"
	"time"

	"github.com/dustin/go-humanize"
	"github.com/ethereum/go-ethereum/accounts/abi/bind"
	"github.com/ethereum/go-ethereum/common"
	"github.com/ethereum/go-ethereum/core/types"
	"github.com/hako/durafmt"
	"github.com/slack-go/slack"
	"github.com/slack-io/slacker"
	"github.com/synapsecns/sanguine/contrib/opbot/signoz"
	"github.com/synapsecns/sanguine/core"
	"github.com/synapsecns/sanguine/core/retry"
	"github.com/synapsecns/sanguine/ethergo/chaindata"
	"github.com/synapsecns/sanguine/ethergo/submitter"
	rfqClient "github.com/synapsecns/sanguine/services/rfq/api/client"
	"github.com/synapsecns/sanguine/services/rfq/contracts/fastbridge"
)

func (b *Bot) requiresSignoz(definition *slacker.CommandDefinition) *slacker.CommandDefinition {
	if b.signozEnabled {
		return definition
	}
	return &slacker.CommandDefinition{
		Command:     definition.Command,
		Description: fmt.Sprintf("normally this would \"%s\", but signoz is not configured", definition.Description),
		Examples:    definition.Examples,
		Handler: func(ctx *slacker.CommandContext) {
			_, err := ctx.Response().Reply("cannot run command: signoz is not configured")
			if err != nil {
				log.Println(err)
			}
		},
	}
}

// nolint: traceCommand, gocognit
// TODO: add trace middleware.
func (b *Bot) traceCommand() *slacker.CommandDefinition {
	return b.requiresSignoz(&slacker.CommandDefinition{
		Command:     "trace {tags} {order}",
		Description: "find a transaction in signoz",
		Examples: []string{
			"trace transaction_id:0x1234@serviceName:rfq",
			"trace transaction_id:0x1234@serviceName:rfq a",
			"trace transaction_id:0x1234@serviceName:rfq asc",
		},
		Handler: func(ctx *slacker.CommandContext) {
			tags := stripLinks(ctx.Request().Param("tags"))
			splitTags := strings.Split(tags, "@")
			if len(splitTags) == 0 {
				_, err := ctx.Response().Reply("please provide tags in a key:value format")
				if err != nil {
					log.Println(err)
				}
				return
			}

			searchMap := make(map[string]string)
			for _, combinedTag := range splitTags {
				tag := strings.Split(combinedTag, ":")
				if len(tag) != 2 {
					_, err := ctx.Response().Reply("please provide tags in a key:value format")
					if err != nil {
						log.Println(err)
					}
					return
				}
				searchMap[tag[0]] = tag[1]
			}

			// search for the transaction
			res, err := b.signozClient.SearchTraces(ctx.Context(), signoz.Last3Hr, searchMap)
			if err != nil {
				b.logger.Errorf(ctx.Context(), "error searching for the transaction: %v", err)
				_, err := ctx.Response().Reply("error searching for the transaction")
				if err != nil {
					log.Println(err)
				}
				return
			}

			if res.Status != "success" || res.Data.ContextTimeout || len(res.Data.Result) != 1 {
				_, err := ctx.Response().Reply(fmt.Sprintf("error searching for the transaction %s", res.Data.ContextTimeoutMessage))
				if err != nil {
					log.Println(err)
				}
				return
			}

			traceList := res.Data.Result[0].List
			if len(traceList) == 0 {
				_, err := ctx.Response().Reply("no transaction found")
				if err != nil {
					log.Println(err)
				}
				return
			}

			order := strings.ToLower(ctx.Request().Param("order"))
			isAscending := order == "a" || order == "asc"
			if isAscending {
				sort.Slice(traceList, func(i, j int) bool {
					return traceList[i].Timestamp.Before(traceList[j].Timestamp)
				})
			}

			slackBlocks := []slack.Block{slack.NewHeaderBlock(slack.NewTextBlockObject(slack.PlainTextType, fmt.Sprintf("Traces for %s", tags), false, false))}

			for _, results := range traceList {
				trace := results.Data["traceID"].(string)
				spanID := results.Data["spanID"].(string)
				serviceName := results.Data["serviceName"].(string)

				url := fmt.Sprintf("%s/trace/%s?spanId=%s", b.cfg.SignozBaseURL, trace, spanID)
				traceName := fmt.Sprintf("<%s|%s>", url, results.Data["name"].(string))

				relativeTime := durafmt.Parse(time.Since(results.Timestamp)).LimitFirstN(1).String()

				slackBlocks = append(slackBlocks, slack.NewSectionBlock(nil, []*slack.TextBlockObject{
					{
						Type: slack.MarkdownType,
						Text: fmt.Sprintf("*Name*: %s", traceName),
					},
					{
						Type: slack.MarkdownType,
						Text: fmt.Sprintf("*Service*: %s", serviceName),
					},
					{
						Type: slack.MarkdownType,
						Text: fmt.Sprintf("*When*: %s", fmt.Sprintf("%s ago", relativeTime)),
					},
				}, nil))
			}

			_, err = ctx.Response().ReplyBlocks(slackBlocks, slacker.WithUnfurlLinks(false))
			if err != nil {
				log.Println(err)
			}
		},
	})
}

// nolint: gocognit
func (b *Bot) rfqLookupCommand() *slacker.CommandDefinition {
	return &slacker.CommandDefinition{
		Command:     "rfq <tx>",
		Description: "find a rfq transaction by either tx hash or txid from the rfq-indexer api",
		Examples: []string{
			"rfq 0x30f96b45ba689c809f7e936c140609eb31c99b182bef54fccf49778716a7e1ca",
		},
		Handler: func(ctx *slacker.CommandContext) {
			tx := stripLinks(ctx.Request().Param("tx"))

			res, status, err := b.rfqClient.GetRFQ(ctx.Context(), tx)
			if err != nil {
				b.logger.Errorf(ctx.Context(), "error fetching quote request: %v", err)
				_, err := ctx.Response().Reply(fmt.Sprintf("error fetching quote request %s", err.Error()))
				if err != nil {
					log.Println(err)
				}
				return
			}

			var slackBlocks []slack.Block

			objects := []*slack.TextBlockObject{
				{
					Type: slack.MarkdownType,
					Text: fmt.Sprintf("*Relayer*: %s", res.BridgeRelay.Relayer),
				},
				{
					Type: slack.MarkdownType,
					Text: fmt.Sprintf("*Status*: %s", status),
				},
				{
					Type: slack.MarkdownType,
					Text: fmt.Sprintf("*TxID*: %s", toExplorerSlackLink(res.Bridge.TransactionID)),
				},
				{
					Type: slack.MarkdownType,
					//nolint: gosec
					Text: fmt.Sprintf("*OriginTxHash*: %s", toTXSlackLink(res.BridgeRequest.TransactionHash, uint32(res.Bridge.OriginChainID))),
				},
				{
					Type: slack.MarkdownType,
					Text: fmt.Sprintf("*Estimated Tx Age*: %s", humanize.Time(time.Unix(res.BridgeRelay.BlockTimestamp, 0))),
				},
			}

			if status == "Requested" {
				objects = append(objects, &slack.TextBlockObject{
					Type: slack.MarkdownType,
					Text: "*DestTxHash*: not available",
				})
			} else {
				//nolint: gosec
				objects = append(objects, &slack.TextBlockObject{
					Type: slack.MarkdownType,
					Text: fmt.Sprintf("*DestTxHash*: %s", toTXSlackLink(res.BridgeRelay.TransactionHash, uint32(res.Bridge.DestChainID))),
				})
			}

			slackBlocks = append(slackBlocks, slack.NewSectionBlock(nil, objects, nil))

			_, err = ctx.Response().ReplyBlocks(slackBlocks, slacker.WithUnfurlLinks(false))
			if err != nil {
				log.Println(err)
			}
		},
	}
}

// nolint: gocognit, cyclop, gosec.
func (b *Bot) rfqRefund() *slacker.CommandDefinition {
	return &slacker.CommandDefinition{
		Command:     "refund <tx>",
		Description: "refund a quote request",
		Examples:    []string{"refund 0x1234"},
		Handler: func(ctx *slacker.CommandContext) {
			tx := stripLinks(ctx.Request().Param("tx"))

			if len(tx) == 0 {
				_, err := ctx.Response().Reply("please provide a tx hash")
				if err != nil {
					log.Println(err)
				}
				return
			}

			rawRequest, _, err := b.rfqClient.GetRFQ(ctx.Context(), tx)
			if err != nil {
				b.logger.Errorf(ctx.Context(), "error fetching quote request: %v", err)
				_, err := ctx.Response().Reply("error fetching quote request")
				if err != nil {
					log.Println(err)
				}
				return
			}

			//nolint: gosec
			fastBridgeContractOrigin, err := b.makeFastBridge(ctx.Context(), uint32(rawRequest.Bridge.OriginChainID))
			if err != nil {
				_, err := ctx.Response().Reply(err.Error())
				if err != nil {
					log.Println(err)
				}
				return
			}

			isScreened, err := b.screener.ScreenAddress(ctx.Context(), rawRequest.Bridge.Sender)
			if err != nil {
				_, err := ctx.Response().Reply("error screening address")
				if err != nil {
					log.Println(err)
				}
				return
			}
			if isScreened {
				_, err := ctx.Response().Reply("address cannot be refunded")
				if err != nil {
					log.Println(err)
				}
				return
			}

			//nolint:gosec
			fastBridgeContractDest, err := b.makeFastBridge(ctx.Context(), uint32(rawRequest.Bridge.DestChainID))
			if err != nil {
				_, err := ctx.Response().Reply(err.Error())
				if err != nil {
					log.Println(err)
				}
				return
			}
			txBz, err := core.BytesToArray(common.Hex2Bytes(rawRequest.Bridge.TransactionID[2:]))
			if err != nil {
				_, err := ctx.Response().Reply("error converting tx id")
				if err != nil {
					log.Println(err)
				}
				return
			}
			isRelayed, err := fastBridgeContractDest.BridgeRelays(nil, txBz)
			if err != nil {
				_, err := ctx.Response().Reply("error fetching bridge relays")
				if err != nil {
					log.Println(err)
				}
				return
			}
			if isRelayed {
				_, err := ctx.Response().Reply("transaction has already been relayed")
				if err != nil {
					log.Println(err)
				}
				return
			}

			nonce, err := b.submitter.SubmitTransaction(
				ctx.Context(),
				big.NewInt(int64(rawRequest.Bridge.OriginChainID)),
				func(transactor *bind.TransactOpts) (tx *types.Transaction, err error) {
					tx, err = fastBridgeContractOrigin.Refund(transactor, common.Hex2Bytes(rawRequest.Bridge.Request[2:]))
					if err != nil {
						return nil, fmt.Errorf("error submitting refund: %w", err)
					}
					return tx, nil
				})
			if err != nil {
				log.Printf("error submitting refund: %v\n", err)
				return
			}

			var status submitter.SubmissionStatus
			err = retry.WithBackoff(
				ctx.Context(),
				func(ctx context.Context) error {
					status, err = b.submitter.GetSubmissionStatus(ctx, big.NewInt(int64(rawRequest.Bridge.OriginChainID)), nonce)
					if err != nil || !status.HasTx() {
						b.logger.Errorf(ctx, "error fetching quote request: %v", err)
						return fmt.Errorf("error fetching quote request: %w", err)
					}
					return nil
				},
				retry.WithMaxAttempts(5),
				retry.WithMaxAttemptTime(30*time.Second),
			)
			if err != nil {
				b.logger.Errorf(ctx.Context(), "error fetching quote request: %v", err)
				_, err := ctx.Response().Reply(fmt.Sprintf("refund submitted with nonce %d", nonce))
				if err != nil {
					log.Println(err)
				}
				return
			}

			//nolint: gosec
			_, err = ctx.Response().Reply(fmt.Sprintf("refund submitted: %s", toTXSlackLink(status.TxHash().String(), uint32(rawRequest.Bridge.OriginChainID))))
			if err != nil {
				log.Println(err)
			}
		},
	}
}

func (b *Bot) makeFastBridge(ctx context.Context, chainID uint32) (*fastbridge.FastBridge, error) {
	client, err := rfqClient.NewUnauthenticatedClient(b.handler, b.cfg.RFQApiURL)
	if err != nil {
		return nil, fmt.Errorf("error creating rfq client: %w", err)
	}

	contracts, err := client.GetRFQContracts(ctx)
	if err != nil {
		return nil, fmt.Errorf("error fetching rfq contracts: %w", err)
	}

	chainClient, err := b.rpcClient.GetChainClient(ctx, int(chainID))
	if err != nil {
		return nil, fmt.Errorf("error getting chain client for chain ID %d: %w", chainID, err)
	}

<<<<<<< HEAD
	// TODO: handle v2 contract if specified
	contractAddress, ok := contracts.ContractsV1[req.OriginChainID]
=======
	contractAddress, ok := contracts.Contracts[chainID]
>>>>>>> 14ed93d5
	if !ok {
		return nil, fmt.Errorf("no contract address for chain ID")
	}

	fastBridgeHandle, err := fastbridge.NewFastBridge(common.HexToAddress(contractAddress), chainClient)
	if err != nil {
		return nil, fmt.Errorf("error creating fast bridge for chain ID %d: %w", chainID, err)
	}

	return fastBridgeHandle, nil

}

func toExplorerSlackLink(ogHash string) string {
	rfqHash := strings.ToUpper(ogHash)
	// cut off 0x
	if strings.HasPrefix(rfqHash, "0X") {
		rfqHash = strings.ToLower(rfqHash[2:])
	}

	return fmt.Sprintf("<https://explorer.synapseprotocol.com/tx/%s|%s>", rfqHash, ogHash)
}

// produce a salck link if the explorer exists.
func toTXSlackLink(txHash string, chainID uint32) string {
	url := chaindata.ToTXLink(int64(chainID), txHash)
	if url == "" {
		return txHash
	}

	// TODO: remove when we can contorl unfurl
	return fmt.Sprintf("<%s|%s>", url, txHash)
}

func stripLinks(input string) string {
	linkRegex := regexp.MustCompile(`<https?://[^|>]+\|([^>]+)>`)
	return linkRegex.ReplaceAllString(input, "$1")
}<|MERGE_RESOLUTION|>--- conflicted
+++ resolved
@@ -371,12 +371,8 @@
 		return nil, fmt.Errorf("error getting chain client for chain ID %d: %w", chainID, err)
 	}
 
-<<<<<<< HEAD
 	// TODO: handle v2 contract if specified
-	contractAddress, ok := contracts.ContractsV1[req.OriginChainID]
-=======
-	contractAddress, ok := contracts.Contracts[chainID]
->>>>>>> 14ed93d5
+	contractAddress, ok := contracts.ContractsV1[chainID]
 	if !ok {
 		return nil, fmt.Errorf("no contract address for chain ID")
 	}
