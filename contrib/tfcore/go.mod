module github.com/synapsecns/sanguine/contrib/tfcore

go 1.19

require (
	cloud.google.com/go/bigtable v1.10.1
	github.com/GoogleCloudPlatform/declarative-resource-client-library v0.0.0-20211027225138-ef28ca390518
	github.com/apparentlymart/go-cidr v1.1.0
	github.com/augustoroman/hexdump v0.0.0-20190827031536-6506f4163e93
	github.com/davecgh/go-spew v1.1.1
	github.com/gammazero/workerpool v0.0.0-20181230203049-86a96b5d5d92
	github.com/gartnera/gcloud v0.0.15
	github.com/gorilla/websocket v1.5.0
	github.com/hashicorp/errwrap v1.1.0
	github.com/hashicorp/go-cleanhttp v0.5.2
	github.com/hashicorp/go-version v1.6.0
	github.com/hashicorp/terraform-plugin-go v0.14.2
	github.com/hashicorp/terraform-plugin-sdk/v2 v2.24.1
	github.com/hashicorp/terraform-provider-google/v4 v4.2.0
	github.com/mitchellh/go-homedir v1.1.0
	github.com/mitchellh/hashstructure v1.1.0
	github.com/phayes/freeport v0.0.0-20220201140144-74d24b5ae9f5
	github.com/stretchr/testify v1.8.3
	golang.org/x/mod v0.9.0
	golang.org/x/net v0.10.0
<<<<<<< HEAD
	golang.org/x/oauth2 v0.6.0
	golang.org/x/sync v0.1.0
	golang.org/x/tools v0.7.0
	google.golang.org/api v0.110.0
=======
	golang.org/x/oauth2 v0.7.0
	golang.org/x/sync v0.1.0
	golang.org/x/tools v0.7.0
	google.golang.org/api v0.121.0
>>>>>>> 30d8d94b
	google.golang.org/grpc v1.55.0
)

require (
	bitbucket.org/creachadair/stringset v0.0.8 // indirect
	cloud.google.com/go v0.110.0 // indirect
<<<<<<< HEAD
	cloud.google.com/go/compute v1.18.0 // indirect
	cloud.google.com/go/compute/metadata v0.2.3 // indirect
	cloud.google.com/go/iam v0.12.0 // indirect
=======
	cloud.google.com/go/compute v1.19.0 // indirect
	cloud.google.com/go/compute/metadata v0.2.3 // indirect
	cloud.google.com/go/iam v0.13.0 // indirect
>>>>>>> 30d8d94b
	cloud.google.com/go/longrunning v0.4.1 // indirect
	github.com/Microsoft/go-winio v0.6.0 // indirect
	github.com/agext/levenshtein v1.2.3 // indirect
	github.com/apparentlymart/go-textseg/v13 v13.0.0 // indirect
	github.com/cenkalti/backoff v2.2.1+incompatible // indirect
	github.com/dnaeon/go-vcr v1.2.0 // indirect
	github.com/docker/cli v20.10.17+incompatible // indirect
	github.com/docker/docker-credential-helpers v0.7.0 // indirect
	github.com/fatih/color v1.13.0 // indirect
	github.com/gammazero/deque v0.0.0-20180920172122-f6adf94963e4 // indirect
	github.com/go-git/go-git/v5 v5.5.2 // indirect
	github.com/golang/glog v1.1.0 // indirect
	github.com/golang/groupcache v0.0.0-20210331224755-41bb18bfe9da // indirect
	github.com/golang/protobuf v1.5.3 // indirect
	github.com/google/btree v1.1.2 // indirect
	github.com/google/go-cmp v0.5.9 // indirect
	github.com/google/uuid v1.3.0 // indirect
	github.com/googleapis/enterprise-certificate-proxy v0.2.3 // indirect
<<<<<<< HEAD
	github.com/googleapis/gax-go/v2 v2.7.0 // indirect
=======
	github.com/googleapis/gax-go/v2 v2.8.0 // indirect
>>>>>>> 30d8d94b
	github.com/hashicorp/go-checkpoint v0.5.0 // indirect
	github.com/hashicorp/go-cty v1.4.1-0.20200414143053-d3edf31b6320 // indirect
	github.com/hashicorp/go-hclog v1.4.0 // indirect
	github.com/hashicorp/go-multierror v1.1.1 // indirect
	github.com/hashicorp/go-plugin v1.4.8 // indirect
	github.com/hashicorp/go-uuid v1.0.3 // indirect
	github.com/hashicorp/hc-install v0.4.0 // indirect
	github.com/hashicorp/hcl/v2 v2.15.0 // indirect
	github.com/hashicorp/logutils v1.0.0 // indirect
	github.com/hashicorp/terraform-exec v0.17.3 // indirect
	github.com/hashicorp/terraform-json v0.14.0 // indirect
	github.com/hashicorp/terraform-plugin-log v0.7.0 // indirect
	github.com/hashicorp/terraform-registry-address v0.1.0 // indirect
	github.com/hashicorp/terraform-svchost v0.0.0-20200729002733-f050f53b9734 // indirect
	github.com/hashicorp/yamux v0.1.1 // indirect
	github.com/inconshreveable/mousetrap v1.1.0 // indirect
	github.com/jhump/protoreflect v1.14.1 // indirect
	github.com/kirsle/configdir v0.0.0-20170128060238-e45d2f54772f // indirect
	github.com/kr/pretty v0.3.0 // indirect
	github.com/kylelemons/godebug v1.1.0 // indirect
	github.com/mattn/go-colorable v0.1.13 // indirect
	github.com/mattn/go-isatty v0.0.19 // indirect
	github.com/mitchellh/copystructure v1.2.0 // indirect
	github.com/mitchellh/go-testing-interface v1.14.1 // indirect
	github.com/mitchellh/go-wordwrap v1.0.1 // indirect
	github.com/mitchellh/mapstructure v1.5.0 // indirect
	github.com/mitchellh/reflectwalk v1.0.2 // indirect
	github.com/mohae/deepcopy v0.0.0-20170929034955-c48cc78d4826 // indirect
	github.com/oklog/run v1.1.0 // indirect
	github.com/pkg/errors v0.9.1 // indirect
	github.com/pmezard/go-difflib v1.0.0 // indirect
	github.com/rogpeppe/go-internal v1.9.0 // indirect
	github.com/sirupsen/logrus v1.8.1 // indirect
	github.com/spf13/cobra v1.6.1 // indirect
	github.com/spf13/pflag v1.0.5 // indirect
	github.com/vmihailenco/msgpack v4.0.4+incompatible // indirect
	github.com/vmihailenco/msgpack/v4 v4.3.12 // indirect
	github.com/vmihailenco/tagparser v0.1.2 // indirect
	github.com/zclconf/go-cty v1.12.1 // indirect
	go.opencensus.io v0.24.0 // indirect
<<<<<<< HEAD
	golang.org/x/crypto v0.7.0 // indirect
=======
	golang.org/x/crypto v0.9.0 // indirect
>>>>>>> 30d8d94b
	golang.org/x/sys v0.8.0 // indirect
	golang.org/x/text v0.9.0 // indirect
	golang.org/x/xerrors v0.0.0-20220907171357-04be3eba64a2 // indirect
	google.golang.org/appengine v1.6.7 // indirect
<<<<<<< HEAD
	google.golang.org/genproto v0.0.0-20230306155012-7f2fa6fef1f4 // indirect
=======
	google.golang.org/genproto v0.0.0-20230410155749-daa745c078e1 // indirect
>>>>>>> 30d8d94b
	google.golang.org/protobuf v1.30.0 // indirect
	gopkg.in/yaml.v3 v3.0.1 // indirect
	gotest.tools/v3 v3.4.0 // indirect
)

replace (
	golang.org/x/oauth2 => golang.org/x/oauth2 v0.0.0-20221014153046-6fdb5e3db783
	google.golang.org/api => google.golang.org/api v0.86.0
)<|MERGE_RESOLUTION|>--- conflicted
+++ resolved
@@ -23,32 +23,19 @@
 	github.com/stretchr/testify v1.8.3
 	golang.org/x/mod v0.9.0
 	golang.org/x/net v0.10.0
-<<<<<<< HEAD
-	golang.org/x/oauth2 v0.6.0
-	golang.org/x/sync v0.1.0
-	golang.org/x/tools v0.7.0
-	google.golang.org/api v0.110.0
-=======
 	golang.org/x/oauth2 v0.7.0
 	golang.org/x/sync v0.1.0
 	golang.org/x/tools v0.7.0
 	google.golang.org/api v0.121.0
->>>>>>> 30d8d94b
 	google.golang.org/grpc v1.55.0
 )
 
 require (
 	bitbucket.org/creachadair/stringset v0.0.8 // indirect
 	cloud.google.com/go v0.110.0 // indirect
-<<<<<<< HEAD
-	cloud.google.com/go/compute v1.18.0 // indirect
-	cloud.google.com/go/compute/metadata v0.2.3 // indirect
-	cloud.google.com/go/iam v0.12.0 // indirect
-=======
 	cloud.google.com/go/compute v1.19.0 // indirect
 	cloud.google.com/go/compute/metadata v0.2.3 // indirect
 	cloud.google.com/go/iam v0.13.0 // indirect
->>>>>>> 30d8d94b
 	cloud.google.com/go/longrunning v0.4.1 // indirect
 	github.com/Microsoft/go-winio v0.6.0 // indirect
 	github.com/agext/levenshtein v1.2.3 // indirect
@@ -67,11 +54,7 @@
 	github.com/google/go-cmp v0.5.9 // indirect
 	github.com/google/uuid v1.3.0 // indirect
 	github.com/googleapis/enterprise-certificate-proxy v0.2.3 // indirect
-<<<<<<< HEAD
-	github.com/googleapis/gax-go/v2 v2.7.0 // indirect
-=======
 	github.com/googleapis/gax-go/v2 v2.8.0 // indirect
->>>>>>> 30d8d94b
 	github.com/hashicorp/go-checkpoint v0.5.0 // indirect
 	github.com/hashicorp/go-cty v1.4.1-0.20200414143053-d3edf31b6320 // indirect
 	github.com/hashicorp/go-hclog v1.4.0 // indirect
@@ -112,20 +95,12 @@
 	github.com/vmihailenco/tagparser v0.1.2 // indirect
 	github.com/zclconf/go-cty v1.12.1 // indirect
 	go.opencensus.io v0.24.0 // indirect
-<<<<<<< HEAD
-	golang.org/x/crypto v0.7.0 // indirect
-=======
 	golang.org/x/crypto v0.9.0 // indirect
->>>>>>> 30d8d94b
 	golang.org/x/sys v0.8.0 // indirect
 	golang.org/x/text v0.9.0 // indirect
 	golang.org/x/xerrors v0.0.0-20220907171357-04be3eba64a2 // indirect
 	google.golang.org/appengine v1.6.7 // indirect
-<<<<<<< HEAD
-	google.golang.org/genproto v0.0.0-20230306155012-7f2fa6fef1f4 // indirect
-=======
 	google.golang.org/genproto v0.0.0-20230410155749-daa745c078e1 // indirect
->>>>>>> 30d8d94b
 	google.golang.org/protobuf v1.30.0 // indirect
 	gopkg.in/yaml.v3 v3.0.1 // indirect
 	gotest.tools/v3 v3.4.0 // indirect
