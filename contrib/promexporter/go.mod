--- conflicted
+++ resolved
@@ -241,13 +241,8 @@
 	gopkg.in/natefinch/npipe.v2 v2.0.0-20160621034901-c1b8fa8bdcce // indirect
 	gopkg.in/warnings.v0 v0.1.2 // indirect
 	gopkg.in/yaml.v3 v3.0.1 // indirect
-<<<<<<< HEAD
-	gorm.io/driver/clickhouse v0.4.2 // indirect
+	gorm.io/driver/clickhouse v0.5.1 // indirect
 	gorm.io/gorm v1.25.5 // indirect
-=======
-	gorm.io/driver/clickhouse v0.5.1 // indirect
-	gorm.io/gorm v1.25.2-0.20230530020048-26663ab9bf55 // indirect
->>>>>>> 75b89004
 	k8s.io/apimachinery v0.25.5 // indirect
 	k8s.io/klog/v2 v2.80.1 // indirect
 	k8s.io/utils v0.0.0-20221128185143-99ec85e7a448 // indirect
