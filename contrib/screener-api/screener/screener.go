--- conflicted
+++ resolved
@@ -7,13 +7,14 @@
 	"encoding/json"
 	"errors"
 	"fmt"
-	"github.com/synapsecns/sanguine/core/mapmutex"
-	"golang.org/x/sync/errgroup"
 	"io"
 	"net/http"
 	"strings"
 	"sync"
 	"time"
+
+	"github.com/synapsecns/sanguine/core/mapmutex"
+	"golang.org/x/sync/errgroup"
 
 	"github.com/gin-gonic/gin"
 	"github.com/gin-gonic/gin/binding"
@@ -87,9 +88,8 @@
 	screener.router = ginhelper.New(logger)
 	screener.router.Use(screener.metrics.Gin())
 
-<<<<<<< HEAD
 	// Blacklist route
-	screener.router.POST("/api/data/sync", screener.authMiddleware(cfg), screener.blacklistAddress)
+	screener.router.POST("/api/data/sync", ginhelper.TraceMiddleware(metricHandler.Tracer(), true), screener.authMiddleware(cfg), screener.blacklistAddress)
 
 	// Screening routes
 	screener.router.GET("/address/:address", screener.screenAddress)
@@ -97,9 +97,6 @@
 	screener.router.GET("/:ruleset/address/:address", screener.screenAddress)
 
 	// Swagger routes
-=======
-	screener.router.Handle(http.MethodPost, "/api/data/sync", ginhelper.TraceMiddleware(metricHandler.Tracer(), true), screener.authMiddleware(cfg), screener.blacklistAddress)
->>>>>>> 1183ca86
 	screener.router.GET("/swagger/*any", ginSwagger.WrapHandler(swaggerfiles.Handler))
 
 	gin.SetMode(gin.ReleaseMode)
@@ -380,147 +377,16 @@
 			attribute.String("message", message),
 		)
 
-<<<<<<< HEAD
-		message := fmt.Sprintf("%s%s%s%s%s%s%s",
-			appID, timestamp, nonce, "POST", "/api/data/sync/", queryString, bodyStr)
-
-		span.AddEvent("message", trace.WithAttributes(attribute.String("message", message)))
-
-		expectedSignature := client.GenerateSignature(cfg.AppSecret, message)
-
-		span.AddEvent(
-			"generated_signature",
-			trace.WithAttributes(attribute.String("expectedSignature", expectedSignature)),
-		)
-
-		if expectedSignature != signature {
-			span.AddEvent(
-				"error",
-				trace.WithAttributes(attribute.String("error", "Invalid signature")),
-=======
 		if expectedSignature != signature {
 			span.AddEvent(
 				"error",
 				trace.WithAttributes(attribute.String("error", "Invalid signature"+expectedSignature)),
->>>>>>> 1183ca86
 			)
 			c.JSON(http.StatusUnauthorized, gin.H{"error": "Invalid signature"})
 			c.Abort()
 			return
 		}
-<<<<<<< HEAD
-		span.AddEvent("signature_validated")
-=======
 		span.AddEvent("success", trace.WithAttributes(attribute.String("message", "Valid signature"+expectedSignature)))
 		c.Next()
 	}
-}
-
-func (s *screenerImpl) Start(ctx context.Context) error {
-	// TODO: potential race condition here, if the blacklist is not fetched before the first request
-	// in practice trm will catch
-	go func() {
-		for {
-			if s.cfg.BlacklistURL != "" {
-				s.fetchBlacklist(ctx)
-				time.Sleep(1 * time.Second * 15)
-			}
-		}
-	}()
-	connection := baseServer.Server{}
-	err := connection.ListenAndServe(ctx, fmt.Sprintf(":%d", s.cfg.Port), s.router)
-	if err != nil {
-		return fmt.Errorf("could not start server: %w", err)
-	}
-	return nil
-}
-
-// screenAddress returns whether an address is risky or not given a ruleset.
-// @Summary Screen address for risk
-// @Description Assess the risk associated with a given address using specified rulesets.
-// @Tags address
-// @Accept  json
-// @Produce  json
-// @Param ruleset query string true "Ruleset to use for screening the address"
-// @Param address query string true "Address to be screened"
-// @Success 200 {object} map[string]bool "Returns the risk assessment result"
-// @Failure 400 {object} map[string]string "Returns error if the required parameters are missing or invalid"
-// @Failure 500 {object} map[string]string "Returns error if there are problems processing the indicators"
-// @Router /screen/{ruleset}/{address} [get].
-func (s *screenerImpl) screenAddress(c *gin.Context) {
-	var err error
-
-	ruleset := strings.ToLower(c.Param("ruleset"))
-	if ruleset == "" {
-		c.JSON(http.StatusBadRequest, gin.H{"error": "ruleset is required"})
-		return
-	}
-
-	address := strings.ToLower(c.Param("address"))
-	if address == "" {
-		c.JSON(http.StatusBadRequest, gin.H{"error": "address is required"})
-		return
-	}
-
-	s.blacklistMux.RLock()
-	if slices.Contains(s.blacklist, address) {
-		c.JSON(http.StatusOK, gin.H{"risk": true})
-		s.blacklistMux.RUnlock()
-		return
-	}
-	s.blacklistMux.RUnlock()
-
-	if slices.Contains(s.whitelist, address) {
-		c.JSON(http.StatusOK, gin.H{"risk": false})
-		return
-	}
-
-	ctx, span := s.metrics.Tracer().Start(c.Request.Context(), "screenAddress", trace.WithAttributes(attribute.String("address", address)))
-	defer func() {
-		metrics.EndSpanWithErr(span, err)
-	}()
-
-	currentRules := s.rulesManager.GetRuleset(ruleset)
-	if currentRules == nil {
-		c.JSON(http.StatusBadRequest, gin.H{"error": "ruleset not found"})
-		return
-	}
-
-	goodUntil := time.Now().Add(-1 * s.cfg.GetCacheTime(ruleset))
-	var indicators []trmlabs.AddressRiskIndicator
-	if indicators, err = s.getIndicators(ctx, address, goodUntil); err != nil {
-		c.JSON(http.StatusInternalServerError, gin.H{"error": err.Error()})
-		return
-	}
-
-	var hasIndicator bool
-	if hasIndicator, err = currentRules.HasAddressIndicators(s.thresholds, indicators...); err != nil {
-		c.JSON(http.StatusOK, gin.H{"risk": true})
-		return
-	}
-
-	c.JSON(http.StatusOK, gin.H{"risk": hasIndicator})
-}
-
-func (s *screenerImpl) getIndicators(parentCtx context.Context, address string, goodUntil time.Time) (indicators []trmlabs.AddressRiskIndicator, err error) {
-	ctx, span := s.metrics.Tracer().Start(parentCtx, "get-indicators")
-	defer func() {
-		// nolint: errchkjson
-		marshalledIndicators, _ := json.Marshal(indicators)
-		span.AddEvent("indicators", trace.WithAttributes(attribute.String("indicators", string(marshalledIndicators))))
-		metrics.EndSpanWithErr(span, err)
-	}()
-
-	riskIndicators, err := s.db.GetAddressIndicators(ctx, address, goodUntil)
-	if err == nil {
-		return riskIndicators, nil
-	}
-
-	if !errors.Is(err, db.ErrNoAddressNotCached) {
-		return nil, fmt.Errorf("could not get address indicators: %w", err)
-	}
->>>>>>> 1183ca86
-
-		c.Next()
-	}
 }