package screener_test

import (
	"context"
	"crypto/rand"
	"encoding/json"
	"errors"
	"fmt"
<<<<<<< HEAD
	"slices"
=======
	"math/big"
	"strconv"
>>>>>>> 1183ca86
	"testing"
	"time"

	"github.com/Flaque/filet"
	"github.com/phayes/freeport"
	. "github.com/stretchr/testify/assert"
	"github.com/stretchr/testify/suite"
	"github.com/synapsecns/sanguine/contrib/screener-api/chainalysis"
	"github.com/synapsecns/sanguine/contrib/screener-api/client"
	"github.com/synapsecns/sanguine/contrib/screener-api/config"
	"github.com/synapsecns/sanguine/contrib/screener-api/metadata"
	"github.com/synapsecns/sanguine/contrib/screener-api/screener"
	"github.com/synapsecns/sanguine/core"
	"github.com/synapsecns/sanguine/core/dbcommon"
	"github.com/synapsecns/sanguine/core/metrics"
	"github.com/synapsecns/sanguine/core/metrics/localmetrics"
	"github.com/synapsecns/sanguine/core/testsuite"
)

type ScreenerSuite struct {
	*testsuite.TestSuite
	metrics metrics.Handler
	port    int
}

// NewScreenerSuite creates a new screener test suite.
func NewScreenerSuite(tb testing.TB) *ScreenerSuite {
	tb.Helper()
	return &ScreenerSuite{TestSuite: testsuite.NewTestSuite(tb)}
}

func TestScreenerSuite(t *testing.T) {
	suite.Run(t, NewScreenerSuite(t))
}

// TestScreenerSuite runs the screener test suite.
func (s *ScreenerSuite) SetupSuite() {
	s.TestSuite.SetupSuite()

	isCI := core.GetEnvBool("CI", false)
	useMetrics := !isCI
	metricsHandler := metrics.Null

	if useMetrics {
		localmetrics.SetupTestJaeger(s.GetSuiteContext(), s.T())
		metricsHandler = metrics.Jaeger
	}

	var err error
	s.metrics, err = metrics.NewByType(s.GetSuiteContext(), metadata.BuildInfo(), metricsHandler)
	Nil(s.T(), err)
}

func (s *ScreenerSuite) TestScreener() {
	var err error

	s.port, err = freeport.GetFreePort()
	Nil(s.T(), err)

	s.T().Setenv("TRM_URL", "")

	cfg := config.Config{
		AppSecret:    "secret",
		AppID:        "appid",
		BlacklistURL: "https://synapseprotocol.com/blacklist.json", // TODO: mock this out
		Port:         s.port,
		Database: config.DatabaseConfig{
			Type: dbcommon.Sqlite.String(),
			DSN:  filet.TmpDir(s.T(), ""),
		},
		RiskLevels: []string{"Severe", "High"},
	}

	realScreener, err := screener.NewTestScreener(s.GetTestContext(), cfg, s.metrics)
	Nil(s.T(), err)
	NotNil(s.T(), realScreener)
	go func() {
		err = realScreener.Start(s.GetTestContext())
		if !errors.Is(err, context.Canceled) {
			Nil(s.T(), err)
		}
	}()

	m := mockClient{
		risks: []string{"Severe", "High"},
		entityMap: map[string]*Entity{
			"0x123": {
				Address:                "0x123",
				Risk:                   "Severe",
				Cluster:                Cluster{Name: "Example Cluster 2", Category: "benign activity"},
				RiskReason:             "Low risk example",
				AddressType:            "EXCHANGE",
				AddressIdentifications: []interface{}{},
				Exposures: []Exposure{
					{Category: "decentralized exchange", Value: 1234.56, ExposureType: "indirect", Direction: "both_directions"},
					{Category: "mining", Value: 789.01, ExposureType: "direct", Direction: "both_directions"},
				},
				Triggers: []interface{}{},
			},
			"0x456": {
				Address:                "0x456",
				Risk:                   "High",
				Cluster:                Cluster{Name: "High Risk Cluster", Category: "fraud"},
				RiskReason:             "High risk due to fraud",
				AddressType:            "WALLET",
				AddressIdentifications: []interface{}{},
				Exposures: []Exposure{
					{Category: "fee", Value: 5678.90, ExposureType: "indirect", Direction: "outgoing"},
					{Category: "token smart contract", Value: 3456.78, ExposureType: "direct", Direction: "incoming"},
				},
				Triggers: []interface{}{},
			},
		},
	}

	realScreener.SetClient(m)
	time.Sleep(time.Second)

	apiClient, err := client.NewClient(s.metrics, fmt.Sprintf("http://localhost:%d", s.port))
	Nil(s.T(), err)

	// http://localhost:63575/v2/entities/0x123: true
	out, err := apiClient.ScreenAddress(s.GetTestContext(), "0x123")
	Nil(s.T(), err)
	True(s.T(), out)

	out, err = apiClient.ScreenAddress(s.GetTestContext(), "0x456")
	Nil(s.T(), err)
	True(s.T(), out)

	// http://localhost:63575/testrule/address/0x00: false
	out, err = apiClient.ScreenAddress(s.GetTestContext(), "0x00")
	Nil(s.T(), err)
	False(s.T(), out)

	// http://localhost:63575/testrule/address/0x00: false
	out, err = apiClient.ScreenAddress(s.GetTestContext(), "0x00")
	Nil(s.T(), err)
	False(s.T(), out)

	// now test crud screener
<<<<<<< HEAD
	blacklistBody := client.BlackListBody{
		Type:    "create",
		ID:      "1",
		Data:    "{\"test\":\"data\"}",
		Address: "0x123",
		Network: "eth",
		Tag:     "tag",
		Remark:  "remark",
	}

	// post to the blacklist
	status, err := apiClient.BlacklistAddress(s.GetTestContext(), cfg.AppSecret, cfg.AppID, blacklistBody)
	Equal(s.T(), "success", status)
	Nil(s.T(), err)

	// update an address on the blacklist
	blacklistBody.Type = "update"
	blacklistBody.Remark = "new remark"

	status, err = apiClient.BlacklistAddress(s.GetTestContext(), cfg.AppSecret, cfg.AppID, blacklistBody)
	Equal(s.T(), "success", status)
	Nil(s.T(), err)

	// delete the address on the blacklist
	blacklistBody.Type = "delete"
	blacklistBody.ID = "1"

	status, err = apiClient.BlacklistAddress(s.GetTestContext(), cfg.AppSecret, cfg.AppID, blacklistBody)
	Equal(s.T(), "success", status)
	Nil(s.T(), err)

	// unauthorized
	status, err = apiClient.BlacklistAddress(s.GetTestContext(), "bad", cfg.AppID, blacklistBody)
	NotEqual(s.T(), "success", status)
=======
	// create a bunch
	statuses, err := blacklistTestWithOperation(s.T(), "create", apiClient, cfg)
	Equal(s.T(), len(statuses), 10)
	all(s.T(), statuses, func(status string) bool {
		return status == success
	})
	Nil(s.T(), err)

	// update a bunch
	statuses, err = blacklistTestWithOperation(s.T(), "update", apiClient, cfg)
	Equal(s.T(), len(statuses), 10)
	all(s.T(), statuses, func(status string) bool {
		return status == success
	})
	Nil(s.T(), err)

	// delete a bunch
	statuses, err = blacklistTestWithOperation(s.T(), "delete", apiClient, cfg)
	Equal(s.T(), len(statuses), 10)
	all(s.T(), statuses, func(status string) bool {
		return status == success
	})
	Nil(s.T(), err)

	// unauthorized, return on err so statuses will be only one
	cfg.AppSecret = "BAD"
	statuses, err = blacklistTestWithOperation(s.T(), "create", apiClient, cfg)
	all(s.T(), statuses, func(status string) bool {
		return status == "401 Unauthorized"
	})
	Equal(s.T(), len(statuses), 1)
>>>>>>> 1183ca86
	NotNil(s.T(), err)

	c := chainalysis.NewClient([]string{"Severe", "High"}, "key", "url")
	NotNil(s.T(), c)

	ot, err := c.ScreenAddress(s.GetTestContext(), "0x123")
	NotNil(s.T(), err)
	False(s.T(), ot)
}

func blacklistTestWithOperation(t *testing.T, operation string, apiClient client.ScreenerClient, cfg config.Config) (statuses []string, err error) {
	t.Helper()
	for range 10 {
		randomNumber, err := rand.Int(rand.Reader, big.NewInt(1000))
		if err != nil {
			return statuses, fmt.Errorf("error generating random number: %w", err)
		}

		dataMap := map[string]string{"key": fmt.Sprintf("value-%d", randomNumber)}
		dataStr, err := json.Marshal(dataMap)
		if err != nil {
			return statuses, fmt.Errorf("error marshaling data: %w", err)
		}

		var body client.BlackListBody

		if operation == "create" || operation == "update" {
			body = client.BlackListBody{
				Type:    operation,
				ID:      fmt.Sprintf("unique-id-%d", randomNumber),
				Data:    string(dataStr),
				Address: fmt.Sprintf("address-%d", randomNumber),
				Network: fmt.Sprintf("network-%d", randomNumber),
				Tag:     fmt.Sprintf("tag-%d", randomNumber),
				Remark:  "remark",
			}
		} else {
			body = client.BlackListBody{
				Type: operation,
				ID:   fmt.Sprintf("unique-id-%d", randomNumber),
			}
		}
		status, err := apiClient.BlacklistAddress(context.Background(), cfg.AppSecret, cfg.AppID, body)
		statuses = append(statuses, status)
		if err != nil {
			return statuses, fmt.Errorf("error blacklisting address: %w", err)
		}
	}
	return statuses, nil
}

type mockClient struct {
	risks     []string
	entityMap map[string]*Entity
}

// ScreenAddress mocks the screen address method.
func (m mockClient) ScreenAddress(ctx context.Context, address string) (bool, error) {
	if m.entityMap == nil {
		return false, fmt.Errorf("no response map")
	}
	entity, ok := m.entityMap[address]
	if !ok {
		err := m.RegisterAddress(ctx, address)
		if err != nil {
			return false, fmt.Errorf("could not register address: %w", err)
		}
		entity = m.entityMap[address]
	}

	if slices.Contains(m.risks, entity.Risk) {
		return true, nil
	}

	return false, nil
}

// RegisterAddress mocks the register address method.
func (m mockClient) RegisterAddress(ctx context.Context, address string) error {
	m.entityMap[address] = &Entity{
		Address:                "0x1234abcdef1234abcdef1234abcdef1234abcd",
		Risk:                   "Critical",
		Cluster:                Cluster{Name: "Critical Risk Cluster", Category: "money laundering"},
		RiskReason:             "Involved in money laundering",
		AddressType:            "PRIVATE_WALLET",
		AddressIdentifications: []interface{}{},
		Exposures: []Exposure{
			{Category: "smart contract", Value: 9876.54, ExposureType: "indirect", Direction: "both_directions"},
			{Category: "stolen funds", Value: 1234.56, ExposureType: "direct", Direction: "both_directions"},
		},
		Triggers: []interface{}{},
	}
	return nil
}

var _ chainalysis.Client = mockClient{}

type Exposure struct {
	Category     string  `json:"category"`
	Value        float64 `json:"value"`
	ExposureType string  `json:"exposureType"`
	Direction    string  `json:"direction"`
}

type Cluster struct {
	Name     string `json:"name"`
	Category string `json:"category"`
}

<<<<<<< HEAD
type Entity struct {
	Address                string        `json:"address"`
	Risk                   string        `json:"risk"`
	Cluster                Cluster       `json:"cluster"`
	RiskReason             string        `json:"riskReason"`
	AddressType            string        `json:"addressType"`
	AddressIdentifications []interface{} `json:"addressIdentifications"`
	Exposures              []Exposure    `json:"exposures"`
	Triggers               []interface{} `json:"triggers"`
}
=======
	// 2 different files
	Equal(t, 2, len(out))
	Equal(t, "true", out["FE"][1].Enabled)
	Equal(t, "false", out["RFQ"][1].Enabled)
	Equal(t, "true", out["RFQ"][2].Enabled)
}

func all(t *testing.T, statuses []string, f func(string) bool) {
	t.Helper()
	for _, status := range statuses {
		if !f(status) {
			t.Fail()
		}
	}
}

const success = "success"
>>>>>>> 1183ca86
<|MERGE_RESOLUTION|>--- conflicted
+++ resolved
@@ -6,12 +6,8 @@
 	"encoding/json"
 	"errors"
 	"fmt"
-<<<<<<< HEAD
+	"math/big"
 	"slices"
-=======
-	"math/big"
-	"strconv"
->>>>>>> 1183ca86
 	"testing"
 	"time"
 
@@ -153,42 +149,6 @@
 	False(s.T(), out)
 
 	// now test crud screener
-<<<<<<< HEAD
-	blacklistBody := client.BlackListBody{
-		Type:    "create",
-		ID:      "1",
-		Data:    "{\"test\":\"data\"}",
-		Address: "0x123",
-		Network: "eth",
-		Tag:     "tag",
-		Remark:  "remark",
-	}
-
-	// post to the blacklist
-	status, err := apiClient.BlacklistAddress(s.GetTestContext(), cfg.AppSecret, cfg.AppID, blacklistBody)
-	Equal(s.T(), "success", status)
-	Nil(s.T(), err)
-
-	// update an address on the blacklist
-	blacklistBody.Type = "update"
-	blacklistBody.Remark = "new remark"
-
-	status, err = apiClient.BlacklistAddress(s.GetTestContext(), cfg.AppSecret, cfg.AppID, blacklistBody)
-	Equal(s.T(), "success", status)
-	Nil(s.T(), err)
-
-	// delete the address on the blacklist
-	blacklistBody.Type = "delete"
-	blacklistBody.ID = "1"
-
-	status, err = apiClient.BlacklistAddress(s.GetTestContext(), cfg.AppSecret, cfg.AppID, blacklistBody)
-	Equal(s.T(), "success", status)
-	Nil(s.T(), err)
-
-	// unauthorized
-	status, err = apiClient.BlacklistAddress(s.GetTestContext(), "bad", cfg.AppID, blacklistBody)
-	NotEqual(s.T(), "success", status)
-=======
 	// create a bunch
 	statuses, err := blacklistTestWithOperation(s.T(), "create", apiClient, cfg)
 	Equal(s.T(), len(statuses), 10)
@@ -220,7 +180,6 @@
 		return status == "401 Unauthorized"
 	})
 	Equal(s.T(), len(statuses), 1)
->>>>>>> 1183ca86
 	NotNil(s.T(), err)
 
 	c := chainalysis.NewClient([]string{"Severe", "High"}, "key", "url")
@@ -330,7 +289,6 @@
 	Category string `json:"category"`
 }
 
-<<<<<<< HEAD
 type Entity struct {
 	Address                string        `json:"address"`
 	Risk                   string        `json:"risk"`
@@ -341,13 +299,6 @@
 	Exposures              []Exposure    `json:"exposures"`
 	Triggers               []interface{} `json:"triggers"`
 }
-=======
-	// 2 different files
-	Equal(t, 2, len(out))
-	Equal(t, "true", out["FE"][1].Enabled)
-	Equal(t, "false", out["RFQ"][1].Enabled)
-	Equal(t, "true", out["RFQ"][2].Enabled)
-}
 
 func all(t *testing.T, statuses []string, f func(string) bool) {
 	t.Helper()
@@ -358,5 +309,4 @@
 	}
 }
 
-const success = "success"
->>>>>>> 1183ca86
+const success = "success"